# -*- coding: utf-8
"""Everything about anvi'o artifacts"""

# the purpose of dictionaries in this module is to describes all anvi'o items and concepts
# that are referred from 'requires' and 'provides' statements in anvi'o programs
ANVIO_ARTIFACTS ={
    "pan-db": {
        "name": "PAN",
        "type": "DB",
        "provided_by_anvio": True,
        "provided_by_user": False
    },
    "contigs-db": {
        "name": "CONTIGS",
        "type": "DB",
        "provided_by_anvio": True,
        "provided_by_user": False
    },
    "trnaseq-db": {
        "name": "CONTIGS",
        "type": "DB",
        "provided_by_anvio": True,
        "provided_by_user": False
    },
    "fasta": {
        "name": "REGULAR FASTA",
        "type": "FASTA",
        "provided_by_anvio": False,
        "provided_by_user": True
    },
    "contigs-fasta": {
        "name": "CONTIGS",
        "type": "FASTA",
        "provided_by_anvio": True,
        "provided_by_user": True
    },
    "configuration-ini": {
        "name": "CONFIGURATION FILE",
        "type": "TXT",
        "provided_by_anvio": False,
        "provided_by_user": True
    },
    "external-gene-calls": {
        "name": "EXTERNAL GENE CALLS",
        "type": "TXT",
        "provided_by_anvio": False,
        "provided_by_user": True
    },
    "concatenated-gene-alignment-fasta": {
        "name": "CONCATENATED GENE ALIGNMENT",
        "type": "FASTA",
        "provided_by_anvio": True,
        "provided_by_user": False
    },
    "short-reads-fasta": {
        "name": "SHORT READS",
        "type": "FASTA",
        "provided_by_anvio": True,
        "provided_by_user": False
    },
    "genes-fasta": {
        "name": "GENES",
        "type": "FASTA",
        "provided_by_anvio": True,
        "provided_by_user": False
    },
    "bam-file": {
        "name": "BAM FILE",
        "type": "BAM",
        "provided_by_anvio": False,
        "provided_by_user":True
    },
    "protein-structure": {
        "name": "PDB FILE",
        "type": "TXT",
        "provided_by_anvio": False,
        "provided_by_user":True
    },
    "raw-bam-file": {
        "name": "RAW BAM FILE",
        "type": "BAM",
        "provided_by_anvio": False,
        "provided_by_user":True
    },
    "locus-fasta": {
        "name": "LOCUS",
        "type": "FASTA",
        "provided_by_anvio": True,
        "provided_by_user": False
    },
    "structure-db": {
        "name": "PROTEIN STRUCTURES",
        "type": "DB",
        "provided_by_anvio": True,
        "provided_by_user": False
    },
    "pdb-db": {
        "name": "PDB DB",
        "type": "DB",
        "provided_by_anvio": True,
        "provided_by_user": False
    },
    "kegg-db": {
        "name": "KEGG DB",
        "type": "DB",
        "provided_by_anvio": True,
        "provided_by_user": False
    },
    "single-profile-db": {
        "name": "SINGLE PROFILE",
        "type": "DB",
        "provided_by_anvio": True,
        "provided_by_user": False
    },
    "profile-db": {
        "name": "PROFILE",
        "type": "DB",
        "provided_by_anvio": True,
        "provided_by_user": False
    },
    "genes-db": {
        "name": "GENES",
        "type": "DB",
        "provided_by_anvio": True,
        "provided_by_user": False
    },
    "genomes-storage-db": {
        "name": "GENOMES STORAGE",
        "type": "DB",
        "provided_by_anvio": True,
        "provided_by_user": False
    },
    "contigs-stats": {
        "name": "CONTIGS STATS",
        "type": "STATS",
        "provided_by_anvio": True,
        "provided_by_user": False
    },
    "svg": {
        "name": "SVG",
        "type": "SVG",
        "provided_by_anvio": True,
        "provided_by_user": False
    },
    "bin": {
        "name": "BIN",
        "type": "BIN",
        "provided_by_anvio": True,
        "provided_by_user": False
    },
    "collection": {
        "name": "COLLECTION",
        "type": "COLLECTION",
        "provided_by_anvio": True,
        "provided_by_user": False
    },
    "collection-txt": {
        "name": "COLLECTION",
        "type": "TXT",
        "provided_by_anvio": True,
        "provided_by_user":True
    },
    "hmm-source": {
        "name": "HMM SOURCE",
        "type": "HMM",
        "provided_by_anvio": False,
        "provided_by_user":True
    },
    "hmm-hits": {
        "name": "HMM PROFILE",
        "type": "CONCEPT",
        "provided_by_anvio": True,
        "provided_by_user": False
    },
    "completion": {
        "name": "COMPLETION",
        "type": "CONCEPT",
        "provided_by_anvio": True,
        "provided_by_user": False
    },
    "cogs-data": {
        "name": "COGs DATA",
        "type": "DATA",
        "provided_by_anvio": True,
        "provided_by_user": False
    },
    "pfams-data": {
        "name": "PFAMs DATA",
        "type": "DATA",
        "provided_by_anvio": True,
        "provided_by_user": False
    },
    "misc-data-items-txt": {
        "name": "ITEMS DATA",
        "type": "TXT",
        "provided_by_anvio": True,
        "provided_by_user":True
    },
    "misc-data-items": {
        "name": "ITEMS DATA",
        "type": "CONCEPT",
        "provided_by_anvio": True,
        "provided_by_user": False
    },
    "misc-data-layers-txt": {
        "name": "LAYERS DATA",
        "type": "TXT",
        "provided_by_anvio": True,
        "provided_by_user": True
    },
    "misc-data-layers": {
        "name": "LAYERS DATA",
        "type": "CONCEPT",
        "provided_by_anvio": True,
        "provided_by_user": False
    },
    "misc-data-nucleotides-txt": {
        "name": "NUCLEOTIDES DATA",
        "type": "TXT",
        "provided_by_anvio": True,
        "provided_by_user": True
    },
    "misc-data-nucleotides": {
        "name": "NUCLEOTIDES DATA",
        "type": "CONCEPT",
        "provided_by_anvio": True,
        "provided_by_user": False
    },
    "misc-data-amino-acids-txt": {
        "name": "AMINO_ACIDS DATA",
        "type": "TXT",
        "provided_by_anvio": True,
        "provided_by_user": True
    },
    "misc-data-amino-acids": {
        "name": "AMINO_ACIDS DATA",
        "type": "CONCEPT",
        "provided_by_anvio": True,
        "provided_by_user": False
    },
    "genome-similarity": {
        "name": "GENOME SIMILARITY",
        "type": "CONCEPT",
        "provided_by_anvio": True,
        "provided_by_user": False
    },
    "misc-data-layer-orders-txt": {
        "name": "LAYER ORDERS DATA",
        "type": "TXT",
        "provided_by_anvio": True,
        "provided_by_user": True
    },
    "misc-data-layer-orders": {
        "name": "LAYER ORDERS DATA",
        "type": "CONCEPT",
        "provided_by_anvio": True,
        "provided_by_user": False
    },
    "misc-data-items-order-txt": {
        "name": "LAYER ORDERS DATA",
        "type": "TXT",
        "provided_by_anvio": True,
        "provided_by_user": True
    },
    "misc-data-items-order": {
        "name": "ITEM ORDERS DATA",
        "type": "CONCEPT",
        "provided_by_anvio": True,
        "provided_by_user": False
    },
    "dendrogram": {
        "name": "DENDROGRAM",
        "type": "NEWICK",
        "provided_by_anvio": True,
        "provided_by_user": True
    },
    "metapangenome": {
        "name": "METAPANGENOME",
        "type": "CONCEPT",
        "provided_by_anvio": True,
        "provided_by_user": False
    },
    "oligotypes": {
        "name": "OLIGOTYPES",
        "type": "CONCEPT",
        "provided_by_anvio": True,
        "provided_by_user": False
    },
    "linkmers-txt": {
        "name": "LINKMERS",
        "type": "TXT",
        "provided_by_anvio": False,
        "provided_by_user": True
    },
    "phylogeny": {
        "name": "PHYLOGENY",
        "type": "NEWICK",
        "provided_by_anvio": True,
        "provided_by_user": True
    },
    "gene-calls-txt": {
        "name": "GENE CALLS",
        "type": "TXT",
        "provided_by_anvio": True,
        "provided_by_user": True
    },
    "binding-frequencies": {
        "name": "AMINO ACID BINDING FREQUENCIES",
        "type": "CONCEPT",
        "provided_by_anvio": True,
        "provided_by_user": False
    },
    "interacdome-data": {
        "name": "INTERACDOME DATA",
        "type": "DATA",
        "provided_by_anvio": True,
        "provided_by_user": False
    },
    "functions": {
        "name": "GENE FUNCTIONS",
        "type": "CONCEPT",
        "provided_by_anvio": True,
        "provided_by_user": False
    },
    "functions-txt": {
        "name": "GENE FUNCTIONS",
        "type": "TXT",
        "provided_by_anvio": True,
        "provided_by_user": True
    },
    "functional-enrichment-txt": {
        "name": "ENRICHED FUNCTIONS",
        "type": "TXT",
        "provided_by_anvio": True,
        "provided_by_user": False
    },
    "enrichment-txt": {
        "name": "ENRICHMENT SCORES",
        "type": "TXT",
        "provided_by_anvio": True,
        "provided_by_user": False
    },
    "kegg-functions": {
        "name": "KOFAM FUNCTIONS",
        "type": "CONCEPT",
        "provided_by_anvio": True,
        "provided_by_user": False
    },
    "interactive": {
        "name": "INTERACTIVE DISPLAY",
        "type": "DISPLAY",
        "provided_by_anvio": True,
        "provided_by_user": False
    },
    "view-data": {
        "name": "VIEW DATA",
        "type": "TXT",
        "provided_by_anvio": True,
        "provided_by_user": True
    },
    "layer-taxonomy": {
        "name": "LAYER TAXONOMY",
        "type": "CONCEPT",
        "provided_by_anvio": True,
        "provided_by_user": False
    },
    "layer-taxonomy-txt": {
        "name": "LAYER TAXONOMY",
        "type": "TXT",
        "provided_by_anvio": True,
        "provided_by_user": True
    },
    "gene-taxonomy": {
        "name": "GENE TAXONOMY",
        "type": "CONCEPT",
        "provided_by_anvio": True,
        "provided_by_user": False
    },
    "gene-taxonomy-txt": {
        "name": "GENE TAXONOMY",
        "type": "TXT",
        "provided_by_anvio": True,
        "provided_by_user": True
    },
    "genome-taxonomy": {
        "name": "GENOME TAXONOMY",
        "type": "CONCEPT",
        "provided_by_anvio": True,
        "provided_by_user": False
    },
    "genome-taxonomy-txt": {
        "name": "GENOME TAXONOMY",
        "type": "TXT",
        "provided_by_anvio": False,
        "provided_by_user": False
    },
    "scgs-taxonomy-db": {
        "name": "SCG TAXONOMY DB",
        "type": "CONCEPT",
        "provided_by_anvio": True,
        "provided_by_user": False
    },
    "scgs-taxonomy": {
        "name": "SCG TAXONOMY",
        "type": "CONCEPT",
        "provided_by_anvio": True,
        "provided_by_user": False
    },
    "trna-taxonomy-db": {
        "name": "TRNA TAXONOMY DB",
        "type": "CONCEPT",
        "provided_by_anvio": True,
        "provided_by_user": False
    },
    "trna-taxonomy": {
        "name": "TRNA TAXONOMY",
        "type": "CONCEPT",
        "provided_by_anvio": True,
        "provided_by_user": False
    },
    "external-genomes": {
        "name": "EXTERNAL GENOMES",
        "type": "TXT",
        "provided_by_anvio": False,
        "provided_by_user": True
    },
    "internal-genomes": {
        "name": "INTERNAL GENOMES",
        "type": "TXT",
        "provided_by_anvio": False,
        "provided_by_user": True
    },
    "metagenomes": {
        "name": "METAGENOMES",
        "type": "TXT",
        "provided_by_anvio": False,
        "provided_by_user": True
    },
    "coverages-txt": {
        "name": "COVERAGES",
        "type": "TXT",
        "provided_by_anvio": True,
        "provided_by_user": False
    },
    "detection-txt": {
        "name": "DETECTIONS",
        "type": "TXT",
        "provided_by_anvio": True,
        "provided_by_user": False
    },
    "variability-profile": {
        "name": "VARIABILITY PROFILE",
        "type": "CONCEPT",
        "provided_by_anvio": True,
        "provided_by_user": False
    },
    "variability-profile-txt": {
        "name": "VARIABILITY PROFILE",
        "type": "TXT",
        "provided_by_anvio": True,
        "provided_by_user": True
    },
    "codon-frequencies-txt": {
        "name": "CODON FREQUENCIES",
        "type": "TXT",
        "provided_by_anvio": True,
        "provided_by_user": False
    },
    "aa-frequencies-txt": {
        "name": "AA FREQUENCIES",
        "type": "TXT",
        "provided_by_anvio": True ,
        "provided_by_user": False
    },
    "fixation-index-matrix": {
        "name": "FIXATION INDEX MATRIX",
        "type": "TXT",
        "provided_by_anvio": True,
        "provided_by_user": False
    },
    "summary": {
        "name": "STATIC SUMMARY",
        "type": "SUMMARY",
        "provided_by_anvio": True,
        "provided_by_user": False
    },
    "split-bins": {
        "name": "SPLIT BINS",
        "type": "CONCEPT",
        "provided_by_anvio": True,
        "provided_by_user": False
    },
    "state": {
        "name": "INTERACTIVE STATE",
        "type": "CONCEPT",
        "provided_by_anvio": True,
        "provided_by_user": False
    },
    "ngrams": {
        "name": "NGRAM",
        "type": "CONCEPT",
        "provided_by_anvio": True,
        "provided_by_user": False
    },
    "state-json": {
        "name": "INTERACTIVE STATE",
        "type": "JSON",
        "provided_by_anvio": True,
        "provided_by_user": True
    },
    "kegg-metabolism": {
        "name": "KEGG METABOLISM ESTIMATES",
        "type": "TXT",
        "provided_by_anvio": True,
        "provided_by_user": False
    },
    "augustus-gene-calls": {
        "name": "AUGUSTUS GENE CALLS",
        "type": "TXT",
        "provided_by_anvio": False,
        "provided_by_user": True
    },
    "genes-stats": {
        "name": "GENE STATS",
        "type": "STATS",
        "provided_by_anvio": True,
        "provided_by_user": False
    },
    "vcf": {
        "name": "VCF",
        "type": "TXT",
        "provided_by_anvio": True,
        "provided_by_user": False
    },
    "blast-table": {
        "name": "BLAST TABLE",
        "type": "TXT",
        "provided_by_anvio": False,
        "provided_by_user": True
    },
    "splits-txt": {
        "name": "SPLITS",
        "type": "TXT",
        "provided_by_anvio": False,
        "provided_by_user": True
    },
    "genbank-file": {
        "name": "GENBANK FILE",
        "type": "TXT",
        "provided_by_anvio": False,
        "provided_by_user": True
    },
<<<<<<< HEAD
    "groups-txt": {
        "name": "GROUPS",
        "type": "TXT",
        "provided_by_anvio": False,
        "provided_by_user": True
=======
    "splits-taxonomy-txt": {
        "name": "SPLITS TAXONOMY",
        "type": "TXT",
        "provided_by_anvio": True,
        "provided_by_user": False
    },
    "hmm-hits-matrix-txt": {
        "name": "HMM HITS MATRIX",
        "type": "TXT",
        "provided_by_anvio": True,
        "provided_by_user": False
>>>>>>> bd6ab3ba
    }
    
}<|MERGE_RESOLUTION|>--- conflicted
+++ resolved
@@ -550,13 +550,12 @@
         "provided_by_anvio": False,
         "provided_by_user": True
     },
-<<<<<<< HEAD
     "groups-txt": {
         "name": "GROUPS",
         "type": "TXT",
         "provided_by_anvio": False,
         "provided_by_user": True
-=======
+    },
     "splits-taxonomy-txt": {
         "name": "SPLITS TAXONOMY",
         "type": "TXT",
@@ -568,7 +567,6 @@
         "type": "TXT",
         "provided_by_anvio": True,
         "provided_by_user": False
->>>>>>> bd6ab3ba
     }
-    
+
 }