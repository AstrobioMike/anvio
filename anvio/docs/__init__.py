# -*- coding: utf-8
"""Everything about anvi'o artifacts"""

# the purpose of dictionaries in this module is to describes all anvi'o items and concepts
# that are referred from 'requires' and 'provides' statements in anvi'o programs
ANVIO_ARTIFACTS ={
    "pan-db": {
        "name": "PAN",
        "type": "DB",
        "provided_by_anvio": True,
        "provided_by_user": False
    },
    "contigs-db": {
        "name": "CONTIGS",
        "type": "DB",
        "provided_by_anvio": True,
        "provided_by_user": False
    },
    "trnaseq-db": {
        "name": "TRNASEQ",
        "type": "DB",
        "provided_by_anvio": True,
        "provided_by_user": False
    },
    "trnaseq-contigs-db": {
        "name": "TRNASEQ CONTIGS",
        "type": "DB",
        "provided_by_anvio": True,
        "provided_by_user": False
    },
    "trnaseq-profile-db": {
        "name": "TRNASEQ PROFILE",
        "type": "DB",
        "provided_by_anvio": True,
        "provided_by_user": False
    },
    "modules-db": {
        "name": "MODULES",
        "type": "DB",
        "provided_by_anvio": True,
        "provided_by_user": False
    },
    "fasta": {
        "name": "REGULAR FASTA",
        "type": "FASTA",
        "provided_by_anvio": False,
        "provided_by_user": True
    },
    "contigs-fasta": {
        "name": "CONTIGS",
        "type": "FASTA",
        "provided_by_anvio": True,
        "provided_by_user": True
    },
    "dna-sequence": {
        "name": "DNA SEQUENCE",
        "type": "SEQUENCE",
        "provided_by_anvio": True,
        "provided_by_user": True
    },
    "trnaseq-fasta": {
        "name": "TRNASEQ",
        "type": "FASTA",
        "provided_by_anvio": False,
        "provided_by_user": True
    },
    "configuration-ini": {
        "name": "CONFIGURATION FILE",
        "type": "TXT",
        "provided_by_anvio": False,
        "provided_by_user": True
    },
    "external-gene-calls": {
        "name": "EXTERNAL GENE CALLS",
        "type": "TXT",
        "provided_by_anvio": False,
        "provided_by_user": True
    },
    "external-structures": {
        "name": "EXTERNAL STRUCTURES",
        "type": "TXT",
        "provided_by_anvio": False,
        "provided_by_user": True
    },
    "concatenated-gene-alignment-fasta": {
        "name": "CONCATENATED GENE ALIGNMENT",
        "type": "FASTA",
        "provided_by_anvio": True,
        "provided_by_user": False
    },
    "short-reads-fasta": {
        "name": "SHORT READS",
        "type": "FASTA",
        "provided_by_anvio": True,
        "provided_by_user": False
    },
    "genes-fasta": {
        "name": "GENES",
        "type": "FASTA",
        "provided_by_anvio": True,
        "provided_by_user": False
    },
    "bam-file": {
        "name": "BAM FILE",
        "type": "BAM",
        "provided_by_anvio": False,
        "provided_by_user": True
    },
    "bam-stats-txt": {
        "name": "BAM STATS TXT",
        "type": "TXT",
        "provided_by_anvio": True,
        "provided_by_user": False
    },
<<<<<<< HEAD
    "bams-and-profiles-txt": {
        "name": "BAMS AND PROFILES TXT",
        "type": "TXT",
        "provided_by_anvio": False,
        "provided_by_user": True
=======
    "markdown-txt": {
        "name": "MARKDOWN TXT",
        "type": "TXT",
        "provided_by_anvio": True,
        "provided_by_user": False
>>>>>>> 5e915b22
    },
    "protein-structure-txt": {
        "name": "PDB FILE",
        "type": "TXT",
        "provided_by_anvio": False,
        "provided_by_user":True
    },
    "samples-txt": {
        "name": "SAMPLES TXT",
        "type": "TXT",
        "provided_by_anvio": False,
        "provided_by_user":True
    },
    "primers-txt": {
        "name": "PRIMERS TXT",
        "type": "TXT",
        "provided_by_anvio": False,
        "provided_by_user":True
    },
    "fasta-txt": {
        "name": "FASTA TXT",
        "type": "TXT",
        "provided_by_anvio": False,
        "provided_by_user":True
    },
    "raw-bam-file": {
        "name": "RAW BAM FILE",
        "type": "BAM",
        "provided_by_anvio": False,
        "provided_by_user":True
    },
    "locus-fasta": {
        "name": "LOCUS",
        "type": "FASTA",
        "provided_by_anvio": True,
        "provided_by_user": False
    },
    "structure-db": {
        "name": "PROTEIN STRUCTURES",
        "type": "DB",
        "provided_by_anvio": True,
        "provided_by_user": False
    },
    "pdb-db": {
        "name": "PDB DB",
        "type": "DB",
        "provided_by_anvio": True,
        "provided_by_user": False
    },
    "kegg-data": {
        "name": "KEGG MODULES DB",
        "type": "DB",
        "provided_by_anvio": True,
        "provided_by_user": False
    },
    "user-modules-data": {
        "name": "USER MODULES DB",
        "type": "DB",
        "provided_by_anvio": True,
        "provided_by_user": True
    },
    "single-profile-db": {
        "name": "SINGLE PROFILE",
        "type": "DB",
        "provided_by_anvio": True,
        "provided_by_user": False
    },
    "profile-db": {
        "name": "PROFILE",
        "type": "DB",
        "provided_by_anvio": True,
        "provided_by_user": False
    },
    "genes-db": {
        "name": "GENES",
        "type": "DB",
        "provided_by_anvio": True,
        "provided_by_user": False
    },
    "genomes-storage-db": {
        "name": "GENOMES STORAGE",
        "type": "DB",
        "provided_by_anvio": True,
        "provided_by_user": False
    },
    "contigs-stats": {
        "name": "CONTIGS STATS",
        "type": "STATS",
        "provided_by_anvio": True,
        "provided_by_user": False
    },
    "svg": {
        "name": "SVG",
        "type": "SVG",
        "provided_by_anvio": True,
        "provided_by_user": False
    },
    "bin": {
        "name": "BIN",
        "type": "BIN",
        "provided_by_anvio": True,
        "provided_by_user": False
    },
    "collection": {
        "name": "COLLECTION",
        "type": "COLLECTION",
        "provided_by_anvio": True,
        "provided_by_user": False
    },
    "collection-txt": {
        "name": "COLLECTION",
        "type": "TXT",
        "provided_by_anvio": True,
        "provided_by_user":True
    },
    "hmm-source": {
        "name": "HMM SOURCE",
        "type": "HMM",
        "provided_by_anvio": False,
        "provided_by_user":True
    },
    "hmm-hits": {
        "name": "HMM PROFILE",
        "type": "CONCEPT",
        "provided_by_anvio": True,
        "provided_by_user": False
    },
    "completion": {
        "name": "COMPLETION",
        "type": "CONCEPT",
        "provided_by_anvio": True,
        "provided_by_user": False
    },
    "cogs-data": {
        "name": "COGs DATA",
        "type": "DATA",
        "provided_by_anvio": True,
        "provided_by_user": False
    },
    "pfams-data": {
        "name": "PFAMs DATA",
        "type": "DATA",
        "provided_by_anvio": True,
        "provided_by_user": False
    },
    "misc-data-items-txt": {
        "name": "ITEMS DATA",
        "type": "TXT",
        "provided_by_anvio": True,
        "provided_by_user":True
    },
    "misc-data-items": {
        "name": "ITEMS DATA",
        "type": "CONCEPT",
        "provided_by_anvio": True,
        "provided_by_user": False
    },
    "misc-data-layers-txt": {
        "name": "LAYERS DATA",
        "type": "TXT",
        "provided_by_anvio": True,
        "provided_by_user": True
    },
    "misc-data-layers": {
        "name": "LAYERS DATA",
        "type": "CONCEPT",
        "provided_by_anvio": True,
        "provided_by_user": False
    },
    "misc-data-nucleotides-txt": {
        "name": "NUCLEOTIDES DATA",
        "type": "TXT",
        "provided_by_anvio": True,
        "provided_by_user": True
    },
    "misc-data-nucleotides": {
        "name": "NUCLEOTIDES DATA",
        "type": "CONCEPT",
        "provided_by_anvio": True,
        "provided_by_user": False
    },
    "misc-data-amino-acids-txt": {
        "name": "AMINO_ACIDS DATA",
        "type": "TXT",
        "provided_by_anvio": True,
        "provided_by_user": True
    },
    "misc-data-amino-acids": {
        "name": "AMINO_ACIDS DATA",
        "type": "CONCEPT",
        "provided_by_anvio": True,
        "provided_by_user": False
    },
    "genome-similarity": {
        "name": "GENOME SIMILARITY",
        "type": "CONCEPT",
        "provided_by_anvio": True,
        "provided_by_user": False
    },
    "misc-data-layer-orders-txt": {
        "name": "LAYER ORDERS DATA",
        "type": "TXT",
        "provided_by_anvio": True,
        "provided_by_user": True
    },
    "misc-data-layer-orders": {
        "name": "LAYER ORDERS DATA",
        "type": "CONCEPT",
        "provided_by_anvio": True,
        "provided_by_user": False
    },
    "misc-data-items-order-txt": {
        "name": "LAYER ORDERS DATA",
        "type": "TXT",
        "provided_by_anvio": True,
        "provided_by_user": True
    },
    "misc-data-items-order": {
        "name": "ITEM ORDERS DATA",
        "type": "CONCEPT",
        "provided_by_anvio": True,
        "provided_by_user": False
    },
    "dendrogram": {
        "name": "DENDROGRAM",
        "type": "NEWICK",
        "provided_by_anvio": True,
        "provided_by_user": True
    },
    "metapangenome": {
        "name": "METAPANGENOME",
        "type": "CONCEPT",
        "provided_by_anvio": True,
        "provided_by_user": False
    },
    "oligotypes": {
        "name": "OLIGOTYPES",
        "type": "CONCEPT",
        "provided_by_anvio": True,
        "provided_by_user": False
    },
    "linkmers-txt": {
        "name": "LINKMERS",
        "type": "TXT",
        "provided_by_anvio": False,
        "provided_by_user": True
    },
    "palindromes-txt": {
        "name": "PALINDROMES",
        "type": "TXT",
        "provided_by_anvio": True,
        "provided_by_user": False
    },
    "inversions-txt": {
        "name": "INVERSIONS TXT",
        "type": "TXT",
        "provided_by_anvio": True,
        "provided_by_user": False
    },
    "phylogeny": {
        "name": "PHYLOGENY",
        "type": "NEWICK",
        "provided_by_anvio": True,
        "provided_by_user": True
    },
    "gene-calls-txt": {
        "name": "GENE CALLS",
        "type": "TXT",
        "provided_by_anvio": True,
        "provided_by_user": True
    },
    "binding-frequencies-txt": {
        "name": "AMINO ACID BINDING FREQUENCIES TEXT",
        "type": "TXT",
        "provided_by_anvio": True,
        "provided_by_user": False
    },
    "interacdome-data": {
        "name": "INTERACDOME DATA",
        "type": "DATA",
        "provided_by_anvio": True,
        "provided_by_user": False
    },
    "functions": {
        "name": "GENE FUNCTIONS",
        "type": "CONCEPT",
        "provided_by_anvio": True,
        "provided_by_user": False
    },
    "functions-txt": {
        "name": "GENE FUNCTIONS",
        "type": "TXT",
        "provided_by_anvio": True,
        "provided_by_user": True
    },
    "functional-enrichment-txt": {
        "name": "ENRICHMENT SCORES",
        "type": "TXT",
        "provided_by_anvio": True,
        "provided_by_user": False
    },
    "kegg-functions": {
        "name": "KOFAM FUNCTIONS",
        "type": "CONCEPT",
        "provided_by_anvio": True,
        "provided_by_user": False
    },
    "interactive": {
        "name": "INTERACTIVE DISPLAY",
        "type": "DISPLAY",
        "provided_by_anvio": True,
        "provided_by_user": False
    },
    "view-data": {
        "name": "VIEW DATA",
        "type": "TXT",
        "provided_by_anvio": True,
        "provided_by_user": True
    },
    "layer-taxonomy": {
        "name": "LAYER TAXONOMY",
        "type": "CONCEPT",
        "provided_by_anvio": True,
        "provided_by_user": False
    },
    "layer-taxonomy-txt": {
        "name": "LAYER TAXONOMY",
        "type": "TXT",
        "provided_by_anvio": True,
        "provided_by_user": True
    },
    "gene-taxonomy": {
        "name": "GENE TAXONOMY",
        "type": "CONCEPT",
        "provided_by_anvio": True,
        "provided_by_user": False
    },
    "gene-taxonomy-txt": {
        "name": "GENE TAXONOMY",
        "type": "TXT",
        "provided_by_anvio": True,
        "provided_by_user": True
    },
    "genome-taxonomy": {
        "name": "GENOME TAXONOMY",
        "type": "CONCEPT",
        "provided_by_anvio": True,
        "provided_by_user": False
    },
    "genome-taxonomy-txt": {
        "name": "GENOME TAXONOMY",
        "type": "TXT",
        "provided_by_anvio": False,
        "provided_by_user": False
    },
    "scgs-taxonomy-db": {
        "name": "SCG TAXONOMY DB",
        "type": "CONCEPT",
        "provided_by_anvio": True,
        "provided_by_user": False
    },
    "scgs-taxonomy": {
        "name": "SCG TAXONOMY",
        "type": "CONCEPT",
        "provided_by_anvio": True,
        "provided_by_user": False
    },
    "trna-taxonomy-db": {
        "name": "TRNA TAXONOMY DB",
        "type": "CONCEPT",
        "provided_by_anvio": True,
        "provided_by_user": False
    },
    "trna-taxonomy": {
        "name": "TRNA TAXONOMY",
        "type": "CONCEPT",
        "provided_by_anvio": True,
        "provided_by_user": False
    },
    "external-genomes": {
        "name": "EXTERNAL GENOMES",
        "type": "TXT",
        "provided_by_anvio": False,
        "provided_by_user": True
    },
    "internal-genomes": {
        "name": "INTERNAL GENOMES",
        "type": "TXT",
        "provided_by_anvio": False,
        "provided_by_user": True
    },
    "metagenomes": {
        "name": "METAGENOMES",
        "type": "TXT",
        "provided_by_anvio": False,
        "provided_by_user": True
    },
    "coverages-txt": {
        "name": "COVERAGES",
        "type": "TXT",
        "provided_by_anvio": True,
        "provided_by_user": False
    },
    "detection-txt": {
        "name": "DETECTIONS",
        "type": "TXT",
        "provided_by_anvio": True,
        "provided_by_user": False
    },
    "variability-profile": {
        "name": "VARIABILITY PROFILE",
        "type": "CONCEPT",
        "provided_by_anvio": True,
        "provided_by_user": False
    },
    "variability-profile-txt": {
        "name": "VARIABILITY PROFILE",
        "type": "TXT",
        "provided_by_anvio": True,
        "provided_by_user": True
    },
    "codon-frequencies-txt": {
        "name": "CODON FREQUENCIES",
        "type": "TXT",
        "provided_by_anvio": True,
        "provided_by_user": False
    },
    "aa-frequencies-txt": {
        "name": "AA FREQUENCIES",
        "type": "TXT",
        "provided_by_anvio": True ,
        "provided_by_user": False
    },
    "fixation-index-matrix": {
        "name": "FIXATION INDEX MATRIX",
        "type": "TXT",
        "provided_by_anvio": True,
        "provided_by_user": False
    },
    "trnaseq-seed-txt": {
        "name": "TRNASEQ SEED SUMMARY",
        "type": "TXT",
        "provided_by_anvio": True,
        "provided_by_user": False
    },
    "seeds-specific-txt": {
        "name": "TRNASEQ SEED SUMMARY",
        "type": "TXT",
        "provided_by_anvio": True,
        "provided_by_user": False
    },
    "seeds-non-specific-txt": {
        "name": "TRNASEQ SEED SUMMARY",
        "type": "TXT",
        "provided_by_anvio": True,
        "provided_by_user": False
    },
    "modifications-txt": {
        "name": "TRNASEQ MODIFICATION SUMMARY",
        "type": "TXT",
        "provided_by_anvio": True,
        "provided_by_user": False
    },
    "trnaseq-plot": {
        "name": "TRNASEQ PLOT",
        "type": "DISPLAY",
        "provided_by_anvio": True,
        "provided_by_user": False
    },
    "summary": {
        "name": "STATIC SUMMARY",
        "type": "SUMMARY",
        "provided_by_anvio": True,
        "provided_by_user": False
    },
    "quick-summary": {
        "name": "QUICK SUMMARY",
        "type": "TXT",
        "provided_by_anvio": True,
        "provided_by_user": False
    },
    "split-bins": {
        "name": "SPLIT BINS",
        "type": "CONCEPT",
        "provided_by_anvio": True,
        "provided_by_user": False
    },
    "state": {
        "name": "INTERACTIVE STATE",
        "type": "CONCEPT",
        "provided_by_anvio": True,
        "provided_by_user": False
    },
    "ngrams": {
        "name": "NGRAM",
        "type": "CONCEPT",
        "provided_by_anvio": True,
        "provided_by_user": False
    },
    "state-json": {
        "name": "INTERACTIVE STATE",
        "type": "JSON",
        "provided_by_anvio": True,
        "provided_by_user": True
    },
    "kegg-metabolism": {
        "name": "KEGG METABOLISM ESTIMATES",
        "type": "TXT",
        "provided_by_anvio": True,
        "provided_by_user": False
    },
    "augustus-gene-calls": {
        "name": "AUGUSTUS GENE CALLS",
        "type": "TXT",
        "provided_by_anvio": False,
        "provided_by_user": True
    },
    "genes-stats": {
        "name": "GENE STATS",
        "type": "STATS",
        "provided_by_anvio": True,
        "provided_by_user": False
    },
    "vcf": {
        "name": "VCF",
        "type": "TXT",
        "provided_by_anvio": True,
        "provided_by_user": False
    },
    "blast-table": {
        "name": "BLAST TABLE",
        "type": "TXT",
        "provided_by_anvio": False,
        "provided_by_user": True
    },
    "splits-txt": {
        "name": "SPLITS",
        "type": "TXT",
        "provided_by_anvio": False,
        "provided_by_user": True
    },
    "genbank-file": {
        "name": "GENBANK FILE",
        "type": "TXT",
        "provided_by_anvio": False,
        "provided_by_user": True
    },
    "groups-txt": {
        "name": "GROUPS",
        "type": "TXT",
        "provided_by_anvio": False,
        "provided_by_user": True
    },
    "splits-taxonomy-txt": {
        "name": "SPLITS TAXONOMY",
        "type": "TXT",
        "provided_by_anvio": True,
        "provided_by_user": False
    },
    "hmm-hits-matrix-txt": {
        "name": "HMM HITS MATRIX",
        "type": "TXT",
        "provided_by_anvio": True,
        "provided_by_user": False
    },
    "pn-ps-data": {
        "name": "PN/PS OUTPUT",
        "type": "CONCEPT",
        "provided_by_anvio": True,
        "provided_by_user": False
    },
    "clustering-configuration": {
        "name": "CLUSTERING CONFIG",
        "type": "TXT",
        "provided_by_anvio": False,
        "provided_by_user": True
    },
    "workflow-config": {
        "name": "WORKFLOW CONFIG",
        "type": "JSON",
        "provided_by_anvio": False,
        "provided_by_user": True
    },
    "contigs-workflow": {
        "name": "CONTIGS WORKFLOW",
        "type": "WORKFLOW",
        "provided_by_anvio": True,
        "provided_by_user": False
    },
    "metagenomics-workflow": {
        "name": "METAGENOMICS WORKFLOW",
        "type": "WORKFLOW",
        "provided_by_anvio": True,
        "provided_by_user": False
    },
    "pangenomics-workflow": {
        "name": "PANGENOMICS WORKFLOW",
        "type": "WORKFLOW",
        "provided_by_anvio": True,
        "provided_by_user": False
    },
    "phylogenomics-workflow": {
        "name": "PHYLOGENOMICS WORKFLOW",
        "type": "WORKFLOW",
        "provided_by_anvio": True,
        "provided_by_user": False
    },
    "trnaseq-workflow": {
        "name": "TRNASEQ WORKFLOW",
        "type": "WORKFLOW",
        "provided_by_anvio": True,
        "provided_by_user": False
    },
    "contig-inspection" : {
        "name" : "CONTIG INSPECTION",
        "type" : "DISPLAY",
        "provided_by_anvio" : True,
        "provided_by_user" : False
    },
    "gene-cluster-inspection" : {
        "name" : "GENE CLUSTER INSPECTION",
        "type" : "DISPLAY",
        "provided_by_anvio" : True,
        "provided_by_user" : False
    }
}<|MERGE_RESOLUTION|>--- conflicted
+++ resolved
@@ -112,19 +112,17 @@
         "provided_by_anvio": True,
         "provided_by_user": False
     },
-<<<<<<< HEAD
     "bams-and-profiles-txt": {
         "name": "BAMS AND PROFILES TXT",
         "type": "TXT",
         "provided_by_anvio": False,
         "provided_by_user": True
-=======
+    },
     "markdown-txt": {
         "name": "MARKDOWN TXT",
         "type": "TXT",
         "provided_by_anvio": True,
         "provided_by_user": False
->>>>>>> 5e915b22
     },
     "protein-structure-txt": {
         "name": "PDB FILE",
