--- conflicted
+++ resolved
@@ -398,11 +398,7 @@
         Developers can use this flag to skip the sanity checks and creation of directories when testing this class
     """
 
-<<<<<<< HEAD
-    def __init__(self, args, run=run, progress=progress, skip_sanity_checks=False):
-=======
     def __init__(self, args, run=run, progress=progress, skip_init=False):
->>>>>>> 3e2e0ef9
         self.args = args
         self.run = run
         self.progress = progress
@@ -430,11 +426,7 @@
             self.kegg_data_dir += '/'
         filesnpaths.is_output_dir_writable(os.path.dirname(self.kegg_data_dir))
 
-<<<<<<< HEAD
-        if not args.reset and not anvio.DEBUG and not skip_sanity_checks:
-=======
         if not args.reset and not anvio.DEBUG and not skip_init:
->>>>>>> 3e2e0ef9
             self.is_database_exists()
 
         if self.download_from_kegg and not self.kegg_archive_path and not skip_init:
@@ -4376,24 +4368,6 @@
 
             current_data_name = fields[0]
         # note that if data name is known, first field still exists but is actually the empty string ''
-<<<<<<< HEAD
-        # so no matter the situation, data value is field 1 and data definition (if any) is field 2
-        # one exception to this: DESCRIPTION fields in pathway map files have only one field due to parsing errors :/
-        if len(fields) > 1:
-            data_vals = fields[1]
-        # need to sanity check data value field because SOME modules don't follow the 2-space separation formatting
-        if sanity_check_func == 'module':
-            vals_are_okay, corrected_vals, corrected_def = self.data_vals_sanity_check_module(data_vals, current_data_name, current_module)
-        elif sanity_check_func == 'pathway':
-            vals_are_okay, corrected_name, corrected_vals, corrected_def = self.data_vals_sanity_check_pathway(data_vals, current_data_name, current_module)
-            current_data_name = corrected_name
-
-        if vals_are_okay and len(fields) > 2: # not all lines have a definition field
-            data_def = fields[2]
-        elif not vals_are_okay:
-            data_vals = corrected_vals
-            data_def = corrected_def
-=======
         # so no matter the situation, data value is field 1 (index 0) and data definition (if any) is field 2 (index 1)
         # the only exception is that sometimes there is nothing in the data definition field (REFERENCE lines sometimes do this)
         if len(fields) > 1:
@@ -4419,7 +4393,6 @@
                                   "We are quitting here so you can check it, because this data type might be important. "
                                   "However, if you disagree, you can re-run the setup with --just-do-it and we will quietly "
                                   "incorporate this empty line into the MODULES.db (you may also need the --reset flag when you re-run). ")
->>>>>>> 3e2e0ef9
 
         # some types of information may need to be split into multiple db entries
         data_types_to_split = ["ORTHOLOGY","REACTION"]
@@ -4536,21 +4509,12 @@
             self.run.warning("First things first - don't panic. Several parsing errors were encountered while building the KEGG Modules DB. "
                              "But that is probably okay, because if you got to this point it is likely that we already fixed all of them "
                              "ourselves. So don't worry too much. Below you will see how many of each type of error was encountered. If "
-<<<<<<< HEAD
-                             "you would like to see which modules/pathway maps threw these errors, please re-run the setup using the --debug flag (you "
-                             "will also probably need the --reset flag). When doing so, you will also see which lines caused issues; this "
-                             "can be a lot of output, so you can suppress the line-specific output with the --quiet flag if that makes things "
-                             "easier to read. So, in summary: You can probably ignore this warning. But if you want more info: run setup again "
-                             "with --reset --debug --quiet to see exactly which modules/pathway maps had issues, or run with --reset --debug to see exactly "
-                             "which lines in which modules had issues. Now, here is a kiss for you because you have been so patient and good with anvi'o 😚")
-=======
                              "you would like to see which modules threw these errors, please re-run the setup using the `--debug` flag (you "
                              "will also probably need the `--reset` flag). When doing so, you will also see which lines caused issues; this "
                              "can be a lot of output, so you can suppress the line-specific output with the `--quiet` flag if that makes things "
                              "easier to read. So, in summary: You can probably ignore this warning. But if you want more info: run setup again "
                              "with `--reset --debug --quiet` to see exactly which modules had issues, or run with `--reset --debug` to see exactly "
                              "which lines in which modules had issues. Anvi'o developers thank you for your attention and patience 😇")
->>>>>>> 3e2e0ef9
             self.run.info("Bad line splitting (usually due to rogue or missing spaces)", len(self.parsing_error_dict["bad_line_splitting"]))
             self.run.info("Bad KEGG code format (usually not correctable)", len(self.parsing_error_dict["bad_kegg_code_format"]))
 
