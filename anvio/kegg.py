#!/usr/bin/env python
# -*- coding: utf-8
"""This file contains Kegg related classes."""

import os
import shutil
import glob
import re
import copy
import statistics
import json
import time
import hashlib
import pandas as pd
import scipy.sparse as sps
from scipy import stats

import anvio
import anvio.db as db
import anvio.utils as utils
import anvio.terminal as terminal
import anvio.filesnpaths as filesnpaths
import anvio.tables as t
import anvio.ccollections as ccollections

from anvio.errors import ConfigError
from anvio.drivers.hmmer import HMMer
from anvio.parsers import parser_modules
from anvio.tables.genefunctions import TableForGeneFunctions
from anvio.dbops import ContigsSuperclass, ContigsDatabase, ProfileSuperclass, ProfileDatabase
from anvio.constants import KEGG_SETUP_INTERVAL
from anvio.genomedescriptions import MetagenomeDescriptions, GenomeDescriptions


__author__ = "Developers of anvi'o (see AUTHORS.txt)"
__copyright__ = "Copyleft 2015-2020, the Meren Lab (http://merenlab.org/)"
__license__ = "GPL 3.0"
__version__ = anvio.__version__
__maintainer__ = "Iva Veseli"
__email__ = "iveseli@uchicago.edu"

run = terminal.Run()
progress = terminal.Progress()
run_quiet = terminal.Run(log_file_path=None, verbose=False)
progress_quiet = terminal.Progress(verbose=False)
pp = terminal.pretty_print

"""Some critical constants for metabolism estimation output formatting."""
# dict containing possible output modes
# output_suffix should be unique to a mode so that multiple output modes can be used at once
# data_dict indicates which data dictionary is used for generating the output (modules or kofams)
# headers list describes which information to include in the output file; see OUTPUT_HEADERS dict below for more info
# description is what is printed when --list-available-modes parameter is used
OUTPUT_MODES = {'kofam_hits_in_modules': {
                    'output_suffix': "kofam_hits_in_modules.txt",
                    'data_dict': "modules",
                    'headers': ["unique_id", "kegg_module", "module_is_complete",
                                "module_completeness", "path_id", "path", "path_completeness",
                                "kofam_hit", "gene_caller_id", "contig"],
                    'description': "Information on each KOfam hit that belongs to a KEGG module"
                    },
                'modules': {
                    'output_suffix': "modules.txt",
                    'data_dict': "modules",
                    'headers': ["unique_id", "kegg_module", "module_name", "module_class", "module_category",
                                "module_subcategory", "module_definition", "module_completeness", "module_is_complete",
                                "kofam_hits_in_module", "gene_caller_ids_in_module"],
                    'description': "Information on KEGG modules"
                    },
                'modules_custom': {
                    'output_suffix': "modules_custom.txt",
                    'data_dict': "modules",
                    'headers': None,
                    'description': "A custom tab-delimited output file where you choose the included KEGG modules data using --custom-output-headers"
                    },
                'kofam_hits': {
                    'output_suffix': "kofam_hits.txt",
                    'data_dict': "kofams",
                    'headers': ["unique_id", "ko", "gene_caller_id", "contig", "modules_with_ko", "ko_definition"],
                    'description': "Information on all KOfam hits in the contigs DB, regardless of KEGG module membership"
                    },
                }
# dict containing matrix headers of information that we can output in custom mode
# key corresponds to the header's key in output dictionary (returned from generate_output_dict_for_modules() function)
# cdict_key is the header's key in modules or kofams data dictionary (if any)
# mode_type indicates which category of output modes (modules or kofams) this header can be used for. If both, this is 'all'
# description is printed when --list-available-output-headers parameter is used
OUTPUT_HEADERS = {'unique_id' : {
                        'cdict_key': None,
                        'mode_type': 'all',
                        'description': "Just an integer that keeps our data organized. No real meaning here. Always included in output, so no need to specify it on the command line"
                        },
                  'kegg_module' : {
                        'cdict_key': None,
                        'mode_type': 'modules',
                        'description': "KEGG module number"
                        },
                  'module_is_complete' : {
                        'cdict_key': 'complete',
                        'mode_type': 'modules',
                        'description': "Whether a KEGG module is considered complete or not based on its percent completeness and the completeness threshold"
                        },
                  'module_completeness' : {
                        'cdict_key': 'percent_complete',
                        'mode_type': 'modules',
                        'description': "Percent completeness of a KEGG module"
                        },
                  'module_name' : {
                        'cdict_key': None,
                        'mode_type': 'modules',
                        'description': "English name/description of a KEGG module"
                        },
                  'module_class' : {
                        'cdict_key': None,
                        'mode_type': 'modules',
                        'description': "Metabolism class of a KEGG module"
                        },
                  'module_category' : {
                        'cdict_key': None,
                        'mode_type': 'modules',
                        'description': "Metabolism category of a KEGG module"
                        },
                  'module_subcategory' : {
                        'cdict_key': None,
                        'mode_type': 'modules',
                        'description': "Metabolism subcategory of a KEGG module"
                        },
                  'module_definition' : {
                        'cdict_key': None,
                        'mode_type': 'modules',
                        'description': "KEGG-formatted definition of a KEGG module. Describes the metabolic pathway "
                                       "in terms of the KOS that belong to the module"
                        },
                  'module_substrates' : {
                        'cdict_key': None,
                        'mode_type': 'modules',
                        'description': "Comma-separated list of compounds that serve as initial input to the metabolic pathway "
                                       "(that is, substrate(s) to the initial reaction(s) in the pathway)"
                        },
                  'module_products' : {
                        'cdict_key': None,
                        'mode_type': 'modules',
                        'description': "Comma-separated list of compounds that serve as final output from the metabolic pathway "
                                       "(that is, product(s) of the final reaction(s) in the pathway)"
                        },
                  'module_intermediates' : {
                        'cdict_key': None,
                        'mode_type': 'modules',
                        'description': "Comma-separated list of compounds that are intermediates the metabolic pathway "
                                       "(compounds that are both outputs and inputs of reaction(s) in the pathway)"
                        },
                  'gene_caller_ids_in_module': {
                        'cdict_key': None,
                        'mode_type': 'modules',
                        'description': "Comma-separated list of gene caller IDs of KOfam hits in a module"
                        },
                  'gene_caller_id': {
                        'cdict_key': None,
                        'mode_type': 'all',
                        'description': "Gene caller ID of a single KOfam hit in the contigs DB. If you choose this header, each "
                                       "line in the output file will be a KOfam hit"
                        },
                  'kofam_hits_in_module' : {
                        'cdict_key': None,
                        'mode_type': 'modules',
                        'description': "Comma-separated list of KOfam hits in a module"
                        },
                  'kofam_hit' : {
                        'cdict_key': 'kofam_hits',
                        'mode_type': 'modules',
                        'description': "KO number of a single KOfam hit. If you choose this header, each line in the output file "
                                       "will be a KOfam hit"
                        },
                  'contig' : {
                        'cdict_key': 'genes_to_contigs',
                        'mode_type': 'all',
                        'description': "Contig that a KOfam hit is found on. If you choose this header, each line in the output "
                                       "file will be a KOfam hit"
                        },
                  'path_id' : {
                        'cdict_key': None,
                        'mode_type': 'modules',
                        'description': "Integer ID for a path through a KEGG module. No real meaning and just for data organization. "
                                       "If you choose this header, each line in the output file will be a KOfam hit"
                        },
                  'path' : {
                        'cdict_key': None,
                        'mode_type': 'modules',
                        'description': "A path through a KEGG module (a linear sequence of KOs that together represent each metabolic step "
                                       "in the module. Most modules have several of these due to KO redundancy). If you choose this header, "
                                       "each line in the output file will be a KOfam hit"
                        },
                  'path_completeness' : {
                        'cdict_key': 'pathway_completeness',
                        'mode_type': 'modules',
                        'description': "Percent completeness of a particular path through a KEGG module. If you choose this header, each line "
                                       "in the output file will be a KOfam hit"
                        },
                  'ko' : {
                        'cdict_key': None,
                        'mode_type': 'kofams',
                        'description': 'KEGG Orthology (KO) number of a KOfam hit'
                        },
                  'modules_with_ko': {
                        'cdict_key': 'modules',
                        'mode_type': 'kofams',
                        'description': 'A comma-separated list of modules that the KO belongs to'
                        },
                  'ko_definition': {
                        'cdict_key': None,
                        'mode_type': 'kofams',
                        'description': 'The functional annotation associated with the KO number'
                        },
                  }



class KeggContext(object):
    """The purpose of this base class is to define shared functions and file paths for all KEGG operations."""

    def __init__(self, args):
        A = lambda x: args.__dict__[x] if x in args.__dict__ else None
        # default data directory will be called KEGG and will store the KEGG Module data as well
        self.default_kegg_dir = os.path.join(os.path.dirname(anvio.__file__), 'data/misc/KEGG')
        self.kegg_data_dir = A('kegg_data_dir') or self.default_kegg_dir
        self.orphan_data_dir = os.path.join(self.kegg_data_dir, "orphan_data")
        self.module_data_dir = os.path.join(self.kegg_data_dir, "modules")
        self.hmm_data_dir = os.path.join(self.kegg_data_dir, "HMMs")
        self.pathway_data_dir = os.path.join(self.kegg_data_dir, "pathways")
        self.quiet = A('quiet') or False
        self.just_do_it = A('just_do_it')

        # shared variables for all KEGG subclasses
        self.kofam_hmm_file_path = os.path.join(self.hmm_data_dir, "Kofam.hmm") # file containing concatenated KOfam hmms
        self.ko_list_file_path = os.path.join(self.kegg_data_dir, "ko_list.txt")
        self.kegg_module_file = os.path.join(self.kegg_data_dir, "modules.keg")
        self.kegg_pathway_file = os.path.join(self.kegg_data_dir, "pathways.keg")
        self.kegg_modules_db_path = os.path.join(self.kegg_data_dir, "MODULES.db")

        # sanity check to prevent automatic overwriting of non-default kegg data dir
        if A('reset') and A('kegg_data_dir'):
            raise ConfigError("You are attempting to run KEGG setup on a non-default data directory (%s) using the --reset flag. "
                              "To avoid automatically deleting a directory that may be important to you, anvi'o refuses to reset "
                              "directories that have been specified with --kegg-data-dir. If you really want to get rid of this "
                              "directory and regenerate it with KEGG data inside, then please remove the directory yourself using "
                              "a command like `rm -r %s`. We are sorry to make you go through this extra trouble, but it really is "
                              "the safest way to handle things." % (self.kegg_data_dir, self.kegg_data_dir))


    def setup_ko_dict(self):
        """The purpose of this function is to process the ko_list file into usable form by KEGG sub-classes.

        The ko_list file (which is downloaded along with the KOfam HMM profiles) contains important
        information for each KEGG Orthology number (KO, or knum), incuding pre-defined scoring thresholds
        for limiting HMM hits and annotation information.

        It looks something like this:

        knum    threshold    score_type    profile_type    F-measure    nseq    nseq_used    alen    mlen    eff_nseq    re/pos    definition
        K00001    329.57    domain    trim    0.231663    1473    1069    1798    371    17.12    0.590    alcohol dehydrogenase [EC:1.1.1.1]

        Since this information is useful for both the setup process (we need to know all the knums) and HMM process,
        all KEGG subclasses need to have access to this dictionary.

        This is a dictionary (indexed by knum) of dictionaries(indexed by column name).
        Here is an example of the dictionary structure:
        self.ko_dict["K00001"]["threshold"] = 329.57
        """

        self.ko_dict = utils.get_TAB_delimited_file_as_dictionary(self.ko_list_file_path)
        self.ko_skip_list, self.ko_no_threshold_list = self.get_ko_skip_list()

        # if we are currently setting up KEGG, we should generate a text file with the ko_list entries
        # of the KOs that have no scoring threshold
        if self.__class__.__name__ in ['KeggSetup']:
            orphan_ko_dict = {ko:self.ko_dict[ko] for ko in self.ko_skip_list}
            orphan_ko_dict.update({ko:self.ko_dict[ko] for ko in self.ko_no_threshold_list})

            if not os.path.exists(self.orphan_data_dir): # should not happen but we check just in case
                raise ConfigError("Hmm. Something is out of order. The orphan data directory %s does not exist "
                                  "yet, but it needs to in order for the setup_ko_dict() function to work." % self.orphan_data_dir)
            orphan_ko_path = os.path.join(self.orphan_data_dir, "01_ko_fams_with_no_threshold.txt")
            orphan_ko_headers = ["threshold","score_type","profile_type","F-measure","nseq","nseq_used","alen","mlen","eff_nseq","re/pos", "definition"]
            utils.store_dict_as_TAB_delimited_file(orphan_ko_dict, orphan_ko_path, key_header="knum", headers=orphan_ko_headers)

        [self.ko_dict.pop(ko) for ko in self.ko_skip_list]
        [self.ko_dict.pop(ko) for ko in self.ko_no_threshold_list]


    def get_ko_skip_list(self):
        """The purpose of this function is to determine which KO numbers have no associated data or just no score threshold in the ko_list file.

        That is, their ko_list entries look like this, with hypens in all but the first and last columns:

        K14936    -    -    -    -    -    -    -    -    -    -    small nucleolar RNA snR191
        K15035    -    -    -    -    -    -    -    -    -    -    transfer-messenger RNA
        K15841    -    -    -    -    -    -    -    -    -    -    small regulatory RNA GlmY
        K15851    -    -    -    -    -    -    -    -    -    -    quorum regulatory RNA Qrr
        K16736    -    -    -    -    -    -    -    -    -    -    bantam
        K16863    -    -    -    -    -    -    -    -    -    -    microRNA 21

        These are RNAs.

        Or, their ko_list entries look like this, with no score threshold (but the rest of the data is not completely blank):

        K23749 - - - - 1 1 2266 2266 0.39 0.592 spectinabilin polyketide synthase system NorC [EC:2.3.1.290]

        Returns:
        skip_list  list of strings, each string is a KO number that has no associated data (ie, RNAs)
        no_threshold_list   list of strings, each string is a KO number that has no scoring threshold
        """

        col_names_to_check = ["threshold","score_type","profile_type","F-measure","nseq","nseq_used","alen","mlen","eff_nseq","re/pos"]
        skip_list = []
        no_threshold_list = []
        for k in self.ko_dict.keys():
            should_skip = True
            no_threshold = False
            for c in col_names_to_check:
                if not self.ko_dict[k][c] == "-":
                    should_skip = False
                    break # here we stop checking this KO num because we already found a value in our columns of interest

                if c == "threshold":
                    no_threshold = True # if we got to this line of code, there is a '-' in the threshold column
            if should_skip: # should be True unless we found a value above
                skip_list.append(k)
            elif no_threshold:
                no_threshold_list.append(k)
        return skip_list, no_threshold_list


class KeggSetup(KeggContext):
    """Class for setting up KEGG Kofam HMM profiles and modules.

    It performs sanity checks and downloads, unpacks, and prepares the profiles for later use by `hmmscan`.
    It also downloads module files and creates the MODULES.db.

    Parameters
    ==========
    args: Namespace object
        All the arguments supplied by user to anvi-setup-kegg-kofams
    """

    def __init__(self, args, run=run, progress=progress):
        self.args = args
        self.run = run
        self.progress = progress
        self.kegg_archive_path = args.kegg_archive

        # init the base class
        KeggContext.__init__(self, self.args)

        filesnpaths.is_program_exists('hmmpress')

        filesnpaths.is_output_dir_writable(os.path.dirname(self.kegg_data_dir))

        if not args.reset and not anvio.DEBUG:
            self.is_database_exists()

        if not self.kegg_archive_path:
            filesnpaths.gen_output_directory(self.kegg_data_dir, delete_if_exists=args.reset)
            filesnpaths.gen_output_directory(self.hmm_data_dir, delete_if_exists=args.reset)
            filesnpaths.gen_output_directory(self.orphan_data_dir, delete_if_exists=args.reset)
            filesnpaths.gen_output_directory(self.module_data_dir, delete_if_exists=args.reset)
            filesnpaths.gen_output_directory(self.pathway_data_dir, delete_if_exists=args.reset)

        # ftp path for HMM profiles and KO list
            # for ko list, add /ko_list.gz to end of url
            # for profiles, add /profiles.tar.gz  to end of url
        self.database_url = "ftp://ftp.genome.jp/pub/db/kofam"
        # dictionary mapping downloaded file name to final decompressed file name or folder location
        self.files = {'ko_list.gz': self.ko_list_file_path, 'profiles.tar.gz': self.kegg_data_dir}

        # Kegg module text files
        self.kegg_module_download_path = "https://www.genome.jp/kegg-bin/download_htext?htext=ko00002.keg&format=htext&filedir="
        self.kegg_pathway_download_path = "https://www.genome.jp/kegg-bin/download_htext?htext=br08901.keg&format=htext&filedir="
        self.kegg_rest_api_get = "http://rest.kegg.jp/get"


    def is_database_exists(self):
        """This function determines whether the user has already downloaded the Kofam HMM profiles and KEGG modules."""

        if os.path.exists(self.kofam_hmm_file_path):
            raise ConfigError("It seems you already have KOfam HMM profiles installed in '%s', please use the --reset flag "
                              "or delete this directory manually if you want to re-download it." % self.kegg_data_dir)

        if os.path.exists(self.kegg_module_file):
            raise ConfigError("Interestingly, though KOfam HMM profiles are not installed on your system, KEGG module "
                              "information seems to have been already downloaded in %s. Please use the --reset flag or "
                              "delete this directory manually to let this script re-download everything from scratch."
                              % self.kegg_data_dir)

        if os.path.exists(self.kegg_pathway_file):
            raise ConfigError("Interestingly, though KOfam HMM profiles are not installed on your system, KEGG pathway "
                              "information seems to have been already downloaded in %s. Please use the --reset flag or "
                              "delete this directory manually to let this script re-download everything from scratch."
                              % self.kegg_data_dir)

        if os.path.exists(self.module_data_dir):
            raise ConfigError("It seems the KEGG module directory %s already exists on your system. This is even more "
                              "strange because Kofam HMM profiles have not been downloaded. We suggest you to use the "
                              "--reset flag or delete the KEGG directory (%s) manually to download everything from scratch."
                              % (self.module_data_dir, self.kegg_data_dir))

        if os.path.exists(self.pathway_data_dir):
            raise ConfigError("It seems the KEGG pathway directory %s already exists on your system. This is even more "
                              "strange because Kofam HMM profiles have not been downloaded. We suggest you to use the "
                              "--reset flag or delete the KEGG directory (%s) manually to download everything from scratch."
                              % (self.pathway_data_dir, self.kegg_data_dir))


    def download_profiles(self):
        """This function downloads the Kofam profiles."""

        self.run.info("Kofam Profile Database URL", self.database_url)

        try:
            for file_name in self.files.keys():
                utils.download_file(self.database_url + '/' + file_name,
                    os.path.join(self.kegg_data_dir, file_name), progress=self.progress, run=self.run)
        except Exception as e:
            print(e)
            raise ConfigError("Anvi'o failed to download KEGG KOfam profiles from the KEGG website. Something "
                              "likely changed on the KEGG end. Please contact the developers to see if this is "
                              "a fixable issue. If it isn't, we may be able to provide you with a legacy KEGG "
                              "data archive that you can use to setup KEGG with the --kegg-archive flag.")


    def process_module_file(self):
        """This function reads the kegg module file into a dictionary. It should be called during setup to get the KEGG module numbers so that KEGG modules can be downloaded.

        The structure of this file is like this:

        +D    Module
        #<h2><a href="/kegg/kegg2.html"><img src="/Fig/bget/kegg3.gif" align="middle" border=0></a>&nbsp; KEGG Modules</h2>
        !
        A<b>Pathway modules</b>
        B
        B  <b>Carbohydrate metabolism</b>
        C    Central carbohydrate metabolism
        D      M00001  Glycolysis (Embden-Meyerhof pathway), glucose => pyruvate [PATH:map00010 map01200 map01100]
        D      M00002  Glycolysis, core module involving three-carbon compounds [PATH:map00010 map01200 map01230 map01100]
        D      M00003  Gluconeogenesis, oxaloacetate => fructose-6P [PATH:map00010 map00020 map01100]

        In other words, a bunch of initial lines to be ignored, and thereafter the line's information can be determined by the one-letter code at the start.
        A = Pathway modules (metabolic pathways) or signature modules (gene sets that indicate a phenotypic trait, ie toxins).
        B = Category of module (a type of metabolism for pathway modules. For signature modules, either Gene Set or Module Set)
        C = Sub-category of module
        D = Module

        """
        self.module_dict = {}

        filesnpaths.is_file_exists(self.kegg_module_file)
        filesnpaths.is_file_plain_text(self.kegg_module_file)

        f = open(self.kegg_module_file, 'rU')
        self.progress.new("Parsing KEGG Module file")

        current_module_type = None
        current_category = None
        current_subcategory = None

        for line in f.readlines():
            line = line.strip('\n')
            first_char = line[0]

            # garbage lines
            if first_char in ["+", "#", "!"]:
                continue
            else:
                # module type
                if first_char == "A":
                    fields = re.split('<[^>]*>', line) # we split by the html tag here
                    current_module_type = fields[1]
                # Category
                elif first_char == "B":
                    fields = re.split('<[^>]*>', line) # we split by the html tag here
                    if len(fields) == 1: # sometimes this level has lines with only a B
                        continue
                    current_category = fields[1]
                # Sub-category
                elif first_char == "C":
                    fields = re.split('\s{2,}', line) # don't want to split the subcategory name, so we have to split at least 2 spaces
                    current_subcategory = fields[1]
                # module
                elif first_char == "D":
                    fields = re.split('\s{2,}', line)
                    mnum = fields[1]
                    self.module_dict[mnum] = {"name" : fields[2], "type" : current_module_type, "category" : current_category, "subcategory" : current_subcategory}
                # unknown code
                else:
                    raise ConfigError("While parsing the KEGG file %s, we found an unknown line code %s. This has "
                                      "made the file unparseable. It is likely that an update to KEGG has broken "
                                      "things such that anvi'o doesn't know what is going on anymore. Sad, we know. :( "
                                      "Please contact the developers to see if this is a fixable issue, and in the "
                                      "meantime use an older version of the KEGG data directory (if you have one). "
                                      "If we cannot fix it, we may be able to provide you with a legacy KEGG "
                                      "data archive that you can use to setup KEGG with the --kegg-archive flag." % (self.kegg_module_file, first_char))
        self.progress.end()


    def process_pathway_file(self):
        """This function reads the kegg pathway map file into a dictionary. It should be called during setup to get the KEGG pathway ids so the pathways can be downloaded.

        The structure of this file is like this:

        +C	Map number
        #<h2><a href="/kegg/kegg2.html"><img src="/Fig/bget/kegg3.gif" align="middle" border=0></a>&nbsp; KEGG Pathway Maps</h2>
        !
        A<b>Metabolism</b>
        B  Global and overview maps
        C    01100  Metabolic pathways
        C    01110  Biosynthesis of secondary metabolites
        C    01120  Microbial metabolism in diverse environments
        C    01200  Carbon metabolism
        C    01210  2-Oxocarboxylic acid metabolism

        Initial lines can be ignored and thereafter the line's information can be determined by the one-letter code at the start.
        A = Category of Pathway Map
        B = Sub-category of Pathway Map
        C = Pathway Map identifier number and name

        Note that not all Pathway Maps that we download will have ORTHOLOGY fields. We don't exclude these here, but processing later
        will have to be aware of the fact that not all pathways will have associated KOs.

        We do, however, exclude Pathway Maps that don't have existing `koXXXXX` identifiers (these yield 404 errors when attempting to
        download them). For instance, we exclude those that start with the code 010 (chemical structure maps) or with 07 (drug structure maps).
        """

        self.pathway_dict = {}

        filesnpaths.is_file_exists(self.kegg_pathway_file)
        filesnpaths.is_file_plain_text(self.kegg_pathway_file)

        f = open(self.kegg_pathway_file, 'rU')
        self.progress.new("Parsing KEGG Pathway file")

        current_category = None
        current_subcategory = None


        for line in f.readlines():
            line = line.strip('\n')
            first_char = line[0]

            # garbage lines
            if first_char in ["+", "#", "!"]:
                continue
            else:
                # Category
                if first_char == "A":
                    fields = re.split('<[^>]*>', line) # we split by the html tag here
                    current_category = fields[1]
                # Sub-category
                elif first_char == "B":
                    fields = re.split('\s{2,}', line) # don't want to split the subcategory name, so we have to split at least 2 spaces
                    current_subcategory = fields[1]
                elif first_char == "C":
                    fields = re.split('\s{2,}', line)
                    konum = "ko" + fields[1]
                    if konum[:5] != "ko010" and konum[:4] != "ko07":
                        self.pathway_dict[konum] = {"name" : fields[2], "category" : current_category, "subcategory" : current_subcategory}
                # unknown code
                else:
                    raise ConfigError("While parsing the KEGG file %s, we found an unknown line code %s. This has "
                                      "made the file unparseable. It is likely that an update to KEGG has broken "
                                      "things such that anvi'o doesn't know what is going on anymore. Sad, we know. :( "
                                      "Please contact the developers to see if this is a fixable issue, and in the "
                                      "meantime use an older version of the KEGG data directory (if you have one). "
                                      "If we cannot fix it, we may be able to provide you with a legacy KEGG "
                                      "data archive that you can use to setup KEGG with the --kegg-archive flag." % (self.kegg_pathway_file, first_char))
        self.progress.end()


    def download_modules(self):
        """This function downloads the KEGG modules.

        To do so, it also processes the KEGG module file into a dictionary via the process_module_file() function.
        To verify that each file has been downloaded properly, we check that the last line is '///'.
        """

        self.run.info("KEGG Module Database URL", self.kegg_rest_api_get)

        # download the kegg module file, which lists all modules
        try:
            utils.download_file(self.kegg_module_download_path, self.kegg_module_file, progress=self.progress, run=self.run)
        except Exception as e:
            print(e)
            raise ConfigError("Anvi'o failed to download the KEGG Module htext file from the KEGG website. Something "
                              "likely changed on the KEGG end. Please contact the developers to see if this is "
                              "a fixable issue. If it isn't, we may be able to provide you with a legacy KEGG "
                              "data archive that you can use to setup KEGG with the --kegg-archive flag.")

        # get module dict
        self.process_module_file()
        self.run.info("Number of KEGG Modules", len(self.module_dict.keys()))

        # download all modules
        for mnum in self.module_dict.keys():
            file_path = os.path.join(self.module_data_dir, mnum)
            utils.download_file(self.kegg_rest_api_get + '/' + mnum,
                file_path, progress=self.progress, run=self.run)
            # verify entire file has been downloaded
            f = open(file_path, 'rU')
            f.seek(0, os.SEEK_END)
            f.seek(f.tell() - 4, os.SEEK_SET)
            last_line = f.readline().strip('\n')
            if not last_line == '///':
                raise ConfigError("The KEGG module file %s was not downloaded properly. We were expecting the last line in the file "
                                  "to be '///', but instead it was %s. Formatting of these files may have changed on the KEGG website. "
                                  "Please contact the developers to see if this is a fixable issue. If it isn't, we may be able to "
                                  "provide you with a legacy KEGG data archive that you can use to setup KEGG with the --kegg-archive flag."
                                  % (file_path, last_line))


    def download_pathways(self):
        """This function downloads the KEGG Pathways.

        To do so, it first processes a KEGG file containing pathway and map identifiers into a dictionary via the process_pathway_file()
        function. To verify that each file has been downloaded properly, we check that the last line is '///'.
        """

        # note that this is the same as the REST API for modules - perhaps at some point this should be printed elsewhere so we don't repeat ourselves.
        self.run.info("KEGG Pathway Database URL", self.kegg_rest_api_get)

        # download the kegg pathway file, which lists all modules
        try:
            utils.download_file(self.kegg_pathway_download_path, self.kegg_pathway_file, progress=self.progress, run=self.run)
        except Exception as e:
            print(e)
            raise ConfigError("Anvi'o failed to download the KEGG Pathway htext file from the KEGG website. Something "
                              "likely changed on the KEGG end. Please contact the developers to see if this is "
                              "a fixable issue. If it isn't, we may be able to provide you with a legacy KEGG "
                              "data archive that you can use to setup KEGG with the --kegg-archive flag.")

        # get pathway dict
        self.process_pathway_file()
        self.run.info("Number of KEGG Pathways", len(self.pathway_dict.keys()))

        # download all pathways
        for konum in self.pathway_dict.keys():
            file_path = os.path.join(self.pathway_data_dir, konum)
            utils.download_file(self.kegg_rest_api_get + '/' + konum,
                file_path, progress=self.progress, run=self.run)
            # verify entire file has been downloaded
            f = open(file_path, 'rU')
            f.seek(0, os.SEEK_END)
            f.seek(f.tell() - 4, os.SEEK_SET)
            last_line = f.readline().strip('\n')
            if not last_line == '///':
                raise ConfigError("The KEGG pathway file %s was not downloaded properly. We were expecting the last line in the file "
                                  "to be '///', but instead it was %s. Formatting of these files may have changed on the KEGG website. "
                                  "Please contact the developers to see if this is a fixable issue. If it isn't, we may be able to "
                                  "provide you with a legacy KEGG data archive that you can use to setup KEGG with the --kegg-archive flag."
                                  % (file_path, last_line))


    def decompress_files(self):
        """This function decompresses the Kofam profiles."""

        self.progress.new('Decompressing files')
        for file_name in self.files.keys():
            self.progress.update('Decompressing file %s' % file_name)
            full_path = os.path.join(self.kegg_data_dir, file_name)

            if full_path.endswith("tar.gz"):
                utils.tar_extract_file(full_path, output_file_path=self.files[file_name], keep_original=False)
            else:
                utils.gzip_decompress_file(full_path, output_file_path=self.files[file_name], keep_original=False)

            self.progress.update("File decompressed. Yay.")
        self.progress.end()


    def confirm_downloaded_profiles(self):
        """This function verifies that all Kofam profiles have been properly downloaded.

        It is intended to be run after the files have been decompressed. The profiles directory should contain hmm files from K00001.hmm to
        K23763.hmm with some exceptions; all KO numbers from ko_list file (except those in ko_skip_list) should be included.
        """

        ko_nums = self.ko_dict.keys()
        for k in ko_nums:
            if k not in self.ko_skip_list:
                hmm_path = os.path.join(self.kegg_data_dir, "profiles/%s.hmm" % k)
                if not os.path.exists(hmm_path):
                    raise ConfigError("The KOfam HMM profile at %s does not exist. This probably means that something went wrong "
                                      "while downloading the KOfam database. Please run `anvi-setup-kegg-kofams` with the --reset "
                                      "flag. If that still doesn't work, please contact the developers to see if the issue is fixable. "
                                      "If it isn't, we may be able to provide you with a legacy KEGG data archive that you can use to "
                                      "setup KEGG with the --kegg-archive flag." % (hmm_path))


    def move_orphan_files(self):
        """This function moves the following to the orphan files directory:

            - profiles that do not have ko_list entries
            - profiles whose ko_list entries have no scoring threshold (in ko_no_threshold_list)

        And, the following profiles should not have been downloaded, but if they were then we move them, too:
            - profiles whose ko_list entries have no data at all (in ko_skip_list)
        """

        if not os.path.exists(self.orphan_data_dir): # should not happen but we check just in case
            raise ConfigError("Hmm. Something is out of order. The orphan data directory %s does not exist "
                              "yet, but it needs to in order for the move_orphan_files() function to work." % self.orphan_data_dir)

        no_kofam_path = os.path.join(self.orphan_data_dir, "00_hmm_profiles_with_no_ko_fams.hmm")
        no_kofam_file_list = []
        no_threshold_path = os.path.join(self.orphan_data_dir, "02_hmm_profiles_with_ko_fams_with_no_threshold.hmm")
        no_threshold_file_list = []
        no_data_path = os.path.join(self.orphan_data_dir, "03_hmm_profiles_with_ko_fams_with_no_data.hmm")
        no_data_file_list = []

        hmm_list = [k for k in glob.glob(os.path.join(self.kegg_data_dir, 'profiles/*.hmm'))]
        for hmm_file in hmm_list:
            ko = re.search('profiles/(K\d{5})\.hmm', hmm_file).group(1)
            if ko not in self.ko_dict.keys():
                if ko in self.ko_no_threshold_list:
                    no_threshold_file_list.append(hmm_file)
                elif ko in self.ko_skip_list: # these should not have been downloaded, but if they were we will move them
                    no_data_file_list.append(hmm_file)
                else:
                    no_kofam_file_list.append(hmm_file)

        # now we concatenate the orphan KO hmms into the orphan data directory
        remove_old_files = not anvio.DEBUG # if we are running in debug mode, we will not remove the individual hmm files after concatenation
        if no_kofam_file_list:
            utils.concatenate_files(no_kofam_path, no_kofam_file_list, remove_concatenated_files=remove_old_files)
            self.progress.reset()
            self.run.warning("Please note that while anvi'o was building your databases, she found %d "
                             "HMM profiles that did not have any matching KOfam entries. We have removed those HMM "
                             "profiles from the final database. You can find them under the directory '%s'."
                             % (len(no_kofam_file_list), self.orphan_data_dir))

        if no_threshold_file_list:
            utils.concatenate_files(no_threshold_path, no_threshold_file_list, remove_concatenated_files=remove_old_files)
            self.progress.reset()
            self.run.warning("Please note that while anvi'o was building your databases, she found %d "
                             "KOfam entries that did not have any threshold to remove weak hits. We have removed those HMM "
                             "profiles from the final database. You can find them under the directory '%s'."
                             % (len(no_threshold_file_list), self.orphan_data_dir))

        if no_data_file_list:
            utils.concatenate_files(no_data_path, no_data_file_list, remove_concatenated_files=remove_old_files)
            self.progress.reset()
            self.run.warning("Please note that while anvi'o was building your databases, she found %d "
                             "HMM profiles that did not have any associated data (besides an annotation) in their KOfam entries. "
                             "We have removed those HMM profiles from the final database. You can find them under the directory '%s'."
                             % (len(no_data_file_list), self.orphan_data_dir))


    def run_hmmpress(self):
        """This function concatenates the Kofam profiles and runs hmmpress on them."""

        self.progress.new('Preparing Kofam HMM Profiles')

        self.progress.update('Verifying the Kofam directory %s contains all HMM profiles' % self.kegg_data_dir)
        self.confirm_downloaded_profiles()

        self.progress.update('Handling orphan files')
        self.move_orphan_files()

        self.progress.update('Concatenating HMM profiles into one file...')
        hmm_list = [k for k in glob.glob(os.path.join(self.kegg_data_dir, 'profiles/*.hmm'))]
        utils.concatenate_files(self.kofam_hmm_file_path, hmm_list, remove_concatenated_files=False)

        # there is no reason to keep the original HMM profiles around, unless we are debugging
        if not anvio.DEBUG:
            shutil.rmtree((os.path.join(self.kegg_data_dir, "profiles")))

        self.progress.update('Running hmmpress...')
        cmd_line = ['hmmpress', self.kofam_hmm_file_path]
        log_file_path = os.path.join(self.hmm_data_dir, '00_hmmpress_log.txt')
        ret_val = utils.run_command(cmd_line, log_file_path)

        if ret_val:
            raise ConfigError("Hmm. There was an error while running `hmmpress` on the Kofam HMM profiles. "
                              "Check out the log file ('%s') to see what went wrong." % (log_file_path))
        else:
            # getting rid of the log file because hmmpress was successful
            os.remove(log_file_path)

        self.progress.end()


    def setup_modules_db(self):
        """This function creates the Modules DB from the KEGG Module files."""

        try:
            mod_db = KeggModulesDatabase(self.kegg_modules_db_path, args=self.args, module_dictionary=self.module_dict, pathway_dictionary=self.pathway_dict, run=run, progress=progress)
            mod_db.create()
        except Exception as e:
            print(e)
            raise ConfigError("While attempting to build the MODULES.db, anvi'o encountered an error, which should be printed above. "
                              "If you look at that error and it seems like something you cannot handle, please contact the developers "
                              "for assistance, as it may be possible that a recent update to KEGG has broken our setup process. If that "
                              "is the case, we may be able to provide you with a legacy KEGG data archive that you can use to set up "
                              "KEGG with the --kegg-archive flag, while we try to fix things. :) ")


    def kegg_archive_is_ok(self, unpacked_archive_path):
        """This function checks the structure and contents of an unpacked KEGG archive and returns True if it is as expected.

        Please note that we check for existence of the files that are necessary to run KEGG scripts, but we don't check the file
        formats. This means that people could technically trick this function into returning True by putting a bunch of crappy files
        with the right names/paths into the archive file. But what would be the point of that?

        We also don't care about the contents of certain folders (ie modules) because they are not being directly used
        when running KEGG scripts. In the case of modules, all the information should already be in the MODULES.db so we don't
        waste our time checking that all the module files are there. We only check that the directory is there. If later changes
        to the implementation require the direct use of the files in these folders, then this function should be updated
        to check for those.
        """

        is_ok = True

        # check top-level files and folders
        path_to_kegg_in_archive = os.path.join(unpacked_archive_path, "KEGG")
        expected_directories_and_files = [self.orphan_data_dir,
                                          self.module_data_dir,
                                          self.hmm_data_dir,
                                          #self.pathway_data_dir,   #TODO: uncomment me when we start incorporating pathways
                                          self.ko_list_file_path,
                                          self.kegg_module_file,
                                          #self.kegg_pathway_file,  #TODO: uncomment me when we start incorporating pathways
                                          self.kegg_modules_db_path]
        for f in expected_directories_and_files:
            path_to_f_in_archive = os.path.join(path_to_kegg_in_archive, os.path.basename(f))
            if not os.path.exists(path_to_f_in_archive):
                is_ok = False
                if anvio.DEBUG:
                    self.run.warning("The KEGG archive does not contain the folllowing expected file or directory: %s"
                                     % (path_to_f_in_archive))

        # check hmm files
        path_to_hmms_in_archive = os.path.join(path_to_kegg_in_archive, os.path.basename(self.hmm_data_dir))
        kofam_hmm_basename = os.path.basename(self.kofam_hmm_file_path)
        expected_hmm_files = [kofam_hmm_basename]
        for h in expected_hmm_files:
            path_to_h_in_archive = os.path.join(path_to_hmms_in_archive, h)
            if not os.path.exists(path_to_h_in_archive):
                is_ok = False
                if anvio.DEBUG:
                    self.run.warning("The KEGG archive does not contain the folllowing expected hmm file: %s"
                                     % (path_to_h_in_archive))
            expected_extensions = ['.h3f', '.h3i', '.h3m', '.h3p']
            for ext in expected_extensions:
                path_to_expected_hmmpress_file = path_to_h_in_archive + ext
                if not os.path.exists(path_to_expected_hmmpress_file):
                    is_ok = False
                    if anvio.DEBUG:
                        self.run.warning("The KEGG archive does not contain the folllowing expected `hmmpress` output: %s"
                                         % (path_to_expected_hmmpress_file))

        return is_ok


    def setup_from_archive(self):
        """This function sets up the KEGG data directory from an archive of a previously-setup KEGG data directory.

        To do so, it unpacks the archive and checks its structure and that all required components are there.
        """

        self.run.info("KEGG archive", self.kegg_archive_path)
        self.progress.new('Unzipping KEGG archive file...')
        if not self.kegg_archive_path.endswith("tar.gz"):
            self.progress.reset()
            raise ConfigError("The provided archive file %s does not appear to be an archive at all. Perhaps you passed "
                              "the wrong file to anvi'o?" % (self.kegg_archive_path))
        unpacked_archive_name = "KEGG_archive_unpacked"
        utils.tar_extract_file(self.kegg_archive_path, output_file_path=unpacked_archive_name, keep_original=True)

        self.progress.update('Checking KEGG archive structure and contents...')
        archive_is_ok = self.kegg_archive_is_ok(unpacked_archive_name)
        self.progress.end()
        if archive_is_ok:
            if os.path.exists(self.kegg_data_dir) and self.kegg_data_dir != self.default_kegg_dir:
                raise ConfigError("You are attempting to set up KEGG from a KEGG data archive in a non-default data directory (%s) which already exists. "
                                  "To avoid automatically deleting a directory that may be important to you, anvi'o refuses to get rid of "
                                  "directories that have been specified with --kegg-data-dir. If you really want to get rid of this "
                                  "directory and replace it with the KEGG archive data, then please remove the directory yourself using "
                                  "a command like `rm -r %s`. We are sorry to make you go through this extra trouble, but it really is "
                                  "the safest way to handle things." % (self.kegg_data_dir, self.kegg_data_dir))
            elif os.path.exists(self.kegg_data_dir):
                shutil.rmtree(self.kegg_data_dir)
            path_to_kegg_in_archive = os.path.join(unpacked_archive_name, "KEGG")
            shutil.move(path_to_kegg_in_archive, self.kegg_data_dir)
            shutil.rmtree(unpacked_archive_name)

        else:
            debug_output = "We kept the unpacked archive for you to take a look at it. It is at %s and you may want " \
                           "to delete it after you are done checking its contents." % os.path.abspath(unpacked_archive_name)
            if not anvio.DEBUG:
                shutil.rmtree(unpacked_archive_name)
                debug_output = "The unpacked archive has been deleted, but you can re-run the script with the --debug " \
                               "flag to keep it if you want to see its contents."
            else:
                self.run.warning("The unpacked archive file %s was kept for debugging purposes. You may want to "
                                 "clean it up after you are done looking through it." % (os.path.abspath(unpacked_archive_name)))
            raise ConfigError("The provided archive file %s does not appear to be a KEGG data directory, so anvi'o is unable "
                              "to use it. %s" % (self.kegg_archive_path, debug_output))


    def setup_profiles(self):
        """This is a driver function which executes the KEGG setup process.

        It downloads, decompresses, and hmmpresses the KOfam profiles.
        It also downloads and processes the KEGG Module files into the MODULES.db.
        """

        if self.kegg_archive_path:
            self.setup_from_archive()
        else:
            self.download_profiles()
            self.decompress_files()
            self.download_modules()
            self.download_pathways()
            self.setup_ko_dict()
            self.run_hmmpress()
            self.setup_modules_db()


class KeggRunHMMs(KeggContext):
    """Class for running `hmmscan` against the KOfam database and adding the resulting hits to contigs DB for later metabolism prediction.

    Parameters
    ==========
    args: Namespace object
        All the arguments supplied by user to anvi-run-kegg-kofams
    """

    def __init__(self, args, run=run, progress=progress):
        self.args = args
        self.run = run
        self.progress = progress

        A = lambda x: args.__dict__[x] if x in args.__dict__ else None
        self.contigs_db_path = A('contigs_db')
        self.profile_db_path = A('profile_db')
        self.collection_name = A('collection_name')
        self.num_threads = A('num_threads')
        self.hmm_program = A('hmmer_program') or 'hmmsearch'
        self.keep_all_hits = True if A('keep_all_hits') else False
        self.log_bitscores = True if A('log_bitscores') else False
        self.ko_dict = None # should be set up by setup_ko_dict()

        # init the base class
        KeggContext.__init__(self, self.args)

        filesnpaths.is_program_exists(self.hmm_program)

        # verify that Kofam HMM profiles have been set up
        if not os.path.exists(self.kofam_hmm_file_path):
            raise ConfigError("Anvi'o is unable to find the Kofam.hmm file at %s. This can happen one of two ways. Either you "
                              "didn't specify the correct KEGG data directory using the flag --kegg-data-dir, or you haven't "
                              "yet set up the Kofam data by running `anvi-setup-kegg-kofams`. Hopefully you now know what to do "
                              "to fix this problem. :) " % self.kegg_data_dir)

        utils.is_contigs_db(self.contigs_db_path)
        if self.profile_db_path:
            utils.is_profile_db(self.profile_db_path)
            if not self.collection_name:
                raise ConfigError("When you specify a profile database, you must also specify a collection name "
                                  "to focus on.")

        self.setup_ko_dict() # read the ko_list file into self.ko_dict

        # load existing kegg modules db
        self.kegg_modules_db = KeggModulesDatabase(self.kegg_modules_db_path, args=self.args)

        # reminder to be a good citizen
        self.run.warning("Anvi'o will annotate your database with the KEGG KOfam database, as described in "
                         "Aramaki et al (doi:10.1093/bioinformatics/btz859) When you publish your findings, "
                         "please do not forget to properly credit this work.", lc='green', header="CITATION")


    def set_hash_in_contigs_db(self):
        """Modifies the contigs DB self table to indicate which MODULES.db has been used to annotate it."""

        A = lambda x: self.args.__dict__[x] if x in self.args.__dict__ else None
        self.contigs_db_path = A('contigs_db')

        contigs_db = ContigsDatabase(self.contigs_db_path)
        current_module_hash_in_contigs_db = contigs_db.db.get_meta_value('modules_db_hash', return_none_if_not_in_table=True)

        if current_module_hash_in_contigs_db and not self.just_do_it:
            raise ConfigError("The contigs database (%s) has already been annotated with KOfam hits. If you really want to "
                              "overwrite these annotations with new ones, please re-run the command with the flag --just-do-it. "
                              "For those who need this information, the Modules DB used to annotate this contigs database previously "
                              "had the following hash: %s" % (self.contigs_db_path, current_module_hash_in_contigs_db))

        contigs_db.db.set_meta_value('modules_db_hash', self.kegg_modules_db.db.get_meta_value('hash'))
        contigs_db.disconnect()


    def get_annotation_from_ko_dict(self, knum, ok_if_missing_from_dict=False):
        """Returns the functional annotation of the provided KO number.

        Parameters
        ==========
        knum : str
            The KO number for which to get an annotation for
        ok_if_missing_from_dict : bool
            If false, not finding the KO will raise an error. If true, the function will quietly return an "Unknown" annotation string for the missing KO

        Returns
        =======
        annotation : str
        """

        if not self.ko_dict:
            raise ConfigError("Oops! The ko_list file has not been properly loaded, so get_annotation_from_ko_dict() is "
                              "extremely displeased and unable to function properly. Please refrain from calling this "
                              "function until after setup_ko_dict() has been called.")

        if not knum in self.ko_dict:
            if ok_if_missing_from_dict:
                return "Unknown function with KO num %s" % knum
            else:
                raise ConfigError("It seems %s found a KO number that does not exist "
                                  "in the KOfam ko_list file: %s" % (self.hmm_program, knum))

        return self.ko_dict[knum]['definition']


    def process_kofam_hmms(self):
        """This is a driver function for running HMMs against the KOfam database and processing the hits into the provided contigs DB."""

        tmp_directory_path = filesnpaths.get_temp_directory_path()
        contigs_db = ContigsSuperclass(self.args) # initialize contigs db

        # mark contigs db with hash of modules.db content for version tracking
        # this function also includes a safety check for previous annotations so that people don't overwrite those if they don't want to
        self.set_hash_in_contigs_db()

        gene_call_list = []
        # get only subset of gene calls if requested
        if self.profile_db_path:
            profile_db_super = ProfileSuperclass(self.args)
            gene_call_list = contigs_db.get_gene_caller_ids_for_splits_of_interest(profile_db_super.split_names_of_interest)
            self.run.info_single(f"{len(gene_call_list)} gene calls have been loaded.")

        # get AA sequences as FASTA
        target_files_dict = {'AA:GENE': os.path.join(tmp_directory_path, 'AA_gene_sequences.fa')}
<<<<<<< HEAD
        contigs_db.gen_FASTA_file_of_sequences_for_gene_caller_ids(gene_caller_ids_list=gene_call_list,
                                                                   output_file_path=target_files_dict['AA:GENE'],
                                                                   simple_headers=True,
                                                                   rna_alphabet=False,
                                                                   report_aa_sequences=True)
=======
        contigs_db.get_sequences_for_gene_callers_ids(output_file_path=target_files_dict['AA:GENE'],
                                                      simple_headers=True,
                                                      report_aa_sequences=True)
>>>>>>> 8874c229

        # run hmmscan
        hmmer = HMMer(target_files_dict, num_threads_to_use=self.num_threads, program_to_use=self.hmm_program)
        hmm_hits_file = hmmer.run_hmmer('KOfam', 'AA', 'GENE', None, None, len(self.ko_dict), self.kofam_hmm_file_path, None, None)

        # get an instance of gene functions table
        gene_function_calls_table = TableForGeneFunctions(self.contigs_db_path, self.run, self.progress)

        if not hmm_hits_file:
            run.info_single("The HMM search returned no hits :/ So there is nothing to add to the contigs database. But "
                             "now anvi'o will add KOfam as a functional source with no hits, clean the temporary directories "
                             "and gracefully quit.", nl_before=1, nl_after=1)
            if not anvio.DEBUG:
                shutil.rmtree(tmp_directory_path)
                hmmer.clean_tmp_dirs()
            else:
                self.run.warning("Because you ran this script with the --debug flag, anvi'o will not clean up the temporary "
                                 "directories located at %s and %s. Please be responsible for cleaning up this directory yourself "
                                 "after you are finished debugging :)" % (tmp_directory_path, ', '.join(hmmer.tmp_dirs)), header="Debug")
            gene_function_calls_table.add_empty_sources_to_functional_sources({'KOfam'})
            return

        # parse hmmscan output
        parser = parser_modules['search']['hmmer_table_output'](hmm_hits_file, alphabet='AA', context='GENE', program=self.hmm_program)
        if self.keep_all_hits:
            run.info_single("All HMM hits will be kept regardless of score.")
            if self.log_bitscores:
                search_results_dict, bitscore_dict = parser.get_search_results(return_bitscore_dict=True)
            else:
                search_results_dict = parser.get_search_results()
        else:
            if self.log_bitscores:
                search_results_dict, bitscore_dict = parser.get_search_results(noise_cutoff_dict=self.ko_dict, return_bitscore_dict=True)
            else:
                search_results_dict = parser.get_search_results(noise_cutoff_dict=self.ko_dict)

        # add functions and KEGG modules info to database
        functions_dict = {}
        kegg_module_names_dict = {}
        kegg_module_classes_dict = {}
        counter = 0
        for hmm_hit in search_results_dict.values():
            knum = hmm_hit['gene_name']
            functions_dict[counter] = {
                'gene_callers_id': hmm_hit['gene_callers_id'],
                'source': 'KOfam',
                'accession': knum,
                'function': self.get_annotation_from_ko_dict(hmm_hit['gene_name'], ok_if_missing_from_dict=True),
                'e_value': hmm_hit['e_value'],
            }

            # add associated KEGG module information to database
            mods = self.kegg_modules_db.get_modules_for_knum(knum)
            names = self.kegg_modules_db.get_module_names_for_knum(knum)
            classes = self.kegg_modules_db.get_module_classes_for_knum_as_list(knum)

            if mods:
                mod_annotation = "!!!".join(mods)
                mod_class_annotation = "!!!".join(classes) # why do we split by '!!!'? Because that is how it is done in COGs. So so sorry. :'(
                mod_name_annotation = ""

                for mod in mods:
                    if mod_name_annotation:
                        mod_name_annotation += "!!!" + names[mod]
                    else:
                        mod_name_annotation = names[mod]

                kegg_module_names_dict[counter] = {
                    'gene_callers_id': hmm_hit['gene_callers_id'],
                    'source': 'KEGG_Module',
                    'accession': mod_annotation,
                    'function': mod_name_annotation,
                    'e_value': None,
                }
                kegg_module_classes_dict[counter] = {
                    'gene_callers_id': hmm_hit['gene_callers_id'],
                    'source': 'KEGG_Class',
                    'accession': mod_annotation,
                    'function': mod_class_annotation,
                    'e_value': None,
                }

            counter += 1

        if functions_dict:
            gene_function_calls_table.create(functions_dict)
            gene_function_calls_table.create(kegg_module_names_dict)
            gene_function_calls_table.create(kegg_module_classes_dict)
        else:
            self.run.warning("KOfam class has no hits to process. Returning empty handed, but still adding KOfam as "
                             "a functional source.")
            gene_function_calls_table.add_empty_sources_to_functional_sources({'KOfam'})

        # If requested, store bit scores of each hit in file
        if self.log_bitscores:
            self.bitscore_log_file = os.path.splitext(os.path.basename(self.contigs_db_path))[0] + "_bitscores.txt"
            anvio.utils.store_dict_as_TAB_delimited_file(bitscore_dict, self.bitscore_log_file, key_header='entry_id')
            self.run.info("Bit score information file: ", self.bitscore_log_file)

        if anvio.DEBUG:
            run.warning("The temp directories, '%s' and '%s' are kept. Please don't forget to clean those up "
                        "later" % (tmp_directory_path, ', '.join(hmmer.tmp_dirs)), header="Debug")
        else:
            run.info_single("Cleaning up the temp directory (you can use `--debug` if you would "
                            "like to keep it for testing purposes)", nl_before=1, nl_after=1)
            shutil.rmtree(tmp_directory_path)
            hmmer.clean_tmp_dirs()


class KeggEstimatorArgs():
    def __init__(self, args, format_args_for_single_estimator=False, run=run, progress=progress):
        """A base class to assign arguments for KeggMetabolism estimator classes.

        Parameters
        ==========
        format_args_for_single_estimator: bool
            This is a special case where an args instance is generated to be passed to the
            single estimator from within multi estimator. More specifically, the multi estimator
            class is nothing but one that iterates through all contigs DBs
            given to it using the single estimator class. So it needs to create instances of
            single estimators, and collect results at upstream. The problem is, if a single
            estimator is initiated with the args of a multi estimator, the sanity check will
            go haywire. This flag nullifies most common offenders.
        """

        A = lambda x: args.__dict__[x] if x in args.__dict__ else None
        self.metagenome_mode = True if A('metagenome_mode') else False
        self.module_completion_threshold = A('module_completion_threshold') or 0.75
        self.output_file_prefix = A('output_file_prefix') or "kegg-metabolism"
        self.write_dict_to_json = True if A('get_raw_data_as_json') else False
        self.json_output_file_path = A('get_raw_data_as_json')
        self.store_json_without_estimation = True if A('store_json_without_estimation') else False
        self.estimate_from_json = A('estimate_from_json') or None
        self.output_modes = A('kegg_output_modes') or A('output_modes') or "modules"
        self.custom_output_headers = A('custom_output_headers') or None
        self.matrix_format = True if A('matrix_format') else False
        self.matrix_include_metadata = True if A('include_metadata') else False
        self.exclude_zero_modules = False if A('include_zeros') else True
        self.only_complete = True if A('only_complete') else False
        self.external_genomes_file = A('external_genomes') or None
        self.internal_genomes_file = A('internal_genomes') or None
        self.metagenomes_file = A('metagenomes') or None
        self.kegg_data_dir = A('kegg_data_dir')
        self.modules_unique_id = None
        self.ko_unique_id = None
        self.genome_mode = False  ## controls some warnings output, will be set to True downstream if necessary

        # if necessary, assign 0 completion threshold, which evaluates to False above
        if A('module_completion_threshold') == 0:
            self.module_completion_threshold = 0.0

        # output modes and headers that we can handle
        self.available_modes = OUTPUT_MODES
        self.available_headers = OUTPUT_HEADERS

        if format_args_for_single_estimator:
            # to fool a single estimator into passing sanity checks, nullify multi estimator args here
            self.databases = None
            self.matrix_format = False # we won't be storing data from the single estimator anyway
            self.matrix_include_metadata = False

        # parse requested output modes if necessary
        if isinstance(self.output_modes, str):
            # parse requested output modes and make sure we can handle them all
            self.output_modes = self.output_modes.split(",")

        # parse requested output headers if necessary
        if self.custom_output_headers and isinstance(self.custom_output_headers, str):
            self.custom_output_headers = self.custom_output_headers.split(",")

            if "unique_id" not in self.custom_output_headers:
                self.custom_output_headers = ["unique_id"] + self.custom_output_headers
            elif self.custom_output_headers.index("unique_id") != 0:
                self.custom_output_headers.remove("unique_id")
                self.custom_output_headers = ["unique_id"] + self.custom_output_headers
            self.available_modes['modules_custom']['headers'] = self.custom_output_headers


    def setup_output_for_appending(self):
        """Initializes and returns a dictionary of AppendableFile objects, one for each output mode"""

        output_dict = {}
        for mode in self.output_modes:
            output_path = self.output_file_prefix + "_" + self.available_modes[mode]["output_suffix"]
            if filesnpaths.is_file_exists(output_path, dont_raise=True):
                raise ConfigError("It seems like output files with your requested prefix already exist, for "
                                  f"example: {output_path}. Please delete the existing files or provide a "
                                  "different output prefix.")
            output_file_for_mode = filesnpaths.AppendableFile(output_path, append_type=dict, fail_if_file_exists=False)
            output_dict[mode] = output_file_for_mode

            self.run.info(f"Output file for {mode} mode", output_path)

        return output_dict


class KeggMetabolismEstimator(KeggContext, KeggEstimatorArgs):
    """ Class for reconstructing/estimating metabolism for a SINGLE contigs DB based on hits to KEGG databases.

    ==========
    args: Namespace object
        All the arguments supplied by user to anvi-estimate-metabolism
    """

    def __init__(self, args, run=run, progress=progress):
        self.args = args
        self.run = run
        self.progress = progress

        A = lambda x: args.__dict__[x] if x in args.__dict__ else None
        self.contigs_db_path = A('contigs_db')
        self.profile_db_path = A('profile_db')
        self.collection_name = A('collection_name')
        self.bin_id = A('bin_id')
        self.bin_ids_file = A('bin_ids_file')
        self.contigs_db_project_name = "Unknown"
        self.database_name = A('database_name')
        self.multi_mode = True if A('multi_mode') else False

        KeggEstimatorArgs.__init__(self, self.args)

        self.name_header = None
        if self.metagenome_mode:
            self.name_header = 'metagenome_name'
        elif self.profile_db_path and not self.metagenome_mode:
            self.name_header = 'bin_name'
        elif not self.profile_db_path and not self.metagenome_mode:
            self.name_header = 'genome_name'

        # update available modes and headers with appropriate genome/bin/metagenome identifier
        for m in self.available_modes:
            if m != 'modules_custom' and self.name_header not in self.available_modes[m]['headers']:
                self.available_modes[m]['headers'].insert(1, self.name_header)
        self.available_headers[self.name_header] = {
                                        'cdict_key': None,
                                        'mode_type' : 'all',
                                        'description': "Name of genome/bin/metagenome in which we find KOfam hits and/or KEGG modules"
                                        }

        # input options sanity checks
        if not self.estimate_from_json and not self.contigs_db_path:
            raise ConfigError("NO INPUT PROVIDED. You must provide (at least) a contigs database or genomes file to this program, unless you are using the --estimate-from-json "
                              "flag, in which case you must provide a JSON-formatted file.")

        self.bin_ids_to_process = None
        if self.bin_id and self.bin_ids_file:
            raise ConfigError("You have provided anvi'o with both the individual bin id %s and a file with bin ids (%s). "
                              "Please make up your mind. Which one do you want an estimate for? :)" % (self.bin_id, self.bin_ids_file))
        elif self.bin_id:
            self.bin_ids_to_process = [self.bin_id]
        elif self.bin_ids_file:
            filesnpaths.is_file_exists(self.bin_ids_file)
            self.bin_ids_to_process = [line.strip() for line in open(self.bin_ids_file).readlines()]


        if (self.bin_id or self.bin_ids_file or self.collection_name) and not self.profile_db_path:
            raise ConfigError("You have requested metabolism estimation for a bin or set of bins, but you haven't provided "
                              "a profiles database. Unfortunately, this just does not work. Please try again.")

        if not self.metagenome_mode and self.profile_db_path and not self.collection_name:
            raise ConfigError("If you provide a profiles DB, you should also provide a collection name.")

        if self.store_json_without_estimation and not self.json_output_file_path:
            raise ConfigError("Whoops. You seem to want to store the metabolism dictionary in a JSON file, but you haven't provided the name of that file. "
                              "Please use the --get-raw-data-as-json flag to do so.")
        if self.store_json_without_estimation and self.estimate_from_json:
            raise ConfigError("It is impossible to both estimate metabolism from JSON data and produce a JSON file without estimation at the same time... "
                              "anvi'o is judging you SO hard right now.")

        if self.profile_db_path:
            utils.is_profile_db_and_contigs_db_compatible(self.profile_db_path, self.contigs_db_path)

        # output options sanity checks
        if anvio.DEBUG:
            run.info("Output Modes", ", ".join(self.output_modes))
            run.info("Matrix format", self.matrix_format)
            run.info("Matrix will include metadata", self.matrix_include_metadata)
            run.info("Module completeness threshold", self.module_completion_threshold)
            run.info("Only complete modules included in output", self.only_complete)
            run.info("Zero-completeness modules excluded from output", self.exclude_zero_modules)
        illegal_modes = set(self.output_modes).difference(set(self.available_modes.keys()))
        if illegal_modes:
            raise ConfigError("You have requested some output modes that we cannot handle. The offending modes "
                              "are: %s. Please use the flag --list-available-modes to see which ones are acceptable."
                              % (", ".join(illegal_modes)))
        if self.custom_output_headers and "modules_custom" not in self.output_modes:
            raise ConfigError("You seem to have provided a list of custom headers without actually requesting a 'custom' output "
                              "mode. We think perhaps you missed something, so we are stopping you right there.")
        if "modules_custom" in self.output_modes and not self.custom_output_headers:
            raise ConfigError("You have requested a 'custom' output mode, but haven't told us what headers to include in that output. "
                              "You should be using the --custom-output-headers flag to do this.")
        if self.custom_output_headers:
            if anvio.DEBUG:
                self.run.info("Custom Output Headers", ", ".join(self.custom_output_headers))
            illegal_headers = set(self.custom_output_headers).difference(set(self.available_headers.keys()))
            if illegal_headers:
                raise ConfigError("You have requested some output headers that we cannot handle. The offending ones "
                                  "are: %s. Please use the flag --list-available-output-headers to see which ones are acceptable."
                                  % (", ".join(illegal_headers)))

            # check if any headers requested for modules_custom mode are reserved for KOfams mode
            if "modules_custom" in self.output_modes:
                for header in self.custom_output_headers:
                    if self.available_headers[header]['mode_type'] != "modules" and self.available_headers[header]['mode_type'] != "all":
                        raise ConfigError(f"Oh dear. You requested the 'modules_custom' output mode, but gave us a header ({header}) "
                                          "that is suitable only for %s mode(s). Not good." % (self.available_headers[header]['mode_type']))

        outputs_require_ko_dict = [m for m in self.output_modes if self.available_modes[m]['data_dict'] == 'kofams']
        output_string = ", ".join(outputs_require_ko_dict)
        if self.estimate_from_json and len(outputs_require_ko_dict):
            raise ConfigError("You have requested to estimate metabolism from a JSON file and produce the following KOfam hit "
                              f"output mode(s): {output_string}. Unforunately, this is not possible because "
                              "our JSON estimation function does not currently produce the required data for KOfam hit output. "
                              "Please instead request some modules-oriented output mode(s) for your JSON input.")


        if self.matrix_format:
            raise ConfigError("You seem to want output in matrix format despite having only a single contigs database to work "
                             "with. You do know that your matrices would each have only one column, right? Since that doesn't "
                             "make much sense, we think perhaps you meant to use an input file with multiple databases instead. "
                             "Anyhow, now is your chance to quietly go figure out what you are really doing.")

        if self.matrix_include_metadata and not self.matrix_format:
            raise ConfigError("The option --include-metadata is only relevant for --matrix-format, which in turn is only "
                              "relevant for analyses involving multiple genomes or samples. Plz try again.")


        # init the base class
        KeggContext.__init__(self, self.args)

        if not self.estimate_from_json:
            utils.is_contigs_db(self.contigs_db_path)

        # load existing kegg modules db
        if not os.path.exists(self.kegg_modules_db_path):
            raise ConfigError("It appears that a modules database (%s) does not exist in the KEGG data directory %s. "
                              "Perhaps you need to specify a different KEGG directory using --kegg-data-dir. Or perhaps you didn't run "
                              "`anvi-setup-kegg-kofams`, though we are not sure how you got to this point in that case "
                              "since you also cannot run `anvi-run-kegg-kofams` without first having run KEGG setup. But fine. Hopefully "
                              "you now know what you need to do to make this message go away." % ("MODULES.db", self.kegg_data_dir))
        kegg_modules_db = KeggModulesDatabase(self.kegg_modules_db_path, args=self.args, quiet=self.quiet)

        if not self.estimate_from_json:
            # here we load the contigs DB just for sanity check purposes.
            # We will need to load it again later just before accessing data to avoid SQLite error that comes from different processes accessing the DB
            contigs_db = ContigsDatabase(self.contigs_db_path, run=self.run, progress=self.progress)
            self.contigs_db_project_name = contigs_db.meta['project_name']

            # sanity check that contigs db was annotated with same version of MODULES.db that will be used for metabolism estimation
            if 'modules_db_hash' not in contigs_db.meta:
                raise ConfigError("Based on the contigs DB metadata, the contigs DB that you are working with has not been annotated with hits to the "
                                  "KOfam database, so there are no KOs to estimate metabolism from. Please run `anvi-run-kegg-kofams` on this contigs DB "
                                  "before you attempt to run this script again.")
            contigs_db_mod_hash = contigs_db.meta['modules_db_hash']
            mod_db_hash = kegg_modules_db.db.get_meta_value('hash')
            if contigs_db_mod_hash != mod_db_hash:
                raise ConfigError("The contigs DB that you are working with has been annotated with a different version of the MODULES.db than you are working with now. "
                                  "Perhaps you updated your KEGG setup after running `anvi-run-kegg-kofams` on this contigs DB? Or maybe you have multiple KEGG data "
                                  "directories set up on your computer, and the one you are using now is different from the one that you used for `anvi-run-kegg-kofams`? "
                                  "Well. The solution to the first problem is to re-run `anvi-run-kegg-kofams` on the contigs DB (%s) using the updated MODULES.db "
                                  "(located in the KEGG data directory %s). The solution to the second problem is to specify the appropriate KEGG data directory using "
                                  "the --kegg-data-dir flag. If neither of those things make this work, then you should contact the developers to see if they can help you "
                                  "figure this out. For those who need this information, the Modules DB used to annotate this contigs database previously had the "
                                  "following hash: %s. And the hash of the current Modules DB is: %s" % (self.contigs_db_path, self.kegg_data_dir, contigs_db_mod_hash, mod_db_hash))
            contigs_db.disconnect()
        kegg_modules_db.disconnect()

        if not self.quiet:
            self.run.warning("Anvi'o will reconstruct metabolism for modules in the KEGG MODULE database, as described in "
                             "Muto et al (doi:10.1021/ci3005379). When you publish your findings, "
                             "please do not forget to properly credit this work.", lc='green', header="CITATION")


    def list_output_modes(self):
        """This function prints out the available output modes for the metabolism estimation script."""
        run.warning(None, header="AVAILABLE OUTPUT MODES", lc="green")

        for mode, mode_meta in self.available_modes.items():
            self.run.info(mode, mode_meta['description'])


    def list_output_headers(self):
        """This function prints out the available output headers for the 'custom' output mode"""
        run.warning(None, header="AVAILABLE OUTPUT HEADERS", lc="green")

        for header, header_meta in self.available_headers.items():
            desc_str = header_meta['description']
            type_str = header_meta['mode_type']
            mode_str = "output modes" if header_meta['mode_type'] == 'all' else "output mode"
            self.run.info(header, f"{desc_str} [{type_str} {mode_str}]")


    def init_hits_and_splits(self):
        """This function loads KOfam hits, gene calls, splits, and contigs from the contigs DB.

        We will need the hits with their KO numbers (accessions) so that we can go through the MODULES.db and determine
        which steps are present in each module. And we will need the other information so that we can determine which hits belong
        to which genomes/bins when we are handling multiple of these, and for help in computing redundancy.
        This function gets this info as a list of tuples (one tuple per kofam hit), and it makes sure that these lists don't include
        hits that we shouldn't be considering.

        RETURNS
        =======
        kofam_gene_split_contig : list
            (ko_num, gene_call_id, split, contig) tuples, one per KOfam hit in the splits we are considering
        """

        self.progress.new('Loading data from Contigs DB')
        contigs_db = ContigsDatabase(self.contigs_db_path, run=self.run, progress=self.progress)
        genes_in_splits = contigs_db.db.get_some_columns_from_table(t.genes_in_splits_table_name, "gene_callers_id, split")
        genes_in_contigs = contigs_db.db.get_some_columns_from_table(t.genes_in_contigs_table_name, "gene_callers_id, contig")
        kofam_hits = contigs_db.db.get_some_columns_from_table(t.gene_function_calls_table_name, "gene_callers_id, accession",
                                                               where_clause="source = 'KOfam'")
        min_contig_length_in_contigs_db = contigs_db.db.get_max_value_in_column(t.contigs_info_table_name, "length", return_min_instead=True)
        contigs_db.disconnect()

        # get rid of gene calls that are not associated with KOfam hits.
        all_gene_calls_in_splits = set([tpl[0] for tpl in genes_in_splits])
        gene_calls_with_kofam_hits = set([tpl[0] for tpl in kofam_hits])
        gene_calls_without_kofam_hits = all_gene_calls_in_splits.difference(gene_calls_with_kofam_hits)

        if gene_calls_without_kofam_hits:
            self.progress.update("Removing %s gene calls without KOfam hits" % len(gene_calls_without_kofam_hits))
            genes_in_splits = [tpl for tpl in genes_in_splits if tpl[0] not in gene_calls_without_kofam_hits]
            genes_in_contigs = [tpl for tpl in genes_in_contigs if tpl[0] not in gene_calls_without_kofam_hits]
            if anvio.DEBUG:
                self.progress.reset()
                self.run.warning("The following gene calls in your contigs DB were removed from consideration as they "
                                 "do not have any hits to the KOfam database: %s" % (gene_calls_without_kofam_hits))


        # get rid of splits and contigs (and their associated gene calls) that are not in the profile DB
        if self.profile_db_path:
            # if we were given a blank profile, we will assume we want all splits and pull all splits from the contigs DB
            if utils.is_blank_profile(self.profile_db_path):
                self.run.warning("You seem to have provided a blank profile. No worries, we can still estimate metabolism for you. "
                                 "But we cannot load splits from the profile DB, so instead we are assuming that you are interested in "
                                 "ALL splits and we will load those from the contigs database.")
                split_names_in_profile_db = set(utils.get_all_item_names_from_the_database(self.contigs_db_path))
            else:
                split_names_in_profile_db = set(utils.get_all_item_names_from_the_database(self.profile_db_path))
            split_names_in_contigs_db = set([tpl[1] for tpl in genes_in_splits])
            splits_missing_in_profile_db = split_names_in_contigs_db.difference(split_names_in_profile_db)

            min_contig_length_in_profile_db = ProfileDatabase(self.profile_db_path).meta['min_contig_length']

            if len(splits_missing_in_profile_db):
                self.progress.reset()
                self.run.warning("Please note that anvi'o found %s splits in your contigs database with KOfam hits. But only %s of them "
                                 "appear in the profile database. As a result, anvi'o will now remove the %s splits with KOfam hits "
                                 "that occur only in the contigs db from all downstream analyses. Where is this difference coming from though? "
                                 "Well. This is often the case because the 'minimum contig length parameter' set during the `anvi-profile` "
                                 "step can exclude many contigs from downstream analyses (often for good reasons, too). For "
                                 "instance, in your case the minimum contig length goes as low as %s nts in your contigs database. "
                                 "Yet, the minimum contig length set in the profile databaes is %s nts. Hence the difference. Anvi'o "
                                 "hopes that this explaines some things." % (pp(len(split_names_in_contigs_db)),
                                                                             pp(len(split_names_in_profile_db)),
                                                                             pp(len(splits_missing_in_profile_db)),
                                                                             pp(min_contig_length_in_contigs_db),
                                                                             pp(min_contig_length_in_profile_db)))

                self.progress.update("Removing %s splits (and associated gene calls) that were missing from the profile db" % pp(len(splits_missing_in_profile_db)))
                genes_in_splits = [tpl for tpl in genes_in_splits if tpl[1] not in splits_missing_in_profile_db]
                remaining_gene_calls = [tpl[0] for tpl in genes_in_splits]
                genes_in_contigs = [tpl for tpl in genes_in_contigs if tpl[0] in remaining_gene_calls]
                kofam_hits = [tpl for tpl in kofam_hits if tpl[0] in remaining_gene_calls]

        # combine the information for each gene call into neat tuples for returning
        # each gene call is only on one split of one contig, so we can convert these lists of tuples into dictionaries for easy access
        # but some gene calls have multiple kofam hits (and some kofams have multiple gene calls), so we must keep the tuple structure for those
        self.progress.update("Organizing KOfam hit data")
        gene_calls_splits_dict = {tpl[0] : tpl[1] for tpl in genes_in_splits}
        gene_calls_contigs_dict = {tpl[0] : tpl[1] for tpl in genes_in_contigs}
        assert len(gene_calls_splits_dict.keys()) == len(genes_in_contigs)

        kofam_gene_split_contig = []
        for gene_call_id, ko in kofam_hits:
            kofam_gene_split_contig.append((ko, gene_call_id, gene_calls_splits_dict[gene_call_id], gene_calls_contigs_dict[gene_call_id]))

        self.progress.update("Done")
        self.progress.end()

        self.run.info("Contigs DB", self.contigs_db_path, quiet=self.quiet)
        self.run.info("KOfam hits", "%d found" % len(kofam_hits), quiet=self.quiet)
        self.run.info("Profile DB", self.profile_db_path, quiet=self.quiet)
        self.run.info('Metagenome mode', self.metagenome_mode)
        if self.collection_name:
            self.run.info('Collection', self.collection_name)
        if self.bin_id:
            self.run.info('Bin ID', self.bin_id)
        elif self.bin_ids_file:
            self.run.info('Bin IDs file', self.bin_ids_file)

        if not self.quiet and not len(kofam_hits):
            self.run.warning("Hmmm. No KOfam hits were found in this contigs DB, so all metabolism estimate outputs will be empty. This is fine, and "
                             "could even be biologically correct. But we thought we'd mention it just in case you thought it was weird. "
                             "Other, technical reasons that this could have happened include: 1) you didn't annotate with `anvi-run-kegg-kofams` "
                             "and 2) you imported KEGG functional annotations but the 'source' was not 'KOfam'.")

        return kofam_gene_split_contig


    def init_paths_for_modules(self):
        """This function unrolls the module DEFINITION for each module and places it in an attribute variable for
        all downstream functions to access.
        """

        self.module_paths_dict = {}
        modules = self.kegg_modules_db.get_all_modules_as_list()
        for m in modules:
            self.module_paths_dict[m] = self.kegg_modules_db.unroll_module_definition(m)


    def mark_kos_present_for_list_of_splits(self, kofam_hits_in_splits, split_list=None, bin_name=None):
        """This function generates two bin-level dictionaries of dictionaries to store metabolism data.

        The first dictionary of dictionaries is the module completeness dictionary, which associates modules with the KOs
        that are present in the bin for each module.

        The structure of the dictionary is like this example:
        {mnum: {"gene_caller_ids" : set([132, 133, 431, 6777]),
                "kofam_hits" : {'K00033' : [431, 6777],
                                'K01057' : [133],
                                'K00036' : [132] },
                "genes_to_contigs": {132: 0,
                                     133: 0,
                                     431: 2,
                                    6777: 1 },
                "contigs_to_genes": { 0: set([132, 133]),
                                      1: set(6777),
                                      2: set(431) },}}
        This dictionary will be expanded later by other functions.

        The second dictionary of dictionaries is the KOfam hit dictionary, which stores all of the KOfam hits in the bin
        regardless of whether they are in a KEGG module or not.

        The structure of the dictionary is like this example:
        {ko: {"gene_caller_ids" : set([431, 6777]),
              "modules" : ["M00001", "M00555"],                 **Can be None if KO does not belong to any KEGG modules
              "genes_to_contigs": { 431: 2,
                                   6777: 1 },
              "contigs_to_genes": { 1: set(6777),
                                    2: set(431) }}}


        PARAMETERS
        ==========
        kofam_hits_in_splits : list
            (ko_num, gene_call_id, split, contig) tuples, one per KOfam hit in the splits we are considering
        split_list : list
            splits we are considering, this is only for debugging output
        bin_name : str
            name of the bin containing these splits, this is only for debugging output

        RETURNS
        =======
        bin_level_module_dict : dictionary of dictionaries
            initialized module completeness dictionary for the list of splits (genome, metagenome, or bin) provided
        bin_level_ko_dict : dictionary of dictionaries
            dictionary of ko hits within the list of splits provided
        """

        bin_level_module_dict = {}
        bin_level_ko_dict = {}

        if anvio.DEBUG:
            self.run.info("Marking KOs present for bin", bin_name)
            self.run.info("Number of splits", len(split_list))

        # initialize all modules with empty lists and dicts for kos, gene calls
        modules = self.kegg_modules_db.get_all_modules_as_list()
        all_kos = self.kegg_modules_db.get_all_knums_as_list()
        for mnum in modules:
            bin_level_module_dict[mnum] = {"gene_caller_ids" : set(),
                                           "kofam_hits" : {},
                                           "genes_to_contigs" : {},
                                           "contigs_to_genes" : {}
                                          }
        for knum in all_kos:
            bin_level_ko_dict[knum] = {"gene_caller_ids" : set(),
                                     "modules" : None,
                                     "genes_to_contigs" : {},
                                     "contigs_to_genes" : {}
                                     }

        kos_not_in_modules = []
        for ko, gene_call_id, split, contig in kofam_hits_in_splits:
            present_in_mods = self.kegg_modules_db.get_modules_for_knum(ko)
            if not present_in_mods:
                kos_not_in_modules.append(ko)
                # KOs that are not in modules will not be initialized above in the ko hit dictionary, so we add them here if we haven't already
                if ko not in bin_level_ko_dict:
                    bin_level_ko_dict[ko] = {"gene_caller_ids" : set(),
                                             "modules" : None,
                                             "genes_to_contigs" : {},
                                             "contigs_to_genes" : {}
                                             }
            else:
                bin_level_ko_dict[ko]["modules"] = present_in_mods
            for m in present_in_mods:
                bin_level_module_dict[m]["gene_caller_ids"].add(gene_call_id)
                if ko in bin_level_module_dict[m]["kofam_hits"]:
                    bin_level_module_dict[m]["kofam_hits"][ko].append(gene_call_id)
                else:
                    bin_level_module_dict[m]["kofam_hits"][ko] = [gene_call_id]
                bin_level_module_dict[m]["genes_to_contigs"][gene_call_id] = contig
                if contig in bin_level_module_dict[m]["contigs_to_genes"]:
                    bin_level_module_dict[m]["contigs_to_genes"][contig].add(gene_call_id)
                else:
                    bin_level_module_dict[m]["contigs_to_genes"][contig] = set([gene_call_id])

            bin_level_ko_dict[ko]["gene_caller_ids"].add(gene_call_id)
            bin_level_ko_dict[ko]["genes_to_contigs"][gene_call_id] = contig
            if contig in bin_level_ko_dict[ko]["contigs_to_genes"]:
                bin_level_ko_dict[ko]["contigs_to_genes"][contig].add(gene_call_id)
            else:
                bin_level_ko_dict[ko]["contigs_to_genes"][contig] = set([gene_call_id])

        if anvio.DEBUG:
            self.run.info("KOs processed", "%d in bin" % len(kofam_hits_in_splits))
            if kos_not_in_modules:
                self.run.warning("Just so you know, the following KOfam hits did not belong to any KEGG modules in the MODULES.db: %s"
                % ", ".join(kos_not_in_modules))

        return bin_level_module_dict, bin_level_ko_dict


    def compute_module_completeness_for_bin(self, mnum, meta_dict_for_bin):
        """This function calculates the completeness of the specified module within the given bin metabolism dictionary.

        To do this, it unrolls the module definition into a list of all possible paths, where each path is a list of atomic steps.
        Atomic steps include singular KOs, protein complexes, modules, non-essential steps, and steps without associated KOs.
        An atomic step (or parts of a protein complex) can be considered 'present' if the corresponding KO(s) has a hit in the bin.
        For each path, the function computes the path completeness as the number of present (essential) steps divided by the number of total steps in the path.
        The module completeness is simply the highest path completeness.

        There are some special cases to consider here.
        1) Non-essential steps. These are steps that are marked with a preceding "-" to indicate that they are not required for the module to
           be considered complete. They often occur in pathways with multiple forks. What we do with these is save and count them separately as
           non-essential steps, but we do not use them in our module completeness calculations. Another thing we do is continue parsing the rest
           of the module steps as normal, even though some of them may affect steps after the non-essential one. That may eventually change.
           See comments in the code below.
        2) Steps without associated KOs. These are steps marked as "--". They may require an enzyme, but if so that enzyme is not in the KOfam
           database, so we can't know whether they are complete or not from our KOfam hits. Therefore, we assume these steps are incomplete, and
           warn the user to go back and check the module manually.
        3) Steps defined by entire modules. These steps have module numbers instead of KOs, so they require an entire module to be complete in
           order to be complete. We can't figure this out until after we've evaluated all modules, so we simply parse these steps without marking
           them complete, and later will go back to adjust the completeness score once all modules have been marked complete or not.


        PARAMETERS
        ==========
        mnum : string
            module number to work on
        meta_dict_for_bin : dictionary of dictionaries
            metabolism completeness dict for the current bin, to be modified in-place

        NEW KEYS ADDED TO METABOLISM COMPLETENESS DICT
        =======
        "pathway_completeness"          a list of the completeness of each pathway
        "present_nonessential_kos"      a list of non-essential KOs in the module that were found to be present
        "most_complete_paths"           a list of the paths with maximum completeness
        "percent_complete"              the completeness of the module, which is the maximum pathway completeness
        "complete"                      whether the module completeness falls over the completeness threshold

        RETURNS
        =======
        over_complete_threshold : boolean
            whether or not the module is considered "complete" overall based on the threshold fraction of completeness
        has_nonessential_step : boolean
            whether or not the module contains non-essential steps. Used for warning the user about these.
        has_no_ko_step : boolean
            whether or not the module contains steps without associated KOs. Used for warning the user about these.
        defined_by_modules : boolean
            whether or not the module contains steps defined by other modules. Used for going back to adjust completeness later.
        """

        present_list_for_mnum = meta_dict_for_bin[mnum]["kofam_hits"].keys()
        if not present_list_for_mnum:
            # no KOs in this module are present
            if anvio.DEBUG:
                self.run.warning("No KOs present for module %s. Parsing for completeness is still being done to obtain module information." % mnum)

        # stuff to put in the module's dictionary
        module_nonessential_kos = [] # KOs that are present but unnecessary for module completeness

        # stuff that will be returned
        over_complete_threshold = False
        has_nonessential_step = False
        has_no_ko_step = False
        defined_by_modules = False

        meta_dict_for_bin[mnum]["pathway_completeness"] = []

        for p in self.module_paths_dict[mnum]:
            num_complete_steps_in_path = 0
            num_nonessential_steps_in_path = 0 # so that we don't count nonessential steps when computing completeness
            for atomic_step in p:
                # there are 5 types of atomic steps to take care of
                # 1) regular old single KOs, ie Kxxxxx
                if atomic_step[0] == "K" and len(atomic_step) == 6:
                    if atomic_step in present_list_for_mnum:
                        num_complete_steps_in_path += 1
                # 2) protein complexes, ie Kxxxxx+Kyyyyy-Kzzzzz (2 types of complex components - essential and nonessential)
                elif atomic_step[0] == "K" and (atomic_step[6] == "+" or atomic_step[6] == "-"):
                    idx = 6
                    essential_components = [atomic_step[0:idx]]
                    while idx < len(atomic_step):
                        component_ko = atomic_step[idx+1:idx+7]
                        if atomic_step[idx] == "+":
                            essential_components.append(component_ko)
                        else:
                            has_nonessential_step = True
                            if component_ko not in module_nonessential_kos:
                                module_nonessential_kos.append(component_ko)
                        idx += 7

                    num_present_components = 0
                    for c in essential_components:
                        if c in present_list_for_mnum:
                            num_present_components += 1
                    component_completeness = num_present_components / len(essential_components)
                    num_complete_steps_in_path += component_completeness
                # 3) non-essential KOs, ie -Kxxxxx
                elif atomic_step[0:2] == "-K" and len(atomic_step) == 7:
                    """
                    OKAY, SO HERE WE HAVE SOME POOPINESS THAT MAY NEED TO BE FIXED EVENTUALLY.
                    Basically, some DEFINITION lines have KOs that seem to be marked non-essential;
                    ie, "-K11024" in "K11023 -K11024 K11025 K11026 K11027".
                    It was difficult to decide whether we should consider only K11024, or K11024 and all following KOs, to be non-essential.
                    For instance, the module M00778 is a complex case that gave us pause - see Fiesta issue 955.
                    But for now, we have decided to just track only the one KO as a 'non-essential step', and to not include such steps in
                    the module completeness estimate.
                    """
                    if atomic_step[1:] not in module_nonessential_kos:
                        module_nonessential_kos.append(atomic_step[1:])
                    num_nonessential_steps_in_path += 1
                    has_nonessential_step = True
                # 4) steps without associated KOs, ie --
                elif atomic_step == "--":
                    # when '--' in a DEFINITION line happens, it signifies a reaction step that has no associated KO.
                    # we assume that such steps are not complete,  because we really can't know if it is from the KOfam hits alone
                    has_no_ko_step = True
                # 5) Module numbers, ie Mxxxxx
                elif atomic_step[0] == "M" and len(atomic_step) == 6:
                    """
                    This happens when a module is defined by other modules. For example, photosynthesis module M00611 is defined as
                    (M00161,M00163) M00165 === (photosystem II or photosystem I) and calvin cycle

                    We need all the modules to have been evaluated before we can determine completeness of steps with module numbers.
                    So what we will do here is to use a flag variable to keep track of the modules that have this sort of definition
                    in a list so we can go back and evaluate completeness of steps with module numbers later.
                    """
                    defined_by_modules = True
                else:
                    raise ConfigError("Well. While estimating completeness for module %s, we found an atomic step in the pathway that we "
                                        "are not quite sure what to do with. Here it is: %s" % (mnum, atomic_step))


            path_completeness = num_complete_steps_in_path / (len(p) - num_nonessential_steps_in_path)
            meta_dict_for_bin[mnum]["pathway_completeness"].append(path_completeness)

        # once all paths have been evaluated, we find the path(s) of maximum completeness and set that as the overall module completeness
        # this is not very efficient as it takes two passes over the list but okay
        meta_dict_for_bin[mnum]["percent_complete"] = max(meta_dict_for_bin[mnum]["pathway_completeness"])
        if meta_dict_for_bin[mnum]["percent_complete"] > 0:
            meta_dict_for_bin[mnum]["most_complete_paths"] = [self.module_paths_dict[mnum][i] for i, pc in enumerate(meta_dict_for_bin[mnum]["pathway_completeness"]) if pc == meta_dict_for_bin[mnum]["percent_complete"]]
        else:
            meta_dict_for_bin[mnum]["most_complete_paths"] = []


        if anvio.DEBUG and len(meta_dict_for_bin[mnum]["most_complete_paths"]) > 1:
            self.run.warning("Found %d complete paths for module %s with completeness %s. " % (len(meta_dict_for_bin[mnum]["most_complete_paths"]), mnum, meta_dict_for_bin[mnum]["percent_complete"]),
                            header='DEBUG OUTPUT', lc='yellow')
        over_complete_threshold = True if meta_dict_for_bin[mnum]["percent_complete"] >= self.module_completion_threshold else False
        meta_dict_for_bin[mnum]["complete"] = over_complete_threshold
        meta_dict_for_bin[mnum]["present_nonessential_kos"] = module_nonessential_kos
        if over_complete_threshold:
            meta_dict_for_bin["num_complete_modules"] += 1

        return over_complete_threshold, has_nonessential_step, has_no_ko_step, defined_by_modules


    def adjust_module_completeness_for_bin(self, mod, meta_dict_for_bin):
        """This function adjusts completeness of modules that are defined by other modules.

        This can only be done after all other modules have been evaluated for completeness.
        The function uses similar logic as compute_module_completeness_for_bin() to re-assess whether steps defined
        by other modules are complete, and updates the metabolism completess dictionary accordingly.

        PARAMETERS
        ==========
        mod : string
            the module number to adjust
        meta_dict_for_bin : dictionary of dictionaries
            metabolism completeness dictionary for the current bin

        RETURNS
        =======
        now_complete : boolean
            whether or not the module is NOW considered "complete" overall based on the threshold fraction of completeness
        """

        for i in range(len(self.module_paths_dict[mod])):
            p = self.module_paths_dict[mod][i]
            num_essential_steps_in_path = 0  # note that the len(p) will include nonessential steps; we should count only essential ones
            num_complete_module_steps = 0

            for atomic_step in p:
                # single KOs and protein complexes and '--' steps; were already counted as complete by previous function
                if atomic_step[0] == "K" or atomic_step == "--":
                    num_essential_steps_in_path += 1
                # non-essential KO, don't count as a step in the path
                elif atomic_step[0:2] == "-K" and len(atomic_step) == 7:
                    pass
                # module step; we need to count these based on previously computed module completeness
                elif atomic_step[0] == "M" and len(atomic_step) == 6:
                    num_complete_module_steps += meta_dict_for_bin[atomic_step]["percent_complete"]
                    num_essential_steps_in_path += 1
                else:
                    raise ConfigError("Well. While adjusting completeness estimates for module %s, we found an atomic step in the pathway that we "
                                      "are not quite sure what to do with. Here it is: %s" % (mod, atomic_step))

            # now we adjust the previous pathway completeness
            old_complete_steps_in_path = meta_dict_for_bin[mod]["pathway_completeness"][i] * num_essential_steps_in_path
            adjusted_num_complete_steps_in_path = old_complete_steps_in_path + num_complete_module_steps
            meta_dict_for_bin[mod]["pathway_completeness"][i] = adjusted_num_complete_steps_in_path / num_essential_steps_in_path

        # after adjusting for all paths, adjust overall module completeness
        meta_dict_for_bin[mod]["percent_complete"] = max(meta_dict_for_bin[mod]["pathway_completeness"])
        if meta_dict_for_bin[mod]["percent_complete"] > 0:
            meta_dict_for_bin[mod]["most_complete_paths"] = [self.module_paths_dict[mod][i] for i, pc in enumerate(meta_dict_for_bin[mod]["pathway_completeness"]) if pc == meta_dict_for_bin[mod]["percent_complete"]]
        else:
            meta_dict_for_bin[mod]["most_complete_paths"] = []

        was_already_complete = meta_dict_for_bin[mod]["complete"]
        now_complete = True if meta_dict_for_bin[mod]["percent_complete"] >= self.module_completion_threshold else False
        meta_dict_for_bin[mod]["complete"] = now_complete
        if now_complete and not was_already_complete:
            meta_dict_for_bin["num_complete_modules"] += 1

        return now_complete


    def compute_naive_redundancy_for_path(self, num_ko_hits_in_path_dict):
        """This function computes a naive redundancy measure for a module path, given the number of hits per KO in the path.

        naive redundancy = # extra hits / len(path) where a hit is "extra" if it is not the first hit to the KO.
        """

        extra_hits = [num_ko_hits_in_path_dict[ko] - 1 if num_ko_hits_in_path_dict[ko] > 1 else 0 for ko in num_ko_hits_in_path_dict]
        return sum(extra_hits)/len(num_ko_hits_in_path_dict.keys())


    def compute_copywise_redundancy_for_path(self, num_ko_hits_in_path_dict, aggregation_measure="average"):
        """This function computes redundancy based on the completeness of each extra copy of a path.

        The 'base' redundancy score is determined by the number of extra copies with 100% completeness.
        The completeness measurements of all other extra copies are aggregated (using the aggregation_measure) and
        added to this 'base' redundancy to get the overall path redundancy.
        """

        accepted_aggregation_measures = ["average", "median", "weighted_sum", "geometric_mean"]
        extra_hits = [num_ko_hits_in_path_dict[ko] - 1 if num_ko_hits_in_path_dict[ko] > 1 else 0 for ko in num_ko_hits_in_path_dict]
        base_redundancy = min(extra_hits) # number of extra copies of path that are 100% complete
        extra_copy_completeness = []
        # here we get the completeness of every extra copy of the path
        for i in range((base_redundancy+1), max(extra_hits) + 1):
            num_present_kos_in_copy = len([num_hits for num_hits in extra_hits if num_hits >= i])
            extra_copy_completeness.append(num_present_kos_in_copy/len(num_ko_hits_in_path_dict.keys()))

        aggregated_completeness = None
        if not extra_copy_completeness: # this handles the case when ALL extra copies are 100% complete
            aggregated_completeness = 0
        else:
            if aggregation_measure == "average":
                aggregated_completeness = statistics.mean(extra_copy_completeness)
            elif aggregation_measure == "median":
                aggregated_completeness = statistics.median(extra_copy_completeness)
            elif aggregation_measure == "weighted_sum":
                aggregated_completeness = 0
                for c in range(len(extra_copy_completeness)):
                    aggregated_completeness += 1/(c+1) * extra_copy_completeness[c]
            elif aggregation_measure == "geometric_mean":
                aggregated_completeness = stats.gmean(extra_copy_completeness)
            else:
                raise ConfigError("The function compute_copywise_redundancy_for_path() doesn't know how to handle the aggregation measure '%s'. "
                                  "Accepted aggregation measures include: %s " % (aggregation_measure, ", ".join(accepted_aggregation_measures)))

        return (base_redundancy + aggregated_completeness), extra_copy_completeness


    def compute_entropy_weighted_redundancy_for_bin(self, num_ko_hits_in_path_dict):
        """This function computes naive redundancy but weights it by the entropy of the hit distribution."""

        extra_hits = [num_ko_hits_in_path_dict[ko] - 1 if num_ko_hits_in_path_dict[ko] > 1 else 0 for ko in num_ko_hits_in_path_dict]
        total_extra_hits = sum(extra_hits)
        num_kos = len(num_ko_hits_in_path_dict.keys())
        naive_redundancy = total_extra_hits/num_kos
        if all(e == 0 for e in extra_hits):
            return 0.0
        entropy = stats.entropy(extra_hits)
        max_entropy_distribution = [total_extra_hits // num_kos] * num_kos
        for i in range(total_extra_hits % num_kos):
            max_entropy_distribution[i] += 1
        max_entropy = stats.entropy(max_entropy_distribution)
        # avoid divide by 0
        max_entropy += 1e-20

        return naive_redundancy * entropy/max_entropy


    def compute_module_redundancy_for_bin(self, mnum, meta_dict_for_bin):
        """This function calculates the redundancy of the specified module within the given bin metabolism dictionary.

        Each module can have multiple paths, but we only compute redundancy on the paths with the highest completeness
        (stored under the "most_complete_paths" key). If there are no paths in this list (which only happens when there
        are 0 KOfam hits to the module), then we do not compute redundancy.

        PARAMETERS
        ==========
        mnum : string
            module number to work on
        meta_dict_for_bin : dictionary of dictionaries
            metabolism completeness dict for the current bin, to be modified in-place

        """

        meta_dict_for_bin[mnum]["naive_redundancy"] = []
        meta_dict_for_bin[mnum]["copywise_average"] = []
        meta_dict_for_bin[mnum]["copywise_completeness_distributions"] = []
        meta_dict_for_bin[mnum]["copywise_median"] = []
        meta_dict_for_bin[mnum]["copywise_weighted-sum"] = []
        meta_dict_for_bin[mnum]["entropy_weighted"] = []

        paths_of_highest_completeness = meta_dict_for_bin[mnum]["most_complete_paths"]
        if not paths_of_highest_completeness:
            # put zero values in dict wherever necessary
            return

        for p in paths_of_highest_completeness:
            kofam_hits_in_path = { ko : meta_dict_for_bin[mnum]["kofam_hits"][ko] for ko in meta_dict_for_bin[mnum]["kofam_hits"].keys() if ko in p }
            num_hits_per_kofam = { ko : len(kofam_hits_in_path[ko]) for ko in kofam_hits_in_path.keys() }
            for ko in p:
                if ko not in num_hits_per_kofam:
                    num_hits_per_kofam[ko] = 0

            # for now, we will try a bunch of different redundancy calculations and put them all into the dictionary until we find the ones we like
            meta_dict_for_bin[mnum]["naive_redundancy"].append(self.compute_naive_redundancy_for_path(num_hits_per_kofam))
            cw_avg_redundancy, copy_completeness_distribution = self.compute_copywise_redundancy_for_path(num_hits_per_kofam, aggregation_measure="average")
            meta_dict_for_bin[mnum]["copywise_average"].append(cw_avg_redundancy)
            meta_dict_for_bin[mnum]["copywise_completeness_distributions"].append(copy_completeness_distribution)
            cw_med_redundancy, copy_completeness_distribution = self.compute_copywise_redundancy_for_path(num_hits_per_kofam, aggregation_measure="median")
            meta_dict_for_bin[mnum]["copywise_median"].append(cw_med_redundancy)
            cw_ws_redundancy, copy_completeness_distribution = self.compute_copywise_redundancy_for_path(num_hits_per_kofam, aggregation_measure="weighted_sum")
            meta_dict_for_bin[mnum]["copywise_weighted-sum"].append(cw_ws_redundancy)
            cw_gm_redundancy, copy_completeness_distribution = self.compute_copywise_redundancy_for_path(num_hits_per_kofam, aggregation_measure="geometric_mean")
            meta_dict_for_bin[mnum]["copywise_weighted-sum"].append(cw_gm_redundancy)
            meta_dict_for_bin[mnum]["entropy_weighted"].append(self.compute_entropy_weighted_redundancy_for_bin(num_hits_per_kofam))

        return


    def estimate_for_list_of_splits(self, metabolism_dict_for_list_of_splits, bin_name=None):
        """This is the atomic metabolism estimator function, which builds up the metabolism completeness dictionary for an arbitrary list of splits.

        For example, the list of splits may represent a bin, a single isolate genome, or an entire metagenome.

        The function takes in a metabolism completeness dictionary already initialized with the relevant KOfam hits per module, and updates it
        with the individual steps and completion estimates for each module.

        PARAMETERS
        ==========
        metabolism_dict_for_list_of_splits : dictionary of dictionaries
            the metabolism completeness dictionary of dictionaries for this list of splits. It contains
            one dictionary of module steps and completion information for each module (keyed by module number),
            as well as one key num_complete_modules that tracks the number of complete modules found in these splits.
            Calling functions should assign this dictionary to a metabolism superdict with the bin name as a key.
        bin_name : str
            the name of the bin/genome/metagenome that we are working with
        """

        metabolism_dict_for_list_of_splits["num_complete_modules"] = 0

        complete_mods = []
        mods_def_by_modules = [] # a list of modules that have module numbers in their definitions
        # modules to warn about
        mods_with_unassociated_ko = [] # a list of modules that have "--" steps without an associated KO
        mods_with_nonessential_steps = [] # a list of modules that have nonessential steps like "-K11024"

        # estimate completeness of each module
        for mod in metabolism_dict_for_list_of_splits.keys():
            if mod == "num_complete_modules":
                continue
            mod_is_complete, has_nonessential_step, has_no_ko_step, defined_by_modules \
            = self.compute_module_completeness_for_bin(mod, metabolism_dict_for_list_of_splits)

            if mod_is_complete:
                complete_mods.append(mod)
            if has_nonessential_step:
                mods_with_nonessential_steps.append(mod)
            if has_no_ko_step:
                mods_with_unassociated_ko.append(mod)
            if defined_by_modules:
                mods_def_by_modules.append(mod)

        # go back and adjust completeness of modules that are defined by other modules
        if mods_def_by_modules:
            for mod in mods_def_by_modules:
                mod_is_complete = self.adjust_module_completeness_for_bin(mod, metabolism_dict_for_list_of_splits)

                if mod_is_complete:
                    complete_mods.append(mod)


        # estimate redundancy of each module
        for mod in metabolism_dict_for_list_of_splits.keys():
            if mod == "num_complete_modules":
                continue

            self.compute_module_redundancy_for_bin(mod, metabolism_dict_for_list_of_splits)


        # notify user of the modules that gave some fishy results -- but only for genome mode because it's too wordy otherwise
        if not self.quiet and self.genome_mode:
            if mods_with_nonessential_steps:
                self.run.warning("Please note that anvi'o found one or more non-essential steps in the following KEGG modules: %s.   "
                                 "At this time, we are not counting these steps in our percent completion estimates."
                                 % (", ".join(mods_with_nonessential_steps)))

            if mods_with_unassociated_ko:
                self.run.warning("Just so you know, while estimating the completeness of some KEGG modules, anvi'o saw "
                                 "'--' in the module DEFINITION. This indicates a step in the pathway that has no "
                                 "associated KO. So we really cannot know just based on KOfam hits whether or not this "
                                 "step is present. By default, anvi'o marks these steps incomplete. But they may not be, "
                                 "and as a result their modules may be falsely considered incomplete. So it may be in your "
                                 "interest to go back and take a look at these individual modules to see if you can find the "
                                 "missing enzyme in some other way. Best of luck to you. Here is the list of modules to check out: %s"
                                 % (", ".join(mods_with_unassociated_ko)))

        if anvio.DEBUG or self.genome_mode:
            self.run.info("Bin name", bin_name)
            self.run.info("Module completion threshold", self.module_completion_threshold)
            self.run.info("Number of complete modules", metabolism_dict_for_list_of_splits["num_complete_modules"])
            if complete_mods:
                self.run.info("Complete modules", ", ".join(complete_mods))

        return metabolism_dict_for_list_of_splits


    def estimate_for_genome(self, kofam_gene_split_contig):
        """This is the metabolism estimation function for a contigs DB that contains a single genome.

        Assuming this contigs DB contains only one genome, it sends all of the splits and their kofam hits to the atomic
        estimation function for processing. It then returns the metabolism and ko completion dictionaries for the genome, wrapped in the superdict format.

        PARAMETERS
        ==========
        kofam_gene_split_contig : list
            (ko_num, gene_call_id, split, contig) tuples, one per KOfam hit in the splits we are considering

        RETURNS
        =======
        genome_metabolism_dict : dictionary of dictionary of dictionaries
            dictionary mapping genome name to its metabolism completeness dictionary
        genome_ko_superdict : dictionary of dictionary of dictionaries
            maps genome name to its KOfam hit dictionary
        """

        genome_metabolism_superdict = {}
        genome_ko_superdict = {}

        # since all hits belong to one genome, we can take the UNIQUE splits from all the hits
        splits_in_genome = list(set([tpl[2] for tpl in kofam_gene_split_contig]))
        metabolism_dict_for_genome, ko_dict_for_genome = self.mark_kos_present_for_list_of_splits(kofam_gene_split_contig, split_list=splits_in_genome,
                                                                                                    bin_name=self.contigs_db_project_name)
        if not self.store_json_without_estimation:
            genome_metabolism_superdict[self.contigs_db_project_name] = self.estimate_for_list_of_splits(metabolism_dict_for_genome, bin_name=self.contigs_db_project_name)
            genome_ko_superdict[self.contigs_db_project_name] = ko_dict_for_genome
        else:
            genome_metabolism_superdict[self.contigs_db_project_name] = metabolism_dict_for_genome
            genome_ko_superdict[self.contigs_db_project_name] = ko_dict_for_genome

        # append to file
        self.append_kegg_metabolism_superdicts(genome_metabolism_superdict, genome_ko_superdict)

        return genome_metabolism_superdict, genome_ko_superdict


    def estimate_for_bins_in_collection(self, kofam_gene_split_contig):
        """
        This function calls metabolism estimation for every bin the user requests.

        PARAMETERS
        ==========
        kofam_gene_split_contig : list
            (ko_num, gene_call_id, split, contig) tuples, one per KOfam hit in the splits we are considering

        RETURNS
        =======
        bins_metabolism_superdict : dictionary of dictionary of dictionaries
            dictionary mapping bin name to its metabolism completeness dictionary
        bins_ko_superdict : dictionary of dictionary of dictionaries
            dictionary mapping bin name to its KOfam hits dictionary
        """

        bins_metabolism_superdict = {}
        bins_ko_superdict = {}

        bin_name_to_split_names_dict = ccollections.GetSplitNamesInBins(self.args).get_dict()
        num_bins = len(bin_name_to_split_names_dict)
        self.run.info_single("%s split names associated with %s bins in collection '%s' have been "
                             "successfully recovered 🎊" % (pp(sum([len(v) for v in bin_name_to_split_names_dict.values()])),
                                                           pp(num_bins),
                                                           self.collection_name), nl_before=1)

        self.progress.new("Estimating metabolism for each bin", progress_total_items=num_bins)

        for bin_name in bin_name_to_split_names_dict:
            self.progress.update("[%d of %d] %s" % (self.progress.progress_current_item + 1, num_bins, bin_name))

            splits_in_bin = bin_name_to_split_names_dict[bin_name]
            ko_in_bin = [tpl for tpl in kofam_gene_split_contig if tpl[2] in splits_in_bin]
            metabolism_dict_for_bin, ko_dict_for_bin = self.mark_kos_present_for_list_of_splits(ko_in_bin, split_list=splits_in_bin, bin_name=bin_name)

            if not self.store_json_without_estimation:
                bins_metabolism_superdict[bin_name] = self.estimate_for_list_of_splits(metabolism_dict_for_bin, bin_name=bin_name)
                single_bin_module_superdict = {bin_name: bins_metabolism_superdict[bin_name]}
                bins_ko_superdict[bin_name] = ko_dict_for_bin
            else:
                bins_metabolism_superdict[bin_name] = metabolism_dict_for_bin
                bins_ko_superdict[bin_name] = ko_dict_for_bin
                single_bin_module_superdict = {bin_name: metabolism_dict_for_bin}

            # append individual bin to file
            single_bin_ko_superdict = {bin_name: ko_dict_for_bin}
            self.append_kegg_metabolism_superdicts(single_bin_module_superdict, single_bin_ko_superdict)

            self.progress.increment()
            self.progress.reset()

        self.progress.end()

        return bins_metabolism_superdict, bins_ko_superdict


    def estimate_for_contigs_db_for_metagenome(self, kofam_gene_split_contig):
        """This function handles metabolism estimation for an entire metagenome.

        We treat each contig in the metagenome to be its own 'bin' or 'genome' and estimate
        metabolism separately for each one.

        PARAMETERS
        ==========
        kofam_gene_split_contig : list
            (ko_num, gene_call_id, split, contig) tuples, one per KOfam hit in the splits we are considering

        RETURNS
        =======
        metagenome_metabolism_superdict : dictionary of dictionary of dictionaries
            dictionary mapping metagenome name to its metabolism completeness dictionary
        metagenome_ko_superdict : dictionary of dictionary of dictionaries
            dictionary mapping metagenome name to its KOfam hits dictionary
        """

        metagenome_metabolism_superdict = {}
        metagenome_ko_superdict = {}

        contigs_in_metagenome = list(set([tpl[3] for tpl in kofam_gene_split_contig]))
        num_contigs = len(contigs_in_metagenome)

        self.progress.new("Estimating metabolism for each contig in metagenome", progress_total_items=num_contigs)

        for contig in contigs_in_metagenome:
            self.progress.update("[%d of %d] %s" % (self.progress.progress_current_item + 1, num_contigs, contig))

            # get unique split names associated with this contig
            splits_in_contig = list(set([tpl[2] for tpl in kofam_gene_split_contig if tpl[3] == contig]))
            if anvio.DEBUG:
                self.run.info_single(f"{len(splits_in_contig)} splits recovered from contig {contig} ✌")
            ko_in_contig = [tpl for tpl in kofam_gene_split_contig if tpl[2] in splits_in_contig]
            metabolism_dict_for_contig, ko_dict_for_contig = self.mark_kos_present_for_list_of_splits(ko_in_contig, split_list=splits_in_contig, bin_name=contig)


            if not self.store_json_without_estimation:
                metagenome_metabolism_superdict[contig] = self.estimate_for_list_of_splits(metabolism_dict_for_contig, bin_name=contig)
                single_contig_module_superdict = {contig: metagenome_metabolism_superdict[contig]}
                metagenome_ko_superdict[contig] = ko_dict_for_contig
            else:
                metagenome_metabolism_superdict[contig] = metabolism_dict_for_contig
                metagenome_ko_superdict[contig] = ko_dict_for_contig
                single_contig_module_superdict = {contig: metabolism_dict_for_contig}


            # append individual contig to file
            single_contig_ko_superdict = {contig: ko_dict_for_contig}
            self.append_kegg_metabolism_superdicts(single_contig_module_superdict, single_contig_ko_superdict)

            self.progress.increment()
            self.progress.reset()

        self.progress.end()

        return metagenome_metabolism_superdict, metagenome_ko_superdict


    def estimate_metabolism_from_json_data(self):
        """This function runs the estimation functions on data obtained from a provided JSON file.

        Does NOT currently produce KO hits output.
        """

        self.run.info("JSON input file", self.estimate_from_json)

        filesnpaths.is_file_json_formatted(self.estimate_from_json)
        kegg_metabolism_superdict = json.load(open(self.estimate_from_json), parse_int=int)
        new_kegg_metabolism_superdict = {}

        expected_keys_for_module = {"gene_caller_ids", "kofam_hits", "genes_to_contigs", "contigs_to_genes"}
        bins_found = []
        additional_keys = set([])

        self.init_paths_for_modules()

        for bin_name, meta_dict_for_bin in kegg_metabolism_superdict.items():
            bins_found.append(bin_name)
            for mod, mod_dict in meta_dict_for_bin.items():
                if mod == "num_complete_modules":
                    self.run.warning("Your JSON file appears to have been generated from data that already contains metabolic module completeness information. "
                                     "We say this because the key 'num_complete_modules' was found. This isn't a problem; however you should know that anvi'o "
                                     "won't take any of the existing estimation information into account. The only module-level keys that will be used from this file "
                                     "are: %s" % (expected_keys_for_module))
                    continue
                # verify that dict contains the necessary keys for estimation
                if not expected_keys_for_module.issubset(set(mod_dict.keys())):
                    missing_keys = expected_keys_for_module.difference(set(mod_dict.keys()))
                    raise ConfigError("Your JSON file is incorrectly formatted for metabolism estimation. We expect the following keys: %s. "
                                      "However, we didn't find some of them for module %s in %s. Here are the missing keys: %s"
                                      % (expected_keys_for_module, mod, bin_name, missing_keys))

                additional_keys = additional_keys.union(set(mod_dict.keys()).difference(expected_keys_for_module))

                # convert gene_caller_ids and contigs_to_genes lists to sets
                mod_dict['gene_caller_ids'] = set(mod_dict['gene_caller_ids'])
                for contig, gene_list in mod_dict['contigs_to_genes'].items():
                    mod_dict['contigs_to_genes'][contig] = set(gene_list)
                mod_dict['genes_to_contigs'] = {int(g):c for g,c in mod_dict['genes_to_contigs'].items()}

            new_kegg_metabolism_superdict[bin_name] = self.estimate_for_list_of_splits(meta_dict_for_bin, bin_name=bin_name)
            single_bin_module_superdict = {bin_name: new_kegg_metabolism_superdict[bin_name]}
            self.append_kegg_metabolism_superdicts(single_bin_module_superdict, ko_superdict_for_list_of_splits={})


        if not self.quiet and additional_keys:
            self.run.warning("Just to let you know, we found the following module-level keys in your JSON file that were totally ignored during metabolism estimation "
                             "(no harm was done by including them): %s" % (additional_keys))

        self.run.info("Bins/genomes/metagenomes found", ", ".join(bins_found))
        return new_kegg_metabolism_superdict


    def estimate_metabolism(self, skip_storing_data=False, output_files_dictionary=None):
        """This is the driver function for estimating metabolism for a single contigs DB.

        It will decide what to do based on whether the input contigs DB is a genome or metagenome.
        It returns the metabolism superdict which contains a metabolism completion dictionary for each genome/bin in the contigs db.
        The metabolism completion dictionary is keyed by KEGG module number, with a few exceptions for summary data (ie, 'num_complete_modules').

        PARAMETERS
        ==========
        skip_storing_data : boolean
            set to True if we don't want the metabolism data dictionary to be stored as a file (useful when using this function
            for on-the-fly visualization or for calling estimation from a multi estimator class)
        output_files_dictionary : dictionary of mode, AppendableFile object pairs
            contains an initialized AppendableFile object to append output to for each output mode
            (used in multi-mode to direct all output from several estimators to the same files)

        RETURNS
        =======
        kegg_metabolism_superdict : dictionary of dictionaries of dictionaries
            a complex data structure containing the metabolism estimation data for each genome/bin in the contigs DB
        kofam_hits_superdict : dictionary of dictionaries of dictionaries
            a complex data structure containing the KOfam hits information for each genome/bin in the contigs DB
        """

        kegg_metabolism_superdict = {}
        kofam_hits_superdict = {}

        self.kegg_modules_db = KeggModulesDatabase(self.kegg_modules_db_path, args=self.args, run=run_quiet, quiet=self.quiet)

        if skip_storing_data or self.write_dict_to_json:
            self.output_file_dict = {}
        else:
            if output_files_dictionary:
                self.output_file_dict = output_files_dictionary
            else:
                self.output_file_dict = self.setup_output_for_appending()

        if self.estimate_from_json:
            kegg_metabolism_superdict = self.estimate_metabolism_from_json_data()
        else:

            kofam_hits_info = self.init_hits_and_splits()
            self.init_paths_for_modules()

            if self.profile_db_path and not self.metagenome_mode:
                kegg_metabolism_superdict, kofam_hits_superdict = self.estimate_for_bins_in_collection(kofam_hits_info)
            elif not self.profile_db_path and not self.metagenome_mode:
                self.genome_mode = True
                kegg_metabolism_superdict, kofam_hits_superdict = self.estimate_for_genome(kofam_hits_info)
            elif self.metagenome_mode:
                kegg_metabolism_superdict, kofam_hits_superdict = self.estimate_for_contigs_db_for_metagenome(kofam_hits_info)
            else:
                raise ConfigError("This class doesn't know how to deal with that yet :/")

        if self.write_dict_to_json:
            self.store_metabolism_superdict_as_json(kegg_metabolism_superdict, self.json_output_file_path + ".json")

        self.kegg_modules_db.disconnect()
        if not self.multi_mode:
            for mode, file_object in self.output_file_dict.items():
                file_object.close()

        return kegg_metabolism_superdict, kofam_hits_superdict


    def generate_output_dict_for_modules(self, kegg_superdict, headers_to_include=None, only_complete_modules=False, exclude_zero_completeness=True):
        """This dictionary converts the metabolism superdict to a two-level dict containing desired headers for output.

        The metabolism superdict is a three-to-four-level dictionary. The first three levels are: genomes/metagenomes/bins, modules, and module completion information.
        The module completion dictionary also has some dictionaries in it, and those make up the fourth level.
        The structure of the module completion dictionary is like this example:
        {mnum: {"gene_caller_ids": set([132, 133, 431, 6777])
                "kofam_hits": {'K00033' : [431, 6777],
                                'K01057' : [133],
                                'K00036' : [132] },
                "genes_to_contigs": {132: 0,
                                     133: 0,
                                     431: 2,
                                    6777: 1 },
                "contigs_to_genes": { 0: set([132, 133]),
                                      1: set(6777),
                                      2: set(431) },}
                "pathway_completeness":     [0.66, 0.66, ...]
                "present_nonessential_kos":      []
                "most_complete_paths":           [['K00033','K01057','K02222'], ['K00033','K01057','K00036'], ...]
                "percent_complete":              0.66
                "complete":                      False
                                      }

        To distill this information into one line, we need to convert the dictionary on-the-fly to a dict of dicts,
        where each bin-module-path-kofam_hit-gene_caller_id is keyed by an arbitrary integer. There will be a lot of redundant information
        in the rows.

        PARAMETERS
        ==========
        kegg_superdict : dictionary of dictionaries of dictionaries
            The metabolism superdict containing KO hit and KEGG module information for each bin/genome/metagenome

        headers_to_include : list
            Which headers to include in the output dictionary

        only_complete_modules : boolean
            If True, we only put information into the output dictionary for modules whose completeness is above the threshold

        exclude_zero_completeness : boolean
            If True, we don't put modules with a 0 completeness score in the dictionary

        RETURNS
        =======
        d : dictionary of dictionaries
            The output dictionary whose format is compatible for printing to a tab-delimited file
        """

        if not headers_to_include:
            headers_to_include = set(OUTPUT_MODES['modules']['headers'])
        else:
            headers_to_include = set(headers_to_include)

        # make sure all requested headers are available
        avail_headers = set(self.available_headers.keys())
        illegal_headers = headers_to_include.difference(avail_headers)
        if illegal_headers:
            raise ConfigError("Some unavailable headers were requested. These include: %s" % (", ".join(illegal_headers)))

        keys_not_in_superdict = set(["unique_id", "genome_name", "bin_name", "metagenome_name", "kegg_module", "db_name",
                                     "kofam_hits_in_module", "gene_caller_ids_in_module"])
        module_level_headers = set(["module_name", "module_class", "module_category", "module_subcategory", "module_definition",
                                    "module_substrates", "module_products", "module_intermediates"])
        path_and_ko_level_headers = set(["path_id", "path", "path_completeness", "kofam_hit", "gene_caller_id", "contig"])
        remaining_headers = headers_to_include.difference(keys_not_in_superdict)
        remaining_headers = remaining_headers.difference(module_level_headers)
        remaining_headers = remaining_headers.difference(path_and_ko_level_headers)

        # convert to two-level dict where unique id keys for a dictionary of information for each bin/module pair
        d = {}
        if not self.modules_unique_id:
             self.modules_unique_id = 0
        """
        ### FIXME ###
        The unique_id problematic to deal with when we are generating multiple output files because this self.modules_unique_id
        variable is shared between all output files. Since we append to each output file in turn, this means that within an
        output file the unique_id column will have 'jumps' in value (such that a row's unique_id is not always 1 greater than the
        previous row's unique_id). This does not really cause problems and is not an urgent fix, per se, but it looks weird.
        ### FIXME ###
        """

        for bin, mod_dict in kegg_superdict.items():
            for mnum, c_dict in mod_dict.items():
                if mnum == "num_complete_modules":
                    continue

                if anvio.DEBUG:
                    self.run.info("Generating output for module", mnum)

                if only_complete_modules and not c_dict["complete"]:
                    continue
                if exclude_zero_completeness and c_dict["percent_complete"] == 0:
                    continue

                # fetch module info from db
                module_name = self.kegg_modules_db.get_module_name(mnum)
                mnum_class_dict = self.kegg_modules_db.get_kegg_module_class_dict(mnum)
                module_class = mnum_class_dict["class"]
                module_cat = mnum_class_dict["category"]
                module_subcat = mnum_class_dict["subcategory"]
                module_def = '"' + self.kegg_modules_db.get_kegg_module_definition(mnum) + '"'
                module_substrate_list, module_intermediate_list, module_product_list = self.kegg_modules_db.get_human_readable_compound_lists_for_module(mnum)

                # handle path- and ko-level information
                if headers_to_include.intersection(path_and_ko_level_headers):
                    for p_index in range(len(self.module_paths_dict[mnum])):
                        p = self.module_paths_dict[mnum][p_index]

                        # handle ko-level information
                        for ko in c_dict['kofam_hits']:

                            # some paths include protein complexes, so we must look for KO within these protein complexes as well
                            kos_in_path = set([])
                            for ko_or_complex in p:
                                split_kos = re.split('\+|\-', ko_or_complex)
                                kos_in_path.update(split_kos)
                            if ko not in kos_in_path:
                                continue

                            for gc_id in c_dict["kofam_hits"][ko]:
                                d[self.modules_unique_id] = {}

                                # kofam hit specific info
                                if "kofam_hit" in headers_to_include:
                                    d[self.modules_unique_id]["kofam_hit"] = ko
                                if "gene_caller_id" in headers_to_include:
                                    d[self.modules_unique_id]["gene_caller_id"] = gc_id
                                if "contig" in headers_to_include:
                                    d[self.modules_unique_id]["contig"] = c_dict["genes_to_contigs"][gc_id]

                                # repeated information for each hit
                                # path specific info
                                if "path_id" in headers_to_include:
                                    d[self.modules_unique_id]["path_id"] = p_index
                                if "path" in headers_to_include:
                                    d[self.modules_unique_id]["path"] = ",".join(p)
                                if "path_completeness" in headers_to_include:
                                    d[self.modules_unique_id]["path_completeness"] = c_dict["pathway_completeness"][p_index]

                                # top-level keys and keys not in superdict
                                if self.name_header in headers_to_include:
                                    d[self.modules_unique_id][self.name_header] = bin
                                if "db_name" in headers_to_include:
                                    d[self.modules_unique_id]["db_name"] = self.database_name
                                if "kegg_module" in headers_to_include:
                                    d[self.modules_unique_id]["kegg_module"] = mnum

                                # module specific info
                                if "module_name" in headers_to_include:
                                    d[self.modules_unique_id]["module_name"] = module_name
                                if "module_class" in headers_to_include:
                                    d[self.modules_unique_id]["module_class"] = module_class
                                if "module_category" in headers_to_include:
                                    d[self.modules_unique_id]["module_category"] = module_cat
                                if "module_subcategory" in headers_to_include:
                                    d[self.modules_unique_id]["module_subcategory"] = module_subcat
                                if "module_definition" in headers_to_include:
                                    d[self.modules_unique_id]["module_definition"] = module_def
                                if "module_substrates" in headers_to_include:
                                    if module_substrate_list:
                                        d[self.modules_unique_id]["module_substrates"] = ",".join(module_substrate_list)
                                    else:
                                        d[self.modules_unique_id]["module_substrates"] = "None"
                                if "module_products" in headers_to_include:
                                    if module_product_list:
                                        d[self.modules_unique_id]["module_products"] = ",".join(module_product_list)
                                    else:
                                        d[self.modules_unique_id]["module_products"] = "None"
                                if "module_intermediates" in headers_to_include:
                                    if module_intermediate_list:
                                        d[self.modules_unique_id]["module_intermediates"] = ",".join(module_intermediate_list)
                                    else:
                                        d[self.modules_unique_id]["module_intermediates"] = "None"

                                # comma-separated lists of KOs and gene calls in module
                                if "kofam_hits_in_module" in headers_to_include:
                                    kos_in_mod = c_dict['kofam_hits'].keys()
                                    d[self.modules_unique_id]["kofam_hits_in_module"] = ",".join(kos_in_mod)
                                if "gene_caller_ids_in_module" in headers_to_include:
                                    gcids_in_mod = c_dict['genes_to_contigs'].keys()
                                    gcids_in_mod = [str(x) for x in gcids_in_mod]
                                    d[self.modules_unique_id]["gene_caller_ids_in_module"] = ",".join(gcids_in_mod)

                                # everything else at c_dict level
                                for h in remaining_headers:
                                    if h not in self.available_headers.keys():
                                        raise ConfigError("Requested header %s not available." % (h))
                                    h_cdict_key = self.available_headers[h]['cdict_key']
                                    if not h_cdict_key:
                                        raise ConfigError("We don't know the corresponding key in metabolism completeness dict for header %s." % (h))
                                    d[self.modules_unique_id][h] = c_dict[h_cdict_key]

                                self.modules_unique_id += 1
                else:
                    d[self.modules_unique_id] = {}

                    # top-level keys and keys not in superdict
                    if self.name_header in headers_to_include:
                        d[self.modules_unique_id][self.name_header] = bin
                    if "db_name" in headers_to_include:
                        d[self.modules_unique_id]["db_name"] = self.database_name
                    if "kegg_module" in headers_to_include:
                        d[self.modules_unique_id]["kegg_module"] = mnum

                    # module specific info
                    if "module_name" in headers_to_include:
                        d[self.modules_unique_id]["module_name"] = module_name
                    if "module_class" in headers_to_include:
                        d[self.modules_unique_id]["module_class"] = module_class
                    if "module_category" in headers_to_include:
                        d[self.modules_unique_id]["module_category"] = module_cat
                    if "module_subcategory" in headers_to_include:
                        d[self.modules_unique_id]["module_subcategory"] = module_subcat
                    if "module_definition" in headers_to_include:
                        d[self.modules_unique_id]["module_definition"] = module_def
                    if "module_substrates" in headers_to_include:
                        if module_substrate_list:
                            d[self.modules_unique_id]["module_substrates"] = ",".join(module_substrate_list)
                        else:
                            d[self.modules_unique_id]["module_substrates"] = "None"
                    if "module_products" in headers_to_include:
                        if module_product_list:
                            d[self.modules_unique_id]["module_products"] = ",".join(module_product_list)
                        else:
                            d[self.modules_unique_id]["module_products"] = "None"
                    if "module_intermediates" in headers_to_include:
                        if module_intermediate_list:
                            d[self.modules_unique_id]["module_intermediates"] = ",".join(module_intermediate_list)
                        else:
                            d[self.modules_unique_id]["module_intermediates"] = "None"

                    # comma-separated lists of KOs and gene calls in module
                    if "kofam_hits_in_module" in headers_to_include:
                        kos_in_mod = c_dict['kofam_hits'].keys()
                        d[self.modules_unique_id]["kofam_hits_in_module"] = ",".join(kos_in_mod)
                    if "gene_caller_ids_in_module" in headers_to_include:
                        gcids_in_mod = c_dict['genes_to_contigs'].keys()
                        gcids_in_mod = [str(x) for x in gcids_in_mod]
                        d[self.modules_unique_id]["gene_caller_ids_in_module"] = ",".join(gcids_in_mod)

                    # everything else at c_dict level
                    for h in remaining_headers:
                        if h not in self.available_headers.keys():
                            raise ConfigError("Requested header %s not available." % (h))
                        h_cdict_key = self.available_headers[h]['cdict_key']
                        if not h_cdict_key:
                            raise ConfigError("We don't know the corresponding key in metabolism completeness dict for header %s." % (h))
                        d[self.modules_unique_id][h] = c_dict[h_cdict_key]
                    self.modules_unique_id += 1

        return d


    def generate_output_dict_for_kofams(self, ko_superdict, headers_to_include=None):
        """This dictionary converts the kofam hits superdict to a two-level dict containing desired headers for output.

        The kofam hits superdict is a three-to-four-level dictionary. The first three levels are: genomes/metagenomes/bins, KOs, and KO hit information.
        The KO hit dictionary also has some dictionaries in it, and those make up the fourth level.
        The structure of the KO hit dictionary is like this example:
        {ko: {"gene_caller_ids" : set([431, 6777]),
              "modules" : ["M00001", "M00555"],                 **Can be None if KO does not belong to any KEGG modules
              "genes_to_contigs": { 431: 2,
                                   6777: 1 },
              "contigs_to_genes": { 1: set(6777),
                                    2: set(431) }}}

        To distill this information into one line, we need to convert the dictionary on-the-fly to a dict of dicts,
        where each bin-ko-gene_caller_id is keyed by an arbitrary integer.

        PARAMETERS
        ==========
        ko_superdict : dictionary of dictionaries of dictionaries
            The metabolism superdict containing all KO hits in each bin/genome/metagenome

        headers_to_include : list
            Which headers to include in the output dictionary

        RETURNS
        =======
        d : dictionary of dictionaries
            The output dictionary whose format is compatible for printing to a tab-delimited file
        """

        self.setup_ko_dict()

        # use the kofam_hits output mode header set by default
        if not headers_to_include:
            headers_to_include = set(OUTPUT_MODES["kofam_hits"]["headers"])
        else:
            headers_to_include = set(headers_to_include)

        d = {}
        if not self.ko_unique_id:
            self.ko_unique_id = 0
        """
        ### FIXME ###
        See note in previous function about the weirdness of the unique_id with multiple output files.
        ### FIXME ###
        """

        for bin, ko_dict in ko_superdict.items():
            for ko, k_dict in ko_dict.items():
                if anvio.DEBUG:
                    self.run.info("Generating output for KO", ko)

                for gc_id in k_dict["gene_caller_ids"]:
                    d[self.ko_unique_id] = {}

                    if self.name_header in headers_to_include:
                        d[self.ko_unique_id][self.name_header] = bin
                    if "db_name" in headers_to_include:
                        d[self.ko_unique_id]["db_name"] = self.database_name
                    if "ko" in headers_to_include:
                        d[self.ko_unique_id]["ko"] = ko
                    if "gene_caller_id" in headers_to_include:
                        d[self.ko_unique_id]["gene_caller_id"] = gc_id
                    if "contig" in headers_to_include:
                        d[self.ko_unique_id]["contig"] = k_dict["genes_to_contigs"][gc_id]
                    if "modules_with_ko" in headers_to_include:
                        if k_dict["modules"]:
                            mod_list = ",".join(k_dict["modules"])
                        else:
                            mod_list = "None"
                        d[self.ko_unique_id]["modules_with_ko"] = mod_list
                    if "ko_definition" in headers_to_include:
                        d[self.ko_unique_id]["ko_definition"] = self.ko_dict[ko]['definition']

                    self.ko_unique_id += 1

        return d


    def append_kegg_metabolism_superdicts(self, module_superdict_for_list_of_splits, ko_superdict_for_list_of_splits):
        """This function appends the metabolism superdicts (for a single genome, bin, or contig in metagenome) to existing files
        for each output mode.

        It appends to the initialized AppendableFile objects in self.output_file_dict.

        This is an alternative to store_kegg_metabolism_superdicts(), which prints the entire metabolism superdicts for all
        genomes/bins/contigs in metagenome at once.
        """

        for mode, file_obj in self.output_file_dict.items():
            header_list = self.available_modes[mode]["headers"]
            if not header_list:
                raise ConfigError("Oh, dear. You've come all this way only to realize that we don't know which headers to use "
                                  "for the %s output mode. Something is terribly wrong, and it is probably a developer's fault. :("
                                  % (mode))
            if self.available_modes[mode]["data_dict"] == 'modules':
                output_dict = self.generate_output_dict_for_modules(module_superdict_for_list_of_splits, headers_to_include=header_list, \
                                                                    only_complete_modules=self.only_complete, \
                                                                    exclude_zero_completeness=self.exclude_zero_modules)
            elif self.available_modes[mode]["data_dict"] == 'kofams':
                output_dict = self.generate_output_dict_for_kofams(ko_superdict_for_list_of_splits, headers_to_include=header_list)
            else:
                raise ConfigError(f"Uh oh. You've requested to generate output from the {self.available_modes[mode]['data_dict']} "
                                  "data dictionary, but we don't know about that one.")

            file_obj.append(output_dict, key_header="unique_id", headers=header_list)

            if anvio.DEBUG:
                self.run.warning(f"Appended metabolism dictionary to {file_obj.path}" ,
                                header='DEBUG OUTPUT', lc='yellow')


    def store_kegg_metabolism_superdicts(self, module_superdict, ko_superdict):
        """This function writes the metabolism superdicts (in their entirety) to tab-delimited files depending
        on which output the user requested.

        The user can request a variety of output 'modes', and for each of these modes we look up the details on the output
        format which are stored in self.available_modes, use that information to generate a dictionary of dictionaries,
        and store that dictionary as a tab-delimited file.

        This is an alternative to append_kegg_metabolism_superdicts(), which adds to the output files
        one genome/bin/contig in metagenome at a time for better memory management.
        """

        for mode in self.output_modes:
            output_path = self.output_file_prefix + "_" + self.available_modes[mode]["output_suffix"]
            header_list = self.available_modes[mode]["headers"]
            if not header_list:
                raise ConfigError("Oh, dear. You've come all this way only to realize that we don't know which headers to use "
                                  "for the %s output mode. Something is terribly wrong, and it is probably a developer's fault. :("
                                  % (mode))
            if self.available_modes[mode]["data_dict"] == 'modules':
                output_dict = self.generate_output_dict_for_modules(module_superdict, headers_to_include=header_list, \
                                                                    only_complete_modules=self.only_complete, \
                                                                    exclude_zero_completeness=self.exclude_zero_modules)
            elif self.available_modes[mode]["data_dict"] == 'kofams':
                output_dict = self.generate_output_dict_for_kofams(ko_superdict, headers_to_include=header_list)
            else:
                raise ConfigError(f"Uh oh. You've requested to generate output from the {self.available_modes[mode]['data_dict']} "
                                  "data dictionary, but we don't know about that one.")
            utils.store_dict_as_TAB_delimited_file(output_dict, output_path, key_header="unique_id", headers=header_list)
            self.run.info("%s output file" % mode, output_path, nl_before=1)


    def store_metabolism_superdict_as_json(self, kegg_superdict, file_path):
        """This function writes the metabolism superdict into one json file."""

        def set_to_list(obj):
            if isinstance(obj, set):
                return list(obj)

        filesnpaths.is_output_file_writable(file_path)
        open(file_path, 'w').write(json.dumps(kegg_superdict, indent=4, default=set_to_list))
        self.run.info("JSON Output", file_path)


    def get_metabolism_data_for_visualization(self):
        """Returns a dictionary of metabolism data for visualization on the interactive interface.

        This function should be called from the interactive interface class to obtain metabolism data.
        It runs the metabolism estimation function on-the-fly to generate the data.
        It then pulls only certain keys from the resulting dictionary and returns them to the interface.
        """

        # add keys to this list to include the data in the visualization dictionary
        module_data_keys_for_visualization = ['percent_complete']

        metabolism_dict, ko_hit_dict = self.estimate_metabolism(skip_storing_data=True)
        data_for_visualization = {}

        for bin, mod_dict in metabolism_dict.items():
            data_for_visualization[bin] = {}
            for mnum, c_dict in mod_dict.items():
                if mnum == "num_complete_modules":
                    continue

                data_for_visualization[bin][mnum] = {}
                for key, value in c_dict.items():
                    if key in module_data_keys_for_visualization:
                        data_for_visualization[bin][mnum][key] = value

        return data_for_visualization


class KeggMetabolismEstimatorMulti(KeggContext, KeggEstimatorArgs):
    """Class for reconstructing/estimating metabolism for multiple contigs DBs at a time.

    Iterates through the provided DBs and estimates metabolism for each one using the KeggMetabolismEstimator class.

    ==========
    args: Namespace object
        All the arguments supplied by user to anvi-estimate-metabolism
    """

    def __init__(self, args, run=run, progress=progress):
        self.args = args
        self.run = run
        self.progress = progress

        if args.contigs_db:
            raise ConfigError("You appear to have provided both an input text file and a contigs database, and "
                              "now anvi'o is not quite sure which one to work on. Please choose only one. :) ")

        # init the base class for access to shared paths and such
        KeggContext.__init__(self, args)

        KeggEstimatorArgs.__init__(self, self.args)

        if anvio.DEBUG:
            self.run.info("Completeness threshold: multi estimator", self.module_completion_threshold)

        self.databases = None

        # input sanity checks
        if (self.external_genomes_file and (self.internal_genomes_file or self.metagenomes_file)) \
            or (self.internal_genomes_file and (self.external_genomes_file or self.metagenomes_file)) \
            or (self.metagenomes_file and (self.external_genomes_file or self.internal_genomes_file)):
                raise ConfigError("Multiple file inputs were provided. Please choose only one at a time to make "
                                  "things easier on everybody.")

        if args.estimate_from_json or args.store_json_without_estimation or args.get_raw_data_as_json:
            raise ConfigError("You've provided some JSON parameters. We are sorry to say that these parameters don't "
                              "work for input files with multiple contigs DBs. :( ")

        # output sanity checks
        if self.matrix_format and args.kegg_output_modes:
            raise ConfigError("Please request EITHER long-format output modes OR matrix format. When you ask for both "
                              "like this, anvi'o is confused. :) ")
        if self.matrix_include_metadata and not self.matrix_format:
            raise ConfigError("The option --include-metadata is only available when you also use the flag --matrix-format "
                              "to get matrix output. :) Plz try again.")

        # set name header
        if self.metagenomes_file:
            self.name_header = 'metagenome_name'
        elif self.external_genomes_file:
            self.name_header = 'genome_name'
        elif self.internal_genomes_file:
            self.name_header = 'bin_name'

        if not self.quiet:
            self.run.warning("Anvi'o will reconstruct metabolism for modules in the KEGG MODULE database, as described in "
                             "Muto et al (doi:10.1021/ci3005379). When you publish your findings, "
                             "please do not forget to properly credit this work.", lc='green', header="CITATION")


    def list_output_modes(self):
        """This function prints out the available output modes for the metabolism estimation script."""

        run.warning(None, header="AVAILABLE OUTPUT MODES", lc="green")

        for mode, mode_meta in self.available_modes.items():
            self.run.info(mode, mode_meta['description'])

    def update_available_headers_for_multi(self):
        """This function updates the available headers dictionary to reflect all possibilities in the multiple DB case."""

        self.available_headers["db_name"] = {
                                        'cdict_key': None,
                                        'mode_type': 'all',
                                        'description': "Name of contigs DB. Always included in multi-mode output (so no need to specify on the command line)"
        }
        if self.name_header == 'genome_name':
            self.available_headers["genome_name"] = {
                                            'cdict_key': None,
                                            'mode_type': 'all',
                                            'description': "Name of genome in which we find KOfam hits and/or KEGG modules"
                                            }
        elif self.name_header == 'bin_name':
            self.available_headers["bin_name"] = {
                                            'cdict_key': None,
                                            'mode_type': 'all',
                                            'description': "Name of bin in which we find KOfam hits and/or KEGG modules"
                                            }
        elif self.name_header == 'metagenome_name':
            self.available_headers["metagenome_name"] = {
                                            'cdict_key': None,
                                            'mode_type': 'all',
                                            'description': "Name of metagenome in which we find KOfam hits and/or KEGG modules"
                                            }

        # here we make sure db_name is always included in the multi-mode output
        for mode in self.available_modes:
            if self.available_modes[mode]["headers"] and "db_name" not in self.available_modes[mode]["headers"]:
                self.available_modes[mode]["headers"].insert(1, "db_name")


    def list_output_headers(self):
        """This function prints out the available output headers for the 'custom' output mode"""

        # include all possibilities for genome/bin/metagenome name in the output since we don't know which cases
        # we will find in the metagenomes file
        self.update_available_headers_for_multi()

        run.warning(None, header="AVAILABLE OUTPUT HEADERS", lc="green")

        for header, header_meta in self.available_headers.items():
            desc_str = header_meta['description']
            type_str = header_meta['mode_type']
            mode_str = "output modes" if header_meta['mode_type'] == 'all' else "output mode"
            self.run.info(header, f"{desc_str} [{type_str} {mode_str}]")


    def init_metagenomes(self):
        """This function parses the input metagenomes file and adjusts class attributes as needed"""

        g = MetagenomeDescriptions(self.args, run=self.run, progress=self.progress, enforce_single_profiles=False)
        g.load_metagenome_descriptions()

        # enforce metagenome mode
        if not self.metagenome_mode:
            self.metagenome_mode = True

        self.databases = copy.deepcopy(g.metagenomes)
        self.database_names = copy.deepcopy(g.metagenome_names)


    def init_external_internal_genomes(self):
        """This function parses the input internal/external genomes file and adjusts class attributes as needed"""

        g = GenomeDescriptions(self.args, run=self.run, progress=progress_quiet)
        g.load_genomes_descriptions(skip_functions=True, init=False)

        # metagenome mode must be off
        if self.metagenome_mode:
            self.metagenome_mode = False

        self.databases = copy.deepcopy(g.genomes)
        if self.external_genomes_file:
            self.database_names = copy.deepcopy(g.external_genome_names)
        else:
            self.database_names = copy.deepcopy(g.internal_genome_names)


    def get_args_for_single_estimator(self, db_name):
        """Returns args formatted for an instance of KeggMetabolismEstimator that will work on a contigs DB. Very tricksy.

        PARAMETERS
        ==========
        db_name : string
            the name of the contigs DB that the estimator will work on

        RETURNS
        =======
        args : Namespace object
            a set of arguments modified for use by a single estimator
        """

        args = KeggEstimatorArgs(self.args, format_args_for_single_estimator=True)

        if db_name not in self.databases:
            raise ConfigError("We cannot initialize a single estimator for the contigs DB '%s' because it is not in the metagenomes dictionary."
                              % (db_name))

        args.contigs_db = self.databases[db_name]['contigs_db_path']
        if 'profile_db_path' in self.databases[db_name]:
            args.profile_db = self.databases[db_name]['profile_db_path']
        if 'collection_id' in self.databases[db_name]:
            args.collection_name = self.databases[db_name]['collection_id']
        if 'bin_id' in self.databases[db_name]:
            args.bin_id = self.databases[db_name]['bin_id']

        args.metagenome_mode = self.metagenome_mode
        args.quiet = True
        args.database_name = db_name
        args.multi_mode = True

        self.update_available_headers_for_multi()

        if anvio.DEBUG:
            self.run.info("Completeness threshold: single estimator", args.module_completion_threshold)
            self.run.info("Database name: single estimator", args.database_name)

        return args


    def get_metabolism_superdict_multi(self):
        """The function that calls metabolism on each individual contigs db and aggregates the results into one dictionary."""

        metabolism_super_dict = {}
        ko_hits_super_dict = {}

        total_num_metagenomes = len(self.database_names)
        self.progress.new("Estimating metabolism for contigs DBs", progress_total_items=total_num_metagenomes)

        if not self.matrix_format:
            files_dict = self.setup_output_for_appending()

        for metagenome_name in self.database_names:
            args = self.get_args_for_single_estimator(metagenome_name)
            self.progress.update("[%d of %d] %s" % (self.progress.progress_current_item + 1, total_num_metagenomes, metagenome_name))
            if not self.matrix_format:
                metabolism_super_dict[metagenome_name], ko_hits_super_dict[metagenome_name] = KeggMetabolismEstimator(args, progress=progress_quiet, run=run_quiet).estimate_metabolism(output_files_dictionary=files_dict)
            else:
                metabolism_super_dict[metagenome_name], ko_hits_super_dict[metagenome_name] = KeggMetabolismEstimator(args, progress=progress_quiet, run=run_quiet).estimate_metabolism(skip_storing_data=True)

            self.progress.increment()
            self.progress.reset()

        self.progress.end()

        if not self.matrix_format:
            for mode, file in files_dict.items():
                file.close()

        return metabolism_super_dict, ko_hits_super_dict


    def get_metabolism_superdict_multi_as_data_frame(self, kegg_superdict_multi_output_version):
        """Converts the metabolism data (already formatted for output) into a data frame for easier processing.

        PARAMETERS
        ==========
        kegg_superdict_multi_output_version : dictionary
            the metabolism estimation data for multiple contigs DBs, already formatted nicely for printing

        RETURNS
        =======
        that same data, but in a Pandas data frame
        """

        self.progress.new("Data dict to dataframe")
        self.progress.update("Bleep very complex stuff bloop")

        df = pd.DataFrame.from_dict({(i,j): kegg_superdict_multi_output_version[i][j]
                                        for i in kegg_superdict_multi_output_version.keys()
                                        for j in kegg_superdict_multi_output_version[i].keys()}, orient='index')
        df.reset_index(inplace=True)
        df.drop(['level_0','level_1'], axis=1, inplace=True)

        self.progress.end()

        return df


    def get_metabolism_superdict_multi_for_output(self, kegg_superdict_multi, ko_superdict_multi, output_mode, as_single_data_frame=False, as_data_frame_per_metagenome=False):
        """Arranges the multi-contigs DB metabolism data into a better format for printing

        PARAMETERS
        ==========
        kegg_superdict_multi : dictionary
            the metabolism estimation data for multiple different contigs DBs
        ko_superdict_multi : dictionary
            the ko hit data for multiple different contigs DBs
        output_mode : string
            which output format to use
        as_single_data_frame : boolean
            whether to return the formatted data in a data frame rather than a dictionary
        as_data_frame_per_metagenome : boolean
            whether to return the formatted data as a list of data frames, one per metagenome

        RETURNS
        =======
        Metabolism data, either in a formatted dictionary or a data frame
        """

        if as_single_data_frame and as_data_frame_per_metagenome:
            raise ConfigError("Tsk, tsk. Someone has requested get_metabolism_superdict_multi_for_output() to return both "
                              "a single data frame and a list of data frames (one per metagenome). This simply will not do, "
                              "so anvi'o is giving up and walking away now.")

        kegg_metabolism_superdict_multi_output_version = {}

        if output_mode not in self.available_modes:
            raise ConfigError("While trying to format the metabolism data for the output mode '%s', we realized that this "
                              "output mode does not, in fact, exist. Bummer." % (output_mode))

        for metagenome_name in kegg_superdict_multi:
            args = self.get_args_for_single_estimator(metagenome_name)
            single_estimator = KeggMetabolismEstimator(args, run=run_quiet)
            single_estimator.kegg_modules_db = KeggModulesDatabase(self.kegg_modules_db_path, args=self.args, run=run_quiet, quiet=self.quiet)

            header_list = single_estimator.available_modes[output_mode]["headers"]
            if anvio.DEBUG:
                self.run.info("Output header list for db %s" % metagenome_name, header_list)
            if not header_list:
                raise ConfigError("Oh, dear. You've come all this way only to realize that we don't know which headers to use "
                                  "for the %s output mode. Something is terribly wrong. Perhaps you should try telling us what "
                                  "headers to use with the --custom-output-headers flag. If that doesn't work, contact the developers. :)"
                                  % (output_mode))
            if single_estimator.available_modes[output_mode]["data_dict"] == 'modules':
                single_dict = single_estimator.generate_output_dict_for_modules(kegg_superdict_multi[metagenome_name], headers_to_include=header_list, \
                                                                                only_complete_modules=self.only_complete, \
                                                                                exclude_zero_completeness=self.exclude_zero_modules)
            elif self.available_modes[output_mode]["data_dict"] == 'kofams':
                single_dict = single_estimator.generate_output_dict_for_kofams(ko_superdict_multi[metagenome_name], headers_to_include=header_list)
            else:
                raise ConfigError(f"Uh oh. You've requested to generate output from the {single_estimator.available_modes[output_mode]['data_dict']} "
                                  "data dictionary, but we don't know about that one.")

            kegg_metabolism_superdict_multi_output_version[metagenome_name] = single_dict

            single_estimator.kegg_modules_db.disconnect()

        if as_single_data_frame:
            return self.get_metabolism_superdict_multi_as_data_frame(kegg_metabolism_superdict_multi_output_version)
        elif as_data_frame_per_metagenome:
            df_list = []
            for metagenome_name, single_dict in kegg_metabolism_superdict_multi_output_version.items():
                if anvio.DEBUG:
                    self.run.info_single(f"get_metabolism_superdict_multi_for_output(): Appending {metagenome_name} data frame to list")
                multi_formatted_single_dict = {metagenome_name : single_dict}
                single_df = self.get_metabolism_superdict_multi_as_data_frame(multi_formatted_single_dict)
                df_list.append(single_df)
            return df_list
        else:
            return kegg_metabolism_superdict_multi_output_version


    def store_metabolism_superdict_multi_long_format(self, kegg_superdict_multi, ko_superdict_multi):
        """Stores the multi-contigs DB metabolism data in long format (tab-delimited files, one per requested output mode)"""

        for mode in self.output_modes:
            df_list = self.get_metabolism_superdict_multi_for_output(kegg_superdict_multi, ko_superdict_multi, output_mode=mode, as_data_frame_per_metagenome=True)

            output_file_path = self.output_file_prefix + "_" + self.available_modes[mode]["output_suffix"]
            if filesnpaths.is_file_exists(output_file_path, dont_raise=True):
                if anvio.DEBUG:
                    self.run.info("Removing existing output file", output_file_path)
                os.remove(output_file_path)

            df_list[0].to_csv(output_file_path, index=True, index_label="unique_id", sep='\t', na_rep='NA')
            for single_df in df_list[1:]:
                single_df.to_csv(output_file_path, mode='a', header=False, index=True, index_label="unique_id", sep='\t', na_rep='NA')

            self.run.info("Long-format output", output_file_path)


    def store_metabolism_superdict_multi_matrix_format(self, kegg_superdict_multi, ko_superdict_multi):
        """Stores the multi-contigs DB metabolism data in several matrices.

        Contigs DBs are arranged in columns and KEGG modules/KOs are arranged in rows.
        Each module statistic (ie, completeness, presence/absence) will be in a different file.
        """

        # we use module output mode because that gets us all the relevant information in the dataframe
        df = self.get_metabolism_superdict_multi_for_output(kegg_superdict_multi, ko_superdict_multi, output_mode="modules", as_single_data_frame=True)
        df.set_index(['db_name', 'kegg_module'], inplace=True)


        # module stats that each will be put in separate matrix file
        # stat is key, corresponding header in df is value
        module_matrix_stats = {"completeness" : "module_completeness", "presence" : "module_is_complete"}
        # per-module metadata to include, if that option is selected. Must be subset of 'modules' mode output headers
        module_metadata_headers = ["module_name", "module_class", "module_category", "module_subcategory"]

        for stat, header in module_matrix_stats.items():
            matrix = sps.coo_matrix((df[header], (df.index.labels[1], df.index.labels[0]))).todense().tolist()

            if self.matrix_include_metadata:
                cols = ["module"] + module_metadata_headers + df.index.levels[0].tolist()
            else:
                cols = ["module"] + df.index.levels[0].tolist()
            rows = df.index.levels[1].tolist()

            output_file_path = '%s-%s-MATRIX.txt' % (self.output_file_prefix, stat)

            metadata_df = df[module_metadata_headers].reset_index().drop_duplicates(subset='kegg_module')
            metadata_df.set_index(['kegg_module'], inplace=True)

            with open(output_file_path, 'w') as output:
                output.write('\t'.join(cols) + '\n')
                for i in range(0, len(rows)):
                    if self.matrix_include_metadata:
                        row_index = rows[i]
                        metadata_string = "\t".join([metadata_df.loc[row_index, metaheader] for metaheader in module_metadata_headers])
                        output.write('\t'.join([rows[i]] + [metadata_string] + ['%.2f' % c for c in matrix[i]]) + '\n')
                    else:
                        output.write('\t'.join([rows[i]] + ['%.2f' % c for c in matrix[i]]) + '\n')

            self.run.info('Output matrix for "%s"' % stat, output_file_path)

        # now we make a KO hit count matrix
        df = self.get_metabolism_superdict_multi_for_output(kegg_superdict_multi, ko_superdict_multi, output_mode="kofam_hits", as_single_data_frame=True)
        df.set_index(['db_name'], inplace=True)
        ko_counts = df.groupby(['ko','db_name']).size().unstack(fill_value=0)
        output_file_path = '%s-ko_hits-MATRIX.txt' % (self.output_file_prefix)

        # if user wants to include metadata, things are not so simple
        if self.matrix_include_metadata:
            ko_metadata_headers = ["ko_definition", "modules_with_ko"]
            cols = ["ko"] + ko_metadata_headers + ko_counts.columns.tolist()
            rows = ko_counts.index.tolist()

            df.reset_index(inplace=True)
            df.set_index('ko', inplace=True)
            metadata_df = df[ko_metadata_headers].reset_index().drop_duplicates(subset='ko')
            metadata_df.set_index(['ko'], inplace=True)

            with open(output_file_path, 'w') as output:
                output.write("\t".join(cols) + '\n')
                for i in range(0, len(rows)):
                    row_index = rows[i]
                    metadata_string = "\t".join([metadata_df.loc[row_index, metaheader] for metaheader in ko_metadata_headers])
                    ko_counts_string = "\t".join([str(ko_counts.loc[rows[i], db_name]) for db_name in ko_counts.columns.tolist()])
                    output.write('\t'.join([rows[i]] + [metadata_string] + [ko_counts_string]) + '\n')

        else:
            ko_counts.to_csv(output_file_path, sep='\t')
        self.run.info('Output matrix for "%s"' % 'ko_hits', output_file_path)


    def estimate_metabolism(self):
        """A driver function to run metabolism estimation on each provided contigs DB."""

        if not self.databases:
            self.progress.new("Initializing contigs DBs")
            self.progress.update("...")
            if self.metagenomes_file:
                self.progress.reset()
                self.run.info("Metagenomes file", self.metagenomes_file)
                self.init_metagenomes()
            elif self.external_genomes_file:
                self.progress.reset()
                self.run.info("External genomes file", self.external_genomes_file)
                self.init_external_internal_genomes()
            elif self.internal_genomes_file:
                self.progress.reset()
                self.run.info("Internal genomes file", self.internal_genomes_file)
                self.init_external_internal_genomes()
            else:
                self.progress.reset()
                raise ConfigError("Whooops. We are not sure how you got to this point without an input file, "
                                  "but you did, and now we have to crash becasue we cannot estimate metabolism "
                                  "without inputs. :/")
            self.progress.end()
            self.run.info("Num Contigs DBs in file", len(self.database_names))
            self.run.info('Metagenome Mode', self.metagenome_mode)

        kegg_metabolism_superdict_multi, ko_hits_superdict_multi = self.get_metabolism_superdict_multi()

        if self.matrix_format:
            self.store_metabolism_superdict_multi_matrix_format(kegg_metabolism_superdict_multi, ko_hits_superdict_multi)


class KeggModulesDatabase(KeggContext):
    """To create or access a Modules DB.

    This DB should be created in the Kegg Data folder during KEGG setup, and will be populated with information from the
    Kegg Module files.
    """

    def __init__(self, db_path, args, module_dictionary=None, pathway_dictionary=None, run=run, progress=progress, quiet=False):
        self.db = None
        self.db_path = db_path
        self.module_dict = module_dictionary
        self.pathway_dict = pathway_dictionary
        self.run = run
        self.progress = progress
        self.quiet = quiet

        if anvio.DEBUG:
            self.run.info("Modules DB quiet param", self.quiet)

        # init the base class for access to shared paths and such
        KeggContext.__init__(self, args)

        # modules table info
        self.module_table_name = t.module_table_name
        self.module_table_structure = t.module_table_structure
        self.module_table_types = t.module_table_types

        # pathway maps table info
        self.pathway_table_name = t.pathway_table_name
        self.pathway_table_structure = t.pathway_table_structure
        self.pathway_table_types = t.pathway_table_types

        if os.path.exists(self.db_path):
            utils.is_kegg_modules_db(self.db_path)
            self.db = db.DB(self.db_path, anvio.__kegg_modules_version__, new_database=False)

            if not self.quiet:
                self.run.info('Modules database', 'An existing database, %s, has been loaded.' % self.db_path, quiet=self.quiet)
                self.run.info('Kegg Modules', '%d found' % self.db.get_meta_value('num_modules'), quiet=self.quiet)

            days_since_created = self.get_days_since_creation()
            if not self.quiet and days_since_created >= KEGG_SETUP_INTERVAL:
                self.run.warning("Just a friendly PSA here: it has been at least %s days since the MODULES.db was created (%s days to be exact). "
                                 "It is entirely possible that KEGG has been updated since then, so perhaps it is a good idea to re-run "
                                 "anvi-setup-kegg-kofams to be sure that you are working with the latest KEGG data. No pressure, though. If you do "
                                 "want to reset your KEGG setup, we STRONGLY encourage saving a copy of your current KEGG data directory, just "
                                 "in case there was an update that breaks everything and you need to go back to your previous KEGG setup. Don't say we "
                                 "didn't warn you. And we will even be so nice as to tell you that your current KEGG data directory is %s"
                                 % (KEGG_SETUP_INTERVAL, days_since_created, self.kegg_data_dir))
        else:
            # if self.module_dict is None, then we tried to initialize the DB outside of setup
            if not self.module_dict:
                raise ConfigError("ERROR - a new KeggModulesDatabase() cannot be initialized without providing a modules dictionary. This "
                                  "usually happens when you try to access a Modules DB before one has been setup. Running `anvi-setup-kegg-kofams` may fix this.")
            if not self.pathway_dict:
                raise ConfigError("ERROR - a new KeggModulesDatabase() cannot be initialized without providing a pathway dictionary. This "
                                  "usually happens when you try to access a Modules DB before one has been setup. Running `anvi-setup-kegg-kofams` may fix this.")


    def touch(self):
        """Creates an empty Modules database on disk, and sets `self.db` to access to it.

        At some point self.db.disconnect() must be called to complete the creation of the new db.
        """

        # sanity check to avoid overriding previous Modules DB
        # this will probably never happen as long as this function is called through the setup script, but we check just in case
        if os.path.exists(self.db_path):
            raise ConfigError("A modules database at %s already exists. Please use the --reset flag when you restart the setup "
                              "if you really want to get rid of this one and make a new one." % (self.db_path))


        self.db = db.DB(self.db_path, anvio.__kegg_modules_version__, new_database=True)

        self.db.create_table(self.module_table_name, self.module_table_structure, self.module_table_types)


    def data_vals_sanity_check(self, data_vals, current_data_name, current_module_num):
        """This function checks if the data values were correctly parsed from a line in a KEGG module file.

        This is a sadly necessary step because some KEGG module file lines are problematic and don't follow the right format (ie, 2+ spaces
        between different fields). So here we check if the values that we parsed look like they are the right format, without any extra bits.
        Each data name (ORTHOLOGY, DEFINITION, etc) has a different format to check for.

        Note that we don't check the following data name types: NAME, CLASS, REFERENCE

        WARNING: The error checking and correction is by no means perfect and may well fail when KEGG is next updated. :(

        PARAMETERS
        ==========
        data_vals : str
            the data values field (split from the kegg module line)
        current_data_name : str
            which data name we are working on. It should never be None because we should have already figured this out by parsing the line.
        current_module_num : str
            which module we are working on. We need this to keep track of which modules throw parsing errors.

        RETURNS
        =======
        is_ok : bool
            whether the values look correctly formatted or not
        """

        is_ok = True
        is_corrected = False
        corrected_vals = None
        corrected_def = None

        if not current_data_name:
            raise ConfigError("data_vals_sanity_check() cannot be performed when the current data name is None. Something was not right "
                              "when parsing the KEGG module line.")
        elif current_data_name == "ENTRY":
            # example format: M00175
            if data_vals[0] != 'M' or len(data_vals) != 6:
                is_ok = False
                self.parsing_error_dict['bad_kegg_code_format'].append(current_module_num)
        elif current_data_name == "DEFINITION":
            # example format: (K01647,K05942) (K01681,K01682) (K00031,K00030) (K00164+K00658+K00382,K00174+K00175-K00177-K00176)
            # another example: (M00161,M00163) M00165
            knums = [x for x in re.split('\(|\)|,| |\+|-',data_vals) if x]
            for k in knums:
                if k[0] not in ['K','M'] or len(k) != 6:
                    is_ok = False
            if not is_ok: # this goes here to avoid counting multiple errors for the same line
                self.parsing_error_dict['bad_kegg_code_format'].append(current_module_num)
        elif current_data_name == "ORTHOLOGY":
            # example format: K00234,K00235,K00236,K00237
            # more complex example: (K00163,K00161+K00162)+K00627+K00382-K13997
            # another example:  (M00161         [ie, from (M00161  Photosystem II)]
            knums = [x for x in re.split('\(|\)|,|\+|-', data_vals) if x]
            for k in knums:
                if k[0] not in ['K','M'] or len(k) != 6:
                    is_ok = False
            # try to fix it by splitting on first space
            if not is_ok:
                self.parsing_error_dict['bad_line_splitting'].append(current_module_num)
                split_data_vals = data_vals.split(" ", maxsplit=1)
                corrected_vals = split_data_vals[0]
                corrected_def = split_data_vals[1]
                # double check that we don't have a knum in the new definition
                if re.match("K\d{5}",corrected_def):
                    corrected_vals = "".join([corrected_vals,corrected_def])
                    corrected_def = None
                is_corrected = True
        elif current_data_name == "PATHWAY":
            # example format: map00020
            if data_vals[0:3] != "map" or len(data_vals) != 8:
                is_ok = False
                self.parsing_error_dict['bad_line_splitting'].append(current_module_num)
                split_data_vals = data_vals.split(" ", maxsplit=1)
                corrected_vals = split_data_vals[0]
                corrected_def = split_data_vals[1]
                is_corrected = True
        elif current_data_name == "REACTION":
            # example format: R01899+R00268,R00267,R00709
            rnums = [x for x in re.split(',|\+', data_vals) if x]
            for r in rnums:
                if r[0] != 'R' or len(r) != 6:
                    is_ok = False
            if not is_ok:
                self.parsing_error_dict['bad_line_splitting'].append(current_module_num)
                split_data_vals = data_vals.split(" ", maxsplit=1)
                corrected_vals = split_data_vals[0]
                corrected_def = split_data_vals[1]
                is_corrected = True
        elif current_data_name == "COMPOUND":
            # example format: C00024
            if data_vals[0] not in ['C','G'] or len(data_vals) != 6:
                is_ok = False
                self.parsing_error_dict['bad_kegg_code_format'].append(current_module_num)
        elif current_data_name == "RMODULE":
            # example format: RM003
            if data_vals[0:2] != "RM" or len(data_vals) != 5:
                is_ok = False
                self.parsing_error_dict['bad_kegg_code_format'].append(current_module_num)


        if not is_ok and not is_corrected:
            self.num_uncorrected_errors += 1
            if self.just_do_it:
                self.progress.reset()
                self.run.warning("While parsing, anvi'o found an uncorrectable issue with a KEGG Module line in module %s, but "
                                 "since you used the --just-do-it flag, anvi'o will quietly ignore this issue and add the line "
                                 "to the MODULES.db anyway. Please be warned that this may break things downstream. In case you "
                                 "are interested, the line causing this issue has data name %s and data value %s."
                                 % (current_module_num, current_data_name, data_vals))
                is_ok = True # let's pretend that everything is alright so that the next function will take the original parsed values

            else:
                raise ConfigError("While parsing, anvi'o found an uncorrectable issue with a KEGG Module line in module %s. The "
                                  "current data name is %s, here is the incorrectly-formatted data value field: %s. If you think "
                                  "this is totally fine and want to ignore errors like this, please re-run the setup with the "
                                  "--just-do-it flag. But if you choose to do that of course we are obliged to inform you that things "
                                  "may eventually break as a result." % (current_module_num, current_data_name, data_vals))

        if is_corrected:
            self.num_corrected_errors += 1
            if anvio.DEBUG and not self.quiet:
                self.progress.reset()
                self.run.warning("While parsing a KEGG Module line, we found an issue with the formatting. We did our very best to parse "
                                 "the line correctly, but please check that it looks right to you by examining the following values.")
                self.run.info("Incorrectly parsed data value field", data_vals)
                self.run.info("Corrected data values", corrected_vals)
                self.run.info("Corrected data definition", corrected_def)

        return is_ok, corrected_vals, corrected_def


    def parse_kegg_modules_line(self, line, current_module, line_num=None, current_data_name=None, error_dictionary=None):
        """This function parses information from one line of a KEGG module file.

        These files have fields separated by 2 or more spaces. Fields can include data name (not always), data value (always), and data definition (not always).
        Lines for pathway module files can have between 1 and 4 fields, but in fact the only situation where there should be 4 lines is the ENTRY data,
        which for some inexplicable reason has multiple spaces between "Pathway" and "Module" in the data definition field. We can safely ignore this last "Module", I think.

        Some lines will have multiple entities in the data_value field (ie, multiple KOs or reaction numbers) and will be split into multiple db entries.

        PARAMETERS
        ==========
        line : str
            the line to parse
        current_module : str
            which module we are working on. We need this to keep track of which modules throw parsing errors
        line_num : int
            which line number we are working on. We need this to keep track of which entities come from the same line of the file.
        current_data_name : str
            which data name we are working on. If this is None, we need to parse this info from the first field in the line.

        RETURNS
        =======
        line_entries : list
            tuples, each containing information for one db entry, namely data name, data value, data definition, and line number.
            Not all parts of the db entry will be included (module num, for instance), so this information must be parsed and combined with
            the missing information before being added to the database.
        """

        if anvio.DEBUG:
            self.progress.reset()
            self.run.info("[DEBUG] Parsing line", line, mc='red', lc='yellow')
        fields = re.split('\s{2,}', line)
        data_vals = None
        data_def = None
        line_entries = []

        # when data name unknown, parse from first field
        if not current_data_name:
            # sanity check: if line starts with space then there is no data name field and we should have passed a current_data_name
            if line[0] == ' ':
                raise ConfigError("Oh, please. Some silly developer (you know who you are) has tried to call parse_kegg_modules_line() on "
                                  "a line without a data name field, and forgot to give it the current data name. Shame on you, go fix "
                                  "this. (For reference here is the line: %s)" % (line))

            current_data_name = fields[0]
        # note that if data name is known, first field still exists but is actually the empty string ''
        # so no matter the situation, data value is field 1 (index 0) and data definition (if any) is field 2 (index 1)
        # the only exception is that sometimes there is nothing in the data definition field (REFERENCE lines sometimes do this)
        if len(fields) > 1:
            data_vals = fields[1]
            # need to sanity check data value field because SOME modules don't follow the 2-space separation formatting
            vals_are_okay, corrected_vals, corrected_def = self.data_vals_sanity_check(data_vals, current_data_name, current_module)

            if vals_are_okay and len(fields) > 2: # not all lines have a definition field
                data_def = fields[2]
            elif not vals_are_okay:
                data_vals = corrected_vals
                data_def = corrected_def
        else: # only the data name was in the line
            # these are the data types that we don't care if they have an empty line
            data_types_can_be_empty = ['REFERENCE', 'AUTHORS', 'TITLE', 'JOURNAL']
            if current_data_name in data_types_can_be_empty or self.just_do_it:
                if anvio.DEBUG:
                    self.run.warning(f"While parsing module {current_module} we found an empty {current_data_name} line. "
                                     "We think it is okay and it probably won't cause issues downstream.",
                                     header="DEBUG OUTPUT", lc='yellow')
            else:
                raise ConfigError(f"While parsing module {current_module} we found an empty {current_data_name} line. "
                                  "We are quitting here so you can check it, because this data type might be important. "
                                  "However, if you disagree, you can re-run the setup with --just-do-it and we will quietly "
                                  "incorporate this empty line into the MODULES.db (you may also need the --reset flag when you re-run). ")

        # some types of information may need to be split into multiple db entries
        data_types_to_split = ["ORTHOLOGY","REACTION"] # lines that fall under these categories need to have data_vals split on comma
        if current_data_name in data_types_to_split:
            # here we should NOT split on any commas within parentheses
            vals = [x for x in re.split('\(|\)|,|\+|-', data_vals) if x]
            for val in vals:
                line_entries.append((current_data_name, val, data_def, line_num))
        else:
            line_entries.append((current_data_name, data_vals, data_def, line_num))

        return line_entries


    def create(self):
        """Creates the Modules DB"""

        self.touch()

        self.progress.new("Loading %s KEGG modules into Modules DB..." % len(self.module_dict.keys()))

        # sanity check that we setup the modules previously.
        # It shouldn't be a problem since this function should only be called during the setup process after modules download, but just in case.
        if not os.path.exists(self.module_data_dir) or len(self.module_dict.keys()) == 0:
            raise ConfigError("Appparently, the Kegg Modules were not correctly setup and now all sorts of things are broken. The "
                              "Modules DB cannot be created from broken things. BTW, this error is not supposed to happen to anyone "
                              "except maybe developers, so if you do not fall into that category you are likely in deep doo-doo. "
                              "Maybe re-running setup with --reset will work? (if not, you probably should email/Slack/telepathically "
                              "cry out for help to the developers). Anyway, if this helps make things any clearer, the number of modules "
                              "in the module dictionary is currently %s" % len(self.module_dict.keys()))

        # init the Modules table
        mod_table = KeggModulesTable(self.module_table_name)

        # keep track of errors encountered while parsing
        self.parsing_error_dict = {"bad_line_splitting" : [], "bad_kegg_code_format" : []}
        self.num_corrected_errors = 0
        self.num_uncorrected_errors = 0

        num_modules_parsed = 0
        line_number = 0
        for mnum in self.module_dict.keys():
            self.progress.update("Parsing KEGG Module %s" % mnum)
            mod_file_path = os.path.join(self.module_data_dir, mnum)
            f = open(mod_file_path, 'rU')

            prev_data_name_field = None
            for line in f.readlines():
                line = line.strip('\n')
                line_number += 1

                # check for last line ///. We don't want to send the last line to the parsing function because it will break.
                # we also check here that the line is not entirely blank (this happens sometimes in KEGG modules, inexplicably)
                if not line == '///' and re.search(r"\S+", line):
                    # parse the line into a tuple
                    entries_tuple_list = None
                    # here is the tricky bit about parsing these files. Not all lines start with the data_name field; those that don't start with a space.
                    # if this is the case, we need to tell the parsing function what the previous data_name field has been.
                    if line[0] == ' ':
                        entries_tuple_list = self.parse_kegg_modules_line(line, mnum, line_number, prev_data_name_field)
                    else:
                        entries_tuple_list = self.parse_kegg_modules_line(line, mnum, line_number)

                    prev_data_name_field = entries_tuple_list[0][0]

                    for name, val, definition, line in entries_tuple_list:
                        # there is one situation in which we want to ignore the entry, and that is Modules appearing in the ORTHOLOGY category, like so:
                        # (M00531  Assimilatory nitrate reduction, nitrate => ammonia)
                        if not (name == "ORTHOLOGY" and val[0] == '('):
                            # append_and_store will collect db entries and store every 10000 at a time
                            mod_table.append_and_store(self.db, mnum, name, val, definition, line)
                        else:
                            line -= 1

                f.close()

            num_modules_parsed += 1
        # once we are done parsing all modules, we store whatever db entries remain in the db_entries list
        # this is necessary because append_and_store() above only stores every 10000 entries
        self.progress.update("Storing final batch of module entries into DB")
        mod_table.store(self.db)

        self.progress.end()

        # warn user about parsing errors
        if anvio.DEBUG:
            self.run.warning("Several parsing errors were encountered while building the KEGG Modules DB. "
                             "Below you will see which modules threw each type of parsing error. Note that modules which "
                             "threw multiple errors will occur in the list as many times as it threw each error.")
            self.run.info("Bad line splitting (usually due to rogue or missing spaces)", self.parsing_error_dict["bad_line_splitting"])
            self.run.info("Bad KEGG code format (not corrected; possibly problematic)", self.parsing_error_dict["bad_kegg_code_format"])
        else: # less verbose
            self.run.warning("First things first - don't panic. Several parsing errors were encountered while building the KEGG Modules DB. "
                             "But that is probably okay, because if you got to this point it is likely that we already fixed all of them "
                             "ourselves. So don't worry too much. Below you will see how many of each type of error was encountered. If "
                             "you would like to see which modules threw these errors, please re-run the setup using the `--debug` flag (you "
                             "will also probably need the `--reset` flag). When doing so, you will also see which lines caused issues; this "
                             "can be a lot of output, so you can suppress the line-specific output with the `--quiet` flag if that makes things "
                             "easier to read. So, in summary: You can probably ignore this warning. But if you want more info: run setup again "
                             "with `--reset --debug --quiet` to see exactly which modules had issues, or run with `--reset --debug` to see exactly "
                             "which lines in which modules had issues. Anvi'o developers thank you for your attention and patience 😇")
            self.run.info("Bad line splitting (usually due to rogue or missing spaces)", len(self.parsing_error_dict["bad_line_splitting"]))
            self.run.info("Bad KEGG code format (usually not correctable)", len(self.parsing_error_dict["bad_kegg_code_format"]))

        # give some run info
        self.run.info('Modules database', 'A new database, %s, has been created.' % (self.db_path), quiet=self.quiet)
        self.run.info('Number of KEGG modules', num_modules_parsed, quiet=self.quiet)
        self.run.info('Number of entries', mod_table.get_total_entries(), quiet=self.quiet)
        self.run.info('Number of parsing errors (corrected)', self.num_corrected_errors, quiet=self.quiet)
        self.run.info('Number of parsing errors (uncorrected)', self.num_uncorrected_errors, quiet=self.quiet)

        # record some useful metadata
        self.db.set_meta_value('db_type', 'modules')
        self.db.set_meta_value('num_modules', num_modules_parsed)
        self.db.set_meta_value('total_entries', mod_table.get_total_entries())
        self.db.set_meta_value('creation_date', time.time())
        self.db.set_meta_value('hash', self.get_db_content_hash())
        self.db.set_meta_value('version', t.metabolic_modules_db_version)

        self.db.disconnect()


    def disconnect(self):
        self.db.disconnect()


    def get_days_since_creation(self):
        """Returns the time (in days) since MODULES.db was created.

        The time units are seconds, and there are 60*60*24 = 86400 seconds per day,
        so we do the appropriate division to get the time in days.
        """

        return round((time.time() - float(self.db.get_meta_value('creation_date'))) / 86400)


    def get_db_content_hash(self):
        """Compute hash of all KOs and module numbers present in the db (used for tracking major changes to db content with future KEGG updates)"""
        mods = self.get_all_modules_as_list()
        mods.sort()
        orths = self.get_all_knums_as_list()
        orths.sort()
        mods_and_orths = mods + orths
        mods_and_orths = "".join(mods_and_orths)
        return str(hashlib.sha224(mods_and_orths.encode('utf-8')).hexdigest())[0:12]


    # KEGG Modules Table functions for data access and parsing start below
    # ====================================================================
    def get_data_value_entries_for_module_by_data_name(self, module_num, data_name):
        """This function returns data_value elements from the modules table for the specified module and data_name pair.

        All elements corresponding to the pair (ie, M00001 and ORTHOLOGY) will be returned.
        The function relies on the db.get_some_rows_from_table_as_dict() function to first fetch all rows corresponding \
        to a particular model, and then parses the resulting dictionary to find all the elements with the given data_name field.

        PARAMETERS
        ==========
        module_num : str
            the module to fetch data for
        data_name : str
            which data_name field we want

        RETURNS
        =======
        data_values_to_ret : list of str
            the data_values corresponding to the module/data_name pair
        """

        where_clause_string = "module = '%s'" % (module_num)
        dict_from_mod_table = self.db.get_some_rows_from_table_as_dict(self.module_table_name, where_clause_string, row_num_as_key=True)
        # the returned dictionary is keyed by an arbitrary integer, and each value is a dict containing one row from the modules table
        # ex of one row in this dict: 0: {'module': 'M00001', 'data_name': 'ENTRY', 'data_value': 'M00001', 'data_definition': 'Pathway', 'line': 1}
        data_values_to_ret = []
        for key in dict_from_mod_table.keys():
            if dict_from_mod_table[key]['data_name'] == data_name:
                data_values_to_ret.append(dict_from_mod_table[key]['data_value'])

        if not data_values_to_ret:
            self.run.warning("Just so you know, we tried to fetch data from the KEGG Modules database for the data_name field %s "
                             "and KEGG module %s, but didn't come up with anything, so an empty list is being returned. This may "
                             "cause errors down the line, and if so we're very sorry for that.")

        return data_values_to_ret


    def get_data_definition_entries_for_module_by_data_name(self, module_num, data_name):
        """This function returns data_definition elements from the modules table for the specified module and data_name pair.

        All elements corresponding to the pair (ie, M00001 and ORTHOLOGY) will be returned.
        The function relies on the db.get_some_rows_from_table_as_dict() function to first fetch all rows corresponding \
        to a particular model, and then parses the resulting dictionary to find all the elements with the given data_name field.

        PARAMETERS
        ==========
        module_num : str
            the module to fetch data for
        data_name : str
            which data_name field we want

        RETURNS
        =======
        data_defs_to_ret : list of str
            the data_definitions corresponding to the module/data_name pair
        """

        where_clause_string = "module = '%s'" % (module_num)
        dict_from_mod_table = self.db.get_some_rows_from_table_as_dict(self.module_table_name, where_clause_string, row_num_as_key=True)

        data_defs_to_ret = []
        for key in dict_from_mod_table.keys():
            if dict_from_mod_table[key]['data_name'] == data_name:
                data_defs_to_ret.append(dict_from_mod_table[key]['data_definition'])

        if not data_defs_to_ret and anvio.DEBUG:
            self.run.warning("Just so you know, we tried to fetch data definitions from the KEGG Modules database for the data_name field %s "
                             "and KEGG module %s, but didn't come up with anything, so an empty list is being returned. This may "
                             "cause errors down the line, and if so we're very sorry for that.")

        return data_defs_to_ret


    def get_all_modules_as_list(self):
        """This function returns a list of all modules in the DB."""
        return self.db.get_single_column_from_table(self.module_table_name, 'module', unique=True)


    def get_all_knums_as_list(self):
        """This function returns a list of all KO numbers in the DB."""
        where_clause_string = "data_name = 'ORTHOLOGY'"
        return self.db.get_single_column_from_table(self.module_table_name, 'data_value', unique=True, where_clause=where_clause_string)


    def get_modules_for_knum(self, knum):
        """This function returns a list of modules that the given KO belongs to."""
        where_clause_string = "data_value = '%s'" % (knum)
        return self.db.get_single_column_from_table(self.module_table_name, 'module', unique=True, where_clause=where_clause_string)


    def get_module_classes_for_knum_as_dict(self, knum):
        """This function returns the classes for the modules that a given KO belongs to in a dictionary of dictionaries keyed by module number."""
        mods = self.get_modules_for_knum(knum)
        all_mods_classes_dict = {}
        for mnum in mods:
            all_mods_classes_dict[mnum] = self.get_kegg_module_class_dict(mnum)
        return all_mods_classes_dict


    def get_module_classes_for_knum_as_list(self, knum):
        """This function returns the classes for the modules that a given KO belongs to as a list of strings."""
        mods = self.get_modules_for_knum(knum)
        all_mods_classes_list = []
        for mnum in mods:
            mod_class = self.get_data_value_entries_for_module_by_data_name(mnum, "CLASS")[0]
            all_mods_classes_list.append(mod_class)
        return all_mods_classes_list


    def get_module_name(self, mnum):
        """This function returns the name of the specified KEGG module."""

        # there should only be one NAME per module, so we return the first list element
        return self.get_data_value_entries_for_module_by_data_name(mnum, "NAME")[0]


    def get_module_names_for_knum(self, knum):
        """This function returns all names of each KEGG module that the given KO belongs to in a dictionary keyed by module number."""
        mods = self.get_modules_for_knum(knum)
        module_names = {}
        for mnum in mods:
            module_names[mnum] = self.get_module_name(mnum)
        return module_names


    def parse_kegg_class_value(self, class_data_val):
        """This function takes a data_value string for the CLASS field in the modules table and parses it into a dictionary.

        The data_value string of CLASS fields should look something like this: Pathway modules; Amino acid metabolism; Lysine metabolism
        so they can be parsed into 3 parts: class, category, and subcategory.
        """

        fields = class_data_val.split("; ")
        class_dict = {"class" : fields[0], "category" : fields[1], "subcategory" : fields[2] if len(fields) > 2 else None}
        return class_dict


    def get_kegg_module_class_dict(self, mnum):
        """This function returns a dictionary of values in the CLASS field for a specific module

        It really exists only for convenience to put together the data fetch and parsing functions.
        """

        # there should only be one CLASS line per module, so we extract the first list element
        class_value = self.get_data_value_entries_for_module_by_data_name(mnum, "CLASS")[0]
        return self.parse_kegg_class_value(class_value)


    def get_kegg_module_definition(self, mnum):
        """This function returns module DEFINITION fields as one string"""

        def_lines = self.get_data_value_entries_for_module_by_data_name(mnum, "DEFINITION")
        return " ".join(def_lines)


    def get_ko_definition_from_modules_table(self, ko_num):
        """This function returns the definition for the given KO from the modules data table.

        Note that the modules table will only contain information for KOs that belong to modules, so this
        function returns None for those KOs that are not in modules. If your use case depends on accessing
        definitions for all modules, you are better off calling KeggContext.setup_ko_dict() and taking the
        definition from that dictionary.
        """

        where_clause_string = "data_name = 'ORTHOLOGY' AND data_value = '%s'" % (ko_num)
        dict_from_mod_table = self.db.get_some_rows_from_table_as_dict(self.module_table_name, where_clause_string, row_num_as_key=True, error_if_no_data=False)
        if not dict_from_mod_table:
            self.run.warning("get_ko_definition() speaking: No ORTHOLOGY entry found for KO %s - returning None."
                            % (ko_num))
            return None
        else:
            # there could be several rows for the same KO in different modules, but each definition should be
            # the same or similar, so we arbitrarily return the first one
            return dict_from_mod_table[0]['data_definition']


    def get_kegg_module_compound_lists(self, mnum):
        """This function returns a list of substrates, a list of intermediates, and a list of products for the given module.

        We define 'substrate' to be any compound that is an input to but not an output from reactions in the module pathway.
        Likewise, a 'product' is any compound that is an output from but not an input to reactions in the module pathway.
        'Intermediate' is a compound that is both an input to and and output from reactions in the pathway.

        Note that this function refers to compounds by their KEGG identifier (format is 'C#####' where # is a digit).
        A separate function is used to convert these lists to human-readable compound names.

        RETURNS
        =======
        substrates : list
            Compounds that are only inputs to the module's metabolic pathway
        intermediates : list
            Compounds that are both outputs and inputs in the module's metabolic reactions
        products : list
            Compunds that are only outputs from the module's metabolic pathway
        """

        reactions_list = self.get_data_definition_entries_for_module_by_data_name(mnum, "REACTION")
        if not reactions_list:
            if anvio.DEBUG:
                self.run.warning(f"No REACTION entries found for module {mnum}, so no compounds will be returned by "
                                 "get_kegg_module_compound_lists()")

        inputs = set([])
        outputs = set([])

        for rxn_string in reactions_list:
            if '<->' in rxn_string:
                split_rxn = rxn_string.split('<->')
            else:
                split_rxn = rxn_string.split('->')
            if len(split_rxn) != 2:
                raise ConfigError(f"get_kegg_module_compound_lists('{mnum}') ran into an issue splitting the reaction {rxn_string}"
                                  "into 2 parts. Here is what the split looks like: {split_rxn}")
            rxn_inputs = [x.strip() for x in split_rxn[0].split('+')]
            rxn_outputs = [x.strip() for x in split_rxn[1].split('+')]
            inputs = inputs.union(set(rxn_inputs))
            outputs = outputs.union(set(rxn_outputs))

        substrates = inputs.difference(outputs)
        products = outputs.difference(inputs)
        intermediates = inputs.intersection(outputs)

        return list(substrates), list(intermediates), list(products)


    def get_compound_dict_for_module(self, mnum, raise_error_if_no_data=False):
        """This function returns a dictionary mapping compound identifiers to their human-readable name for the given module

        If the module has no compounds, this function will either raise an error or return an empty dictionary depending on raise_error_if_no_data.
        If a compound doesn't have a human-readable name, then the compound identifier is used as the 'name'

        PARAMETERS
        ==========
        mnum : str
            module number to get compounds for
        raise_error_if_no_data : bool
            whether to quit all things if we don't get what we want
        """

        where_clause_string = "data_name = 'COMPOUND' AND module = '%s'" % (mnum)
        dict_from_mod_table = self.db.get_some_rows_from_table_as_dict(self.module_table_name, where_clause_string, row_num_as_key=True, error_if_no_data=raise_error_if_no_data)
        compound_dict = {}
        for key,row in dict_from_mod_table.items():
            compound = row['data_value']
            compound_name = row['data_definition']
            # if compound has no human-readable name in the database, we use the compound ID after all
            if not compound_name:
                compound_name = compound
            compound_dict[compound] = compound_name

        return compound_dict


    def get_human_readable_compound_lists_for_module(self, mnum):
        """This function returns a human-readable list of substrates, a list of intermediates, and a list of products for the given module.

        We define 'substrate' to be any compound that is an input to but not an output from reactions in the module pathway.
        Likewise, a 'product' is any compound that is an output from but not an input to reactions in the module pathway.
        'Intermediate' is a compound that is both an input to and and output from reactions in the pathway.

        RETURNS
        =======

        """
        compound_to_name_dict = self.get_compound_dict_for_module(mnum)
        substrate_compounds, intermediate_compounds, product_compounds = self.get_kegg_module_compound_lists(mnum)

        substrate_name_list = [compound_to_name_dict[c] for c in substrate_compounds]
        intermediate_name_list = [compound_to_name_dict[c] for c in intermediate_compounds]
        product_name_list = [compound_to_name_dict[c] for c in product_compounds]

        return substrate_name_list, intermediate_name_list, product_name_list


    def unroll_module_definition(self, mnum):
        """This function accesses the DEFINITION line of a KEGG Module, unrolls it into all possible paths through the module, and
        returns the list of all paths.

        This is a driver for the recursive functions that do the actual unrolling of each definition line.
        """

        def_lines = self.get_data_value_entries_for_module_by_data_name(mnum, "DEFINITION")
        combined_def_line = ""
        for d in def_lines:
            d = d.strip()
            combined_def_line += d + " "
        combined_def_line = combined_def_line.strip()
        def_line_paths = self.recursive_definition_unroller(combined_def_line)

        return def_line_paths


    def split_by_delim_not_within_parens(self, d, delims, return_delims=False):
        """Takes a string, and splits it on the given delimiter(s) as long as the delimeter is not within parentheses.

        This function exists because regular expressions don't handle nested parentheses very well. It is used in the
        recursive module definition unrolling functions to split module steps, but it is generically written in case
        it could have other uses in the future.

        The function can also be used to determine if the parentheses in the string are unbalanced (it will return False
        instead of the list of splits in this situation)

        PARAMETERS
        ==========
        d : str
            string to split
        delims : str or list of str
            a single delimiter, or a list of delimiters, to split on
        return_delims : boolean
            if this is true then the list of delimiters found between each split is also returned

        RETURNS
        =======
        If parentheses are unbalanced in the string, this function returns False. Otherwise:
        splits : list
            strings that were split from d
        delim_list : list
            delimiters that were found between each split (only returned if return_delims is True)
        """

        parens_level = 0
        last_split_index = 0
        splits = []
        delim_list = []
        for i in range(len(d)):
            # only split if not within parentheses
            if d[i] in delims and parens_level == 0:
                splits.append(d[last_split_index:i])
                delim_list.append(d[i])
                last_split_index = i + 1 # we add 1 here to skip the space
            elif d[i] == "(":
                parens_level += 1
            elif d[i] == ")":
                parens_level -= 1

            # if parentheses become unbalanced, return False to indicate this
            if parens_level < 0:
                return False
        splits.append(d[last_split_index:len(d)])

        if return_delims:
            return splits, delim_list
        return splits


    def recursive_definition_unroller(self, step):
        """This function recursively splits a module definition into its components.

        First, the definition is split into its component steps (separated by spaces).
        Each step is either an atomic step (a single KO, module number '--', or nonessential KO starting with '-'),
        a protein complex, or a compound step.

        Atomic steps are used to extend each path that has been found so far. Protein complexes are split into
        their respective components, which may be split further by the split_paths() function to find all possible
        alternative complexes, before being used to extend each path. Compound steps are split and recursively processed
        by the split_paths() function before the resulting downstream paths are used to extend each path.

        PARAMETERS
        ==========
        step : str
            step definition to split into component steps as necessary

        RETURNS
        =======
        paths_list : list
            all paths that the input step has been unrolled into
        """

        split_steps = self.split_by_delim_not_within_parens(step, " ")
        paths_list = [[]]  # list to save all paths, with initial empty path list to extend from
        for s in split_steps:
            # base case: step is a ko, mnum, non-essential step, or '--'
            if (len(s) == 6 and s[0] == "K") or (len(s) == 6 and s[0] == "M") or (s == "--") or (len(s) == 7 and s[0] == "-"):
                for p in paths_list:
                    p.extend([s])
            else:
                if s[0] == "(" and s[-1] == ")":
                    # here we try splitting to see if removing the outer parentheses will make the definition become unbalanced
                    # (the only way to figure this out is to try it because regex cannot handle nested parentheses)
                    comma_substeps = self.split_by_delim_not_within_parens(s[1:-1], ",")
                    if not comma_substeps: # if it doesn't work, try without removing surrounding parentheses
                        comma_substeps = self.split_by_delim_not_within_parens(s, ",")
                    space_substeps = self.split_by_delim_not_within_parens(s[1:-1], " ")
                    if not space_substeps:
                        space_substeps = self.split_by_delim_not_within_parens(s, " ")
                else:
                    comma_substeps = self.split_by_delim_not_within_parens(s, ",")
                    space_substeps = self.split_by_delim_not_within_parens(s, " ")

                # complex case: no commas OR spaces outside parentheses so this is a protein complex rather than a compound step
                if len(comma_substeps) == 1 and len(space_substeps) == 1:
                    complex_components, delimiters = self.split_by_delim_not_within_parens(s, ["+","-"], return_delims=True)
                    complex_strs = [""]

                    # reconstruct the complex (and any alternate possible complexes) while keeping the +/- structure the same
                    for i in range(len(complex_components)):
                        c = complex_components[i]
                        if c[0] == '(':
                            alts = self.split_path(c)
                            new_complex_strs = []
                            for a in alts:
                                if len(a) > 1:
                                    raise ConfigError("Uh oh. recursive_definition_unroller() speaking. We found a protein complex with more "
                                                      "than one KO per alternative option here: %s" % s)
                                for cs in complex_strs:
                                    extended_complex = cs + a[0]
                                    new_complex_strs.append(extended_complex)
                            complex_strs = new_complex_strs
                        else:
                            for j in range(len(complex_strs)):
                                complex_strs[j] += c

                        if i < len(delimiters):
                            for j in range(len(complex_strs)):
                                complex_strs[j] += delimiters[i]

                    new_paths_list = []
                    for cs in complex_strs:
                        for p in paths_list:
                            p_copy = copy.copy(p)
                            p_copy.extend([cs])
                            new_paths_list.append(p_copy)
                    paths_list = new_paths_list

                # compound step case:
                else:
                    alts = self.split_path(s)
                    new_paths_list = []
                    for a in alts:
                        for p in paths_list:
                            p_copy = copy.copy(p)
                            p_copy.extend(a)
                            new_paths_list.append(p_copy)
                    paths_list = new_paths_list

        return paths_list


    def split_path(self, step):
        """This function handles compound steps that should be split into multiple alternative paths.

        It first splits the input step into substeps, and then since each substep could be its own mini-definition,
        it recursively calls the definition unrolling function to parse it. The list of all alternative paths
        that can be made from this step is returned.
        """

        if step[0] == "(" and step[-1] == ")":
            substeps = self.split_by_delim_not_within_parens(step[1:-1], ",")
            if not substeps: # if it doesn't work, try without removing surrounding parentheses
                substeps = self.split_by_delim_not_within_parens(step, ",")
        else:
            substeps = self.split_by_delim_not_within_parens(step, ",")

        alt_path_list = []
        for s in substeps:
            alt_paths_from_substep = self.recursive_definition_unroller(s)
            for a in alt_paths_from_substep:
                alt_path_list.append(a)

        return alt_path_list


class KeggModulesTable:
    """This class defines operations for creating the KEGG Modules table in Modules.db"""

    def __init__(self, mod_table_name = None):
        """"""
        self.db_entries = []
        self.total_entries = 0

        if mod_table_name:
            self.module_table_name = mod_table_name
        else:
            raise ConfigError("Beep Beep. Warning. KeggModulesTable was initialized without knowing its own name.")


    def append_and_store(self, db, module_num, data_name, data_value, data_definition=None, line_num=None):
        """This function handles collects db entries (as tuples) into a list, and once we have 10,000 of them it stores that set into the Modules table.

        The db_entries list is cleared after each store so that future stores don't add duplicate entries to the table.
        """

        db_entry = tuple([module_num, data_name, data_value, data_definition, line_num])
        self.db_entries.append(db_entry)
        self.total_entries += 1

        # we can store chunks of 5000 at a time, so we don't want over 10,000 entries.
        if len(self.db_entries) >= 10000:
            self.store(db)
            self.db_entries = []


    def store(self, db):
        if len(self.db_entries):
            db._exec_many('''INSERT INTO %s VALUES (%s)''' % (self.module_table_name, (','.join(['?'] * len(self.db_entries[0])))), self.db_entries)

    def get_total_entries(self):
        return self.total_entries<|MERGE_RESOLUTION|>--- conflicted
+++ resolved
@@ -1045,17 +1045,10 @@
 
         # get AA sequences as FASTA
         target_files_dict = {'AA:GENE': os.path.join(tmp_directory_path, 'AA_gene_sequences.fa')}
-<<<<<<< HEAD
-        contigs_db.gen_FASTA_file_of_sequences_for_gene_caller_ids(gene_caller_ids_list=gene_call_list,
-                                                                   output_file_path=target_files_dict['AA:GENE'],
-                                                                   simple_headers=True,
-                                                                   rna_alphabet=False,
-                                                                   report_aa_sequences=True)
-=======
-        contigs_db.get_sequences_for_gene_callers_ids(output_file_path=target_files_dict['AA:GENE'],
+        contigs_db.get_sequences_for_gene_callers_ids(gene_caller_ids_list=gene_call_list,
+                                                      output_file_path=target_files_dict['AA:GENE'],
                                                       simple_headers=True,
                                                       report_aa_sequences=True)
->>>>>>> 8874c229
 
         # run hmmscan
         hmmer = HMMer(target_files_dict, num_threads_to_use=self.num_threads, program_to_use=self.hmm_program)
