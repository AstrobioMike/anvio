#!/usr/bin/env python
# -*- coding: utf-8
"""This file contains Kegg related classes."""

import os
import shutil
import glob
import re
import copy
import statistics
import json
import time
import hashlib
import pandas as pd
import scipy.sparse as sps
from scipy import stats

import anvio
import anvio.db as db
import anvio.utils as utils
import anvio.terminal as terminal
import anvio.filesnpaths as filesnpaths
import anvio.tables as t
import anvio.ccollections as ccollections

from anvio.errors import ConfigError
from anvio.drivers.hmmer import HMMer
from anvio.parsers import parser_modules
from anvio.tables.genefunctions import TableForGeneFunctions
from anvio.dbops import ContigsSuperclass, ContigsDatabase, ProfileDatabase
from anvio.constants import KEGG_SETUP_INTERVAL
from anvio.genomedescriptions import MetagenomeDescriptions, GenomeDescriptions


__author__ = "Developers of anvi'o (see AUTHORS.txt)"
__copyright__ = "Copyleft 2015-2020, the Meren Lab (http://merenlab.org/)"
__license__ = "GPL 3.0"
__version__ = anvio.__version__
__maintainer__ = "Iva Veseli"
__email__ = "iveseli@uchicago.edu"

run = terminal.Run()
progress = terminal.Progress()
run_quiet = terminal.Run(log_file_path=None, verbose=False)
progress_quiet = terminal.Progress(verbose=False)
pp = terminal.pretty_print

"""Some critical constants for metabolism estimation output formatting."""
# dict containing possible output modes
# output_suffix should be unique to a mode so that multiple output modes can be used at once
# headers list describes which information to include in the output file; see OUTPUT_HEADERS dict below for more info
# only_complete flag indicates whether to only include modules over completeness threshold in the output file
# description is what is printed when --list-available-modes parameter is used
OUTPUT_MODES = {'kofam_hits': {
                    'output_suffix': "kofam_hits.txt",
                    'headers': ["unique_id", "kegg_module", "module_is_complete",
                                "module_completeness", "path_id", "path", "path_completeness",
                                "kofam_hit", "gene_caller_id", "contig"],
                    'only_complete': False,
                    'description': "Information on each KOfam hit in the contigs DB"
                    },
                'modules': {
                    'output_suffix': "modules.txt",
                    'headers': ["unique_id", "kegg_module", "module_name", "module_class", "module_category",
                                "module_subcategory", "module_definition", "module_completeness", "module_is_complete",
                                "kofam_hits_in_module", "gene_caller_ids_in_module"],
                    'only_complete': True,
                    'description': "Completeness information on KEGG modules. Only modules whose completeness is above the "
                                   "threshold will be included, but you include all modules by running with --module-completion-threshold 0"
                    },
                'custom': {
                    'output_suffix': "custom.txt",
                    'headers': None,
                    'only_complete': False,
                    'description': "A custom tab-delimited output file where you choose the included data using --custom-output-headers"
                    }
                }
# dict containing matrix headers of information that we can output in custom mode
# key corresponds to the header's key in output dictionary (returned from generate_output_dict() function)
# cdict_key is the header's key in module-level completion dictionary (if any)
# description is printed when --list-available-output-headers parameter is used
OUTPUT_HEADERS = {'unique_id' : {
                        'cdict_key': None,
                        'description': "Just an integer that keeps our data organized. No real meaning here. Always included in output, so no need to specify it on the command line"
                        },
                  'kegg_module' : {
                        'cdict_key': None,
                        'description': "KEGG module number"
                        },
                  'module_is_complete' : {
                        'cdict_key': 'complete',
                        'description': "Whether a KEGG module is considered complete or not based on its percent completeness and the completeness threshold"
                        },
                  'module_completeness' : {
                        'cdict_key': 'percent_complete',
                        'description': "Percent completeness of a KEGG module"
                        },
                  'module_name' : {
                        'cdict_key': None,
                        'description': "English name/description of a KEGG module"
                        },
                  'module_class' : {
                        'cdict_key': None,
                        'description': "Metabolism class of a KEGG module"
                        },
                  'module_category' : {
                        'cdict_key': None,
                        'description': "Metabolism category of a KEGG module"
                        },
                  'module_subcategory' : {
                        'cdict_key': None,
                        'description': "Metabolism subcategory of a KEGG module"
                        },
                  'module_definition' : {
                        'cdict_key': None,
                        'description': "KEGG-formatted definition of a KEGG module. Describes the metabolic pathway "
                                       "in terms of the KOS that belong to the module"
                        },
                  'gene_caller_ids_in_module': {
                        'cdict_key': None,
                        'description': "Comma-separated list of gene caller IDs of KOfam hits in a module"
                        },
                  'gene_caller_id': {
                        'cdict_key': None,
                        'description': "Gene caller ID of a single KOfam hit in the contigs DB. If you choose this header, each "
                                       "line in the output file will be a KOfam hit"
                        },
                  'kofam_hits_in_module' : {
                        'cdict_key': None,
                        'description': "Comma-separated list of KOfam hits in a module"
                        },
                  'kofam_hit' : {
                        'cdict_key': 'kofam_hits',
                        'description': "KO number of a single KOfam hit. If you choose this header, each line in the output file "
                                       "will be a KOfam hit"
                        },
                  'contig' : {
                        'cdict_key': 'genes_to_contigs',
                        'description': "Contig that a KOfam hit is found on. If you choose this header, each line in the output "
                                       "file will be a KOfam hit"
                        },
                  'path_id' : {
                        'cdict_key': None,
                        'description': "Integer ID for a path through a KEGG module. No real meaning and just for data organization. "
                                       "If you choose this header, each line in the output file will be a KOfam hit"
                        },
                  'path' : {
                        'cdict_key': 'paths',
                        'description': "A path through a KEGG module (a linear sequence of KOs that together represent each metabolic step "
                                       "in the module. Most modules have several of these due to KO redundancy). If you choose this header, "
                                       "each line in the output file will be a KOfam hit"
                        },
                  'path_completeness' : {
                        'cdict_key': 'pathway_completeness',
                        'description': "Percent completeness of a particular path through a KEGG module. If you choose this header, each line "
                                       "in the output file will be a KOfam hit"
                        },
                  }



class KeggContext(object):
    """The purpose of this base class is to define shared functions and file paths for all KEGG operations."""

    def __init__(self, args):
        A = lambda x: args.__dict__[x] if x in args.__dict__ else None
        # default data directory will be called KEGG and will store the KEGG Module data as well
        self.default_kegg_dir = os.path.join(os.path.dirname(anvio.__file__), 'data/misc/KEGG')
        self.kegg_data_dir = A('kegg_data_dir') or self.default_kegg_dir
        self.orphan_data_dir = os.path.join(self.kegg_data_dir, "orphan_data")
        self.module_data_dir = os.path.join(self.kegg_data_dir, "modules")
        self.hmm_data_dir = os.path.join(self.kegg_data_dir, "HMMs")
        self.pathway_data_dir = os.path.join(self.kegg_data_dir, "pathways")
        self.quiet = A('quiet') or False
        self.just_do_it = A('just_do_it')

        # shared variables for all KEGG subclasses
        self.kofam_hmm_file_path = os.path.join(self.hmm_data_dir, "Kofam.hmm") # file containing concatenated KOfam hmms
        self.ko_list_file_path = os.path.join(self.kegg_data_dir, "ko_list.txt")
        self.kegg_module_file = os.path.join(self.kegg_data_dir, "modules.keg")
        self.kegg_pathway_file = os.path.join(self.kegg_data_dir, "pathways.keg")
        self.kegg_modules_db_path = os.path.join(self.kegg_data_dir, "MODULES.db")

        # sanity check to prevent automatic overwriting of non-default kegg data dir
        if A('reset') and A('kegg_data_dir'):
            raise ConfigError("You are attempting to run KEGG setup on a non-default data directory (%s) using the --reset flag. "
                              "To avoid automatically deleting a directory that may be important to you, anvi'o refuses to reset "
                              "directories that have been specified with --kegg-data-dir. If you really want to get rid of this "
                              "directory and regenerate it with KEGG data inside, then please remove the directory yourself using "
                              "a command like `rm -r %s`. We are sorry to make you go through this extra trouble, but it really is "
                              "the safest way to handle things." % (self.kegg_data_dir, self.kegg_data_dir))


    def setup_ko_dict(self):
        """The purpose of this function is to process the ko_list file into usable form by KEGG sub-classes.

        The ko_list file (which is downloaded along with the KOfam HMM profiles) contains important
        information for each KEGG Orthology number (KO, or knum), incuding pre-defined scoring thresholds
        for limiting HMM hits and annotation information.

        It looks something like this:

        knum    threshold    score_type    profile_type    F-measure    nseq    nseq_used    alen    mlen    eff_nseq    re/pos    definition
        K00001    329.57    domain    trim    0.231663    1473    1069    1798    371    17.12    0.590    alcohol dehydrogenase [EC:1.1.1.1]

        Since this information is useful for both the setup process (we need to know all the knums) and HMM process,
        all KEGG subclasses need to have access to this dictionary.

        This is a dictionary (indexed by knum) of dictionaries(indexed by column name).
        Here is an example of the dictionary structure:
        self.ko_dict["K00001"]["threshold"] = 329.57
        """

        self.ko_dict = utils.get_TAB_delimited_file_as_dictionary(self.ko_list_file_path)
        self.ko_skip_list, self.ko_no_threshold_list = self.get_ko_skip_list()

        # if we are currently setting up KEGG, we should generate a text file with the ko_list entries
        # of the KOs that have no scoring threshold
        if self.__class__.__name__ in ['KeggSetup']:
            orphan_ko_dict = {ko:self.ko_dict[ko] for ko in self.ko_skip_list}
            orphan_ko_dict.update({ko:self.ko_dict[ko] for ko in self.ko_no_threshold_list})

            if not os.path.exists(self.orphan_data_dir): # should not happen but we check just in case
                raise ConfigError("Hmm. Something is out of order. The orphan data directory %s does not exist "
                                  "yet, but it needs to in order for the setup_ko_dict() function to work." % self.orphan_data_dir)
            orphan_ko_path = os.path.join(self.orphan_data_dir, "01_ko_fams_with_no_threshold.txt")
            orphan_ko_headers = ["threshold","score_type","profile_type","F-measure","nseq","nseq_used","alen","mlen","eff_nseq","re/pos", "definition"]
            utils.store_dict_as_TAB_delimited_file(orphan_ko_dict, orphan_ko_path, key_header="knum", headers=orphan_ko_headers)

        [self.ko_dict.pop(ko) for ko in self.ko_skip_list]
        [self.ko_dict.pop(ko) for ko in self.ko_no_threshold_list]


    def get_ko_skip_list(self):
        """The purpose of this function is to determine which KO numbers have no associated data or just no score threshold in the ko_list file.

        That is, their ko_list entries look like this, with hypens in all but the first and last columns:

        K14936    -    -    -    -    -    -    -    -    -    -    small nucleolar RNA snR191
        K15035    -    -    -    -    -    -    -    -    -    -    transfer-messenger RNA
        K15841    -    -    -    -    -    -    -    -    -    -    small regulatory RNA GlmY
        K15851    -    -    -    -    -    -    -    -    -    -    quorum regulatory RNA Qrr
        K16736    -    -    -    -    -    -    -    -    -    -    bantam
        K16863    -    -    -    -    -    -    -    -    -    -    microRNA 21

        These are RNAs.

        Or, their ko_list entries look like this, with no score threshold (but the rest of the data is not completely blank):

        K23749 - - - - 1 1 2266 2266 0.39 0.592 spectinabilin polyketide synthase system NorC [EC:2.3.1.290]

        Returns:
        skip_list  list of strings, each string is a KO number that has no associated data (ie, RNAs)
        no_threshold_list   list of strings, each string is a KO number that has no scoring threshold
        """

        col_names_to_check = ["threshold","score_type","profile_type","F-measure","nseq","nseq_used","alen","mlen","eff_nseq","re/pos"]
        skip_list = []
        no_threshold_list = []
        for k in self.ko_dict.keys():
            should_skip = True
            no_threshold = False
            for c in col_names_to_check:
                if not self.ko_dict[k][c] == "-":
                    should_skip = False
                    break # here we stop checking this KO num because we already found a value in our columns of interest

                if c == "threshold":
                    no_threshold = True # if we got to this line of code, there is a '-' in the threshold column
            if should_skip: # should be True unless we found a value above
                skip_list.append(k)
            elif no_threshold:
                no_threshold_list.append(k)
        return skip_list, no_threshold_list


class KeggSetup(KeggContext):
    """Class for setting up KEGG Kofam HMM profiles and modules.

    It performs sanity checks and downloads, unpacks, and prepares the profiles for later use by `hmmscan`.
    It also downloads module files and creates the MODULES.db.

    Parameters
    ==========
    args: Namespace object
        All the arguments supplied by user to anvi-setup-kegg-kofams
    """

    def __init__(self, args, run=run, progress=progress, skip_sanity_checks=False):
        self.args = args
        self.run = run
        self.progress = progress
        self.kegg_archive_path = args.kegg_archive

        # init the base class
        KeggContext.__init__(self, self.args)

        filesnpaths.is_program_exists('hmmpress')

        filesnpaths.is_output_dir_writable(os.path.dirname(self.kegg_data_dir))

        if not args.reset and not anvio.DEBUG and not skip_sanity_checks:
            self.is_database_exists()

        if not self.kegg_archive_path:
            filesnpaths.gen_output_directory(self.kegg_data_dir, delete_if_exists=args.reset)
            filesnpaths.gen_output_directory(self.hmm_data_dir, delete_if_exists=args.reset)
            filesnpaths.gen_output_directory(self.orphan_data_dir, delete_if_exists=args.reset)
            filesnpaths.gen_output_directory(self.module_data_dir, delete_if_exists=args.reset)
            filesnpaths.gen_output_directory(self.pathway_data_dir, delete_if_exists=args.reset)

        # ftp path for HMM profiles and KO list
            # for ko list, add /ko_list.gz to end of url
            # for profiles, add /profiles.tar.gz  to end of url
        self.database_url = "ftp://ftp.genome.jp/pub/db/kofam"
        # dictionary mapping downloaded file name to final decompressed file name or folder location
        self.files = {'ko_list.gz': self.ko_list_file_path, 'profiles.tar.gz': self.kegg_data_dir}

        # Kegg module text files
        self.kegg_module_download_path = "https://www.genome.jp/kegg-bin/download_htext?htext=ko00002.keg&format=htext&filedir="
        self.kegg_pathway_download_path = "https://www.genome.jp/kegg-bin/download_htext?htext=br08901.keg&format=htext&filedir="
        self.kegg_rest_api_get = "http://rest.kegg.jp/get"


    def is_database_exists(self):
        """This function determines whether the user has already downloaded the Kofam HMM profiles and KEGG modules."""

        if os.path.exists(self.kofam_hmm_file_path):
            raise ConfigError("It seems you already have KOfam HMM profiles installed in '%s', please use the --reset flag "
                              "or delete this directory manually if you want to re-download it." % self.kegg_data_dir)

        if os.path.exists(self.kegg_module_file):
            raise ConfigError("Interestingly, though KOfam HMM profiles are not installed on your system, KEGG module "
                              "information seems to have been already downloaded in %s. Please use the --reset flag or "
                              "delete this directory manually to let this script re-download everything from scratch."
                              % self.kegg_data_dir)

        if os.path.exists(self.kegg_pathway_file):
            raise ConfigError("Interestingly, though KOfam HMM profiles are not installed on your system, KEGG pathway "
                              "information seems to have been already downloaded in %s. Please use the --reset flag or "
                              "delete this directory manually to let this script re-download everything from scratch."
                              % self.kegg_data_dir)

        if os.path.exists(self.module_data_dir):
            raise ConfigError("It seems the KEGG module directory %s already exists on your system. This is even more "
                              "strange because Kofam HMM profiles have not been downloaded. We suggest you to use the "
                              "--reset flag or delete the KEGG directory (%s) manually to download everything from scratch."
                              % (self.module_data_dir, self.kegg_data_dir))

        if os.path.exists(self.pathway_data_dir):
            raise ConfigError("It seems the KEGG pathway directory %s already exists on your system. This is even more "
                              "strange because Kofam HMM profiles have not been downloaded. We suggest you to use the "
                              "--reset flag or delete the KEGG directory (%s) manually to download everything from scratch."
                              % (self.pathway_data_dir, self.kegg_data_dir))


    def download_profiles(self):
        """This function downloads the Kofam profiles."""

        self.run.info("Kofam Profile Database URL", self.database_url)

        try:
            for file_name in self.files.keys():
                utils.download_file(self.database_url + '/' + file_name,
                    os.path.join(self.kegg_data_dir, file_name), progress=self.progress, run=self.run)
        except Exception as e:
            print(e)
            raise ConfigError("Anvi'o failed to download KEGG KOfam profiles from the KEGG website. Something "
                              "likely changed on the KEGG end. Please contact the developers to see if this is "
                              "a fixable issue. If it isn't, we may be able to provide you with a legacy KEGG "
                              "data archive that you can use to setup KEGG with the --kegg-archive flag.")


    def process_module_file(self):
        """This function reads the kegg module file into a dictionary. It should be called during setup to get the KEGG module numbers so that KEGG modules can be downloaded.

        The structure of this file is like this:

        +D    Module
        #<h2><a href="/kegg/kegg2.html"><img src="/Fig/bget/kegg3.gif" align="middle" border=0></a>&nbsp; KEGG Modules</h2>
        !
        A<b>Pathway modules</b>
        B
        B  <b>Carbohydrate metabolism</b>
        C    Central carbohydrate metabolism
        D      M00001  Glycolysis (Embden-Meyerhof pathway), glucose => pyruvate [PATH:map00010 map01200 map01100]
        D      M00002  Glycolysis, core module involving three-carbon compounds [PATH:map00010 map01200 map01230 map01100]
        D      M00003  Gluconeogenesis, oxaloacetate => fructose-6P [PATH:map00010 map00020 map01100]

        In other words, a bunch of initial lines to be ignored, and thereafter the line's information can be determined by the one-letter code at the start.
        A = Pathway modules (metabolic pathways) or signature modules (gene sets that indicate a phenotypic trait, ie toxins).
        B = Category of module (a type of metabolism for pathway modules. For signature modules, either Gene Set or Module Set)
        C = Sub-category of module
        D = Module

        """
        self.module_dict = {}

        filesnpaths.is_file_exists(self.kegg_module_file)
        filesnpaths.is_file_plain_text(self.kegg_module_file)

        f = open(self.kegg_module_file, 'rU')
        self.progress.new("Parsing KEGG Module file")

        current_module_type = None
        current_category = None
        current_subcategory = None

        for line in f.readlines():
            line = line.strip('\n')
            first_char = line[0]

            # garbage lines
            if first_char in ["+", "#", "!"]:
                continue
            else:
                # module type
                if first_char == "A":
                    fields = re.split('<[^>]*>', line) # we split by the html tag here
                    current_module_type = fields[1]
                # Category
                elif first_char == "B":
                    fields = re.split('<[^>]*>', line) # we split by the html tag here
                    if len(fields) == 1: # sometimes this level has lines with only a B
                        continue
                    current_category = fields[1]
                # Sub-category
                elif first_char == "C":
                    fields = re.split('\s{2,}', line) # don't want to split the subcategory name, so we have to split at least 2 spaces
                    current_subcategory = fields[1]
                # module
                elif first_char == "D":
                    fields = re.split('\s{2,}', line)
                    mnum = fields[1]
                    self.module_dict[mnum] = {"name" : fields[2], "type" : current_module_type, "category" : current_category, "subcategory" : current_subcategory}
                # unknown code
                else:
                    raise ConfigError("While parsing the KEGG file %s, we found an unknown line code %s. This has "
                                      "made the file unparseable. It is likely that an update to KEGG has broken "
                                      "things such that anvi'o doesn't know what is going on anymore. Sad, we know. :( "
                                      "Please contact the developers to see if this is a fixable issue, and in the "
                                      "meantime use an older version of the KEGG data directory (if you have one). "
                                      "If we cannot fix it, we may be able to provide you with a legacy KEGG "
                                      "data archive that you can use to setup KEGG with the --kegg-archive flag." % (self.kegg_module_file, first_char))
        self.progress.end()


    def process_pathway_file(self):
        """This function reads the kegg pathway map file into a dictionary. It should be called during setup to get the KEGG pathway ids so the pathways can be downloaded.

        The structure of this file is like this:

        +C	Map number
        #<h2><a href="/kegg/kegg2.html"><img src="/Fig/bget/kegg3.gif" align="middle" border=0></a>&nbsp; KEGG Pathway Maps</h2>
        !
        A<b>Metabolism</b>
        B  Global and overview maps
        C    01100  Metabolic pathways
        C    01110  Biosynthesis of secondary metabolites
        C    01120  Microbial metabolism in diverse environments
        C    01200  Carbon metabolism
        C    01210  2-Oxocarboxylic acid metabolism

        Initial lines can be ignored and thereafter the line's information can be determined by the one-letter code at the start.
        A = Category of Pathway Map
        B = Sub-category of Pathway Map
        C = Pathway Map identifier number and name

        Note that not all Pathway Maps that we download will have ORTHOLOGY fields. We don't exclude these here, but processing later
        will have to be aware of the fact that not all pathways will have associated KOs.

        We do, however, exclude Pathway Maps that don't have existing `koXXXXX` identifiers (these yield 404 errors when attempting to
        download them). For instance, we exclude those that start with the code 010 (chemical structure maps) or with 07 (drug structure maps).
        """

        self.pathway_dict = {}

        filesnpaths.is_file_exists(self.kegg_pathway_file)
        filesnpaths.is_file_plain_text(self.kegg_pathway_file)

        f = open(self.kegg_pathway_file, 'rU')
        self.progress.new("Parsing KEGG Pathway Map file")

        current_category = None
        current_subcategory = None


        for line in f.readlines():
            line = line.strip('\n')
            first_char = line[0]

            # garbage lines
            if first_char in ["+", "#", "!"]:
                continue
            else:
                # Category
                if first_char == "A":
                    fields = re.split('<[^>]*>', line) # we split by the html tag here
                    current_category = fields[1]
                # Sub-category
                elif first_char == "B":
                    fields = re.split('\s{2,}', line) # don't want to split the subcategory name, so we have to split at least 2 spaces
                    current_subcategory = fields[1]
                elif first_char == "C":
                    fields = re.split('\s{2,}', line)
                    konum = "ko" + fields[1]
                    if konum[:5] != "ko010" and konum[:4] != "ko07":
                        self.pathway_dict[konum] = {"name" : fields[2], "category" : current_category, "subcategory" : current_subcategory}
                # unknown code
                else:
                    raise ConfigError("While parsing the KEGG file %s, we found an unknown line code %s. This has "
                                      "made the file unparseable. It is likely that an update to KEGG has broken "
                                      "things such that anvi'o doesn't know what is going on anymore. Sad, we know. :( "
                                      "Please contact the developers to see if this is a fixable issue, and in the "
                                      "meantime use an older version of the KEGG data directory (if you have one). "
                                      "If we cannot fix it, we may be able to provide you with a legacy KEGG "
                                      "data archive that you can use to setup KEGG with the --kegg-archive flag." % (self.kegg_pathway_file, first_char))
        self.progress.end()


    def download_modules(self):
        """This function downloads the KEGG modules.

        To do so, it also processes the KEGG module file into a dictionary via the process_module_file() function.
        To verify that each file has been downloaded properly, we check that the last line is '///'.
        """

        self.run.info("KEGG Module Database URL", self.kegg_rest_api_get)

        # download the kegg module file, which lists all modules
        try:
            utils.download_file(self.kegg_module_download_path, self.kegg_module_file, progress=self.progress, run=self.run)
        except Exception as e:
            print(e)
            raise ConfigError("Anvi'o failed to download the KEGG Module htext file from the KEGG website. Something "
                              "likely changed on the KEGG end. Please contact the developers to see if this is "
                              "a fixable issue. If it isn't, we may be able to provide you with a legacy KEGG "
                              "data archive that you can use to setup KEGG with the --kegg-archive flag.")

        # get module dict
        self.process_module_file()
        self.run.info("Number of KEGG Modules", len(self.module_dict.keys()))

        # download all modules
        for mnum in self.module_dict.keys():
            file_path = os.path.join(self.module_data_dir, mnum)
            utils.download_file(self.kegg_rest_api_get + '/' + mnum,
                file_path, progress=self.progress, run=self.run)
            # verify entire file has been downloaded
            f = open(file_path, 'rU')
            f.seek(0, os.SEEK_END)
            f.seek(f.tell() - 4, os.SEEK_SET)
            last_line = f.readline().strip('\n')
            if not last_line == '///':
                raise ConfigError("The KEGG module file %s was not downloaded properly. We were expecting the last line in the file "
                                  "to be '///', but instead it was %s. Formatting of these files may have changed on the KEGG website. "
                                  "Please contact the developers to see if this is a fixable issue. If it isn't, we may be able to "
                                  "provide you with a legacy KEGG data archive that you can use to setup KEGG with the --kegg-archive flag."
                                  % (file_path, last_line))


    def download_pathways(self):
        """This function downloads the KEGG Pathways.

        To do so, it first processes a KEGG file containing pathway and map identifiers into a dictionary via the process_pathway_file()
        function. To verify that each file has been downloaded properly, we check that the last line is '///'.
        """

        # note that this is the same as the REST API for modules - perhaps at some point this should be printed elsewhere so we don't repeat ourselves.
        self.run.info("KEGG Pathway Database URL", self.kegg_rest_api_get)

        # download the kegg pathway file, which lists all modules
        try:
            utils.download_file(self.kegg_pathway_download_path, self.kegg_pathway_file, progress=self.progress, run=self.run)
        except Exception as e:
            print(e)
            raise ConfigError("Anvi'o failed to download the KEGG Pathway htext file from the KEGG website. Something "
                              "likely changed on the KEGG end. Please contact the developers to see if this is "
                              "a fixable issue. If it isn't, we may be able to provide you with a legacy KEGG "
                              "data archive that you can use to setup KEGG with the --kegg-archive flag.")

        # get pathway dict
        self.process_pathway_file()
        self.run.info("Number of KEGG Pathways", len(self.pathway_dict.keys()))

        # download all pathways
        for konum in self.pathway_dict.keys():
            file_path = os.path.join(self.pathway_data_dir, konum)
            utils.download_file(self.kegg_rest_api_get + '/' + konum,
                file_path, progress=self.progress, run=self.run)
            # verify entire file has been downloaded
            f = open(file_path, 'rU')
            f.seek(0, os.SEEK_END)
            f.seek(f.tell() - 4, os.SEEK_SET)
            last_line = f.readline().strip('\n')
            if not last_line == '///':
                raise ConfigError("The KEGG pathway file %s was not downloaded properly. We were expecting the last line in the file "
                                  "to be '///', but instead it was %s. Formatting of these files may have changed on the KEGG website. "
                                  "Please contact the developers to see if this is a fixable issue. If it isn't, we may be able to "
                                  "provide you with a legacy KEGG data archive that you can use to setup KEGG with the --kegg-archive flag."
                                  % (file_path, last_line))


    def decompress_files(self):
        """This function decompresses the Kofam profiles."""

        self.progress.new('Decompressing files')
        for file_name in self.files.keys():
            self.progress.update('Decompressing file %s' % file_name)
            full_path = os.path.join(self.kegg_data_dir, file_name)

            if full_path.endswith("tar.gz"):
                utils.tar_extract_file(full_path, output_file_path=self.files[file_name], keep_original=False)
            else:
                utils.gzip_decompress_file(full_path, output_file_path=self.files[file_name], keep_original=False)

            self.progress.update("File decompressed. Yay.")
        self.progress.end()


    def confirm_downloaded_profiles(self):
        """This function verifies that all Kofam profiles have been properly downloaded.

        It is intended to be run after the files have been decompressed. The profiles directory should contain hmm files from K00001.hmm to
        K23763.hmm with some exceptions; all KO numbers from ko_list file (except those in ko_skip_list) should be included.
        """

        ko_nums = self.ko_dict.keys()
        for k in ko_nums:
            if k not in self.ko_skip_list:
                hmm_path = os.path.join(self.kegg_data_dir, "profiles/%s.hmm" % k)
                if not os.path.exists(hmm_path):
                    raise ConfigError("The KOfam HMM profile at %s does not exist. This probably means that something went wrong "
                                      "while downloading the KOfam database. Please run `anvi-setup-kegg-kofams` with the --reset "
                                      "flag. If that still doesn't work, please contact the developers to see if the issue is fixable. "
                                      "If it isn't, we may be able to provide you with a legacy KEGG data archive that you can use to "
                                      "setup KEGG with the --kegg-archive flag." % (hmm_path))


    def move_orphan_files(self):
        """This function moves the following to the orphan files directory:

            - profiles that do not have ko_list entries
            - profiles whose ko_list entries have no scoring threshold (in ko_no_threshold_list)

        And, the following profiles should not have been downloaded, but if they were then we move them, too:
            - profiles whose ko_list entries have no data at all (in ko_skip_list)
        """

        if not os.path.exists(self.orphan_data_dir): # should not happen but we check just in case
            raise ConfigError("Hmm. Something is out of order. The orphan data directory %s does not exist "
                              "yet, but it needs to in order for the move_orphan_files() function to work." % self.orphan_data_dir)

        no_kofam_path = os.path.join(self.orphan_data_dir, "00_hmm_profiles_with_no_ko_fams.hmm")
        no_kofam_file_list = []
        no_threshold_path = os.path.join(self.orphan_data_dir, "02_hmm_profiles_with_ko_fams_with_no_threshold.hmm")
        no_threshold_file_list = []
        no_data_path = os.path.join(self.orphan_data_dir, "03_hmm_profiles_with_ko_fams_with_no_data.hmm")
        no_data_file_list = []

        hmm_list = [k for k in glob.glob(os.path.join(self.kegg_data_dir, 'profiles/*.hmm'))]
        for hmm_file in hmm_list:
            ko = re.search('profiles/(K\d{5})\.hmm', hmm_file).group(1)
            if ko not in self.ko_dict.keys():
                if ko in self.ko_no_threshold_list:
                    no_threshold_file_list.append(hmm_file)
                elif ko in self.ko_skip_list: # these should not have been downloaded, but if they were we will move them
                    no_data_file_list.append(hmm_file)
                else:
                    no_kofam_file_list.append(hmm_file)

        # now we concatenate the orphan KO hmms into the orphan data directory
        remove_old_files = not anvio.DEBUG # if we are running in debug mode, we will not remove the individual hmm files after concatenation
        if no_kofam_file_list:
            utils.concatenate_files(no_kofam_path, no_kofam_file_list, remove_concatenated_files=remove_old_files)
            self.progress.reset()
            self.run.warning("Please note that while anvi'o was building your databases, she found %d "
                             "HMM profiles that did not have any matching KOfam entries. We have removed those HMM "
                             "profiles from the final database. You can find them under the directory '%s'."
                             % (len(no_kofam_file_list), self.orphan_data_dir))

        if no_threshold_file_list:
            utils.concatenate_files(no_threshold_path, no_threshold_file_list, remove_concatenated_files=remove_old_files)
            self.progress.reset()
            self.run.warning("Please note that while anvi'o was building your databases, she found %d "
                             "KOfam entries that did not have any threshold to remove weak hits. We have removed those HMM "
                             "profiles from the final database. You can find them under the directory '%s'."
                             % (len(no_threshold_file_list), self.orphan_data_dir))

        if no_data_file_list:
            utils.concatenate_files(no_data_path, no_data_file_list, remove_concatenated_files=remove_old_files)
            self.progress.reset()
            self.run.warning("Please note that while anvi'o was building your databases, she found %d "
                             "HMM profiles that did not have any associated data (besides an annotation) in their KOfam entries. "
                             "We have removed those HMM profiles from the final database. You can find them under the directory '%s'."
                             % (len(no_data_file_list), self.orphan_data_dir))


    def run_hmmpress(self):
        """This function concatenates the Kofam profiles and runs hmmpress on them."""

        self.progress.new('Preparing Kofam HMM Profiles')

        self.progress.update('Verifying the Kofam directory %s contains all HMM profiles' % self.kegg_data_dir)
        self.confirm_downloaded_profiles()

        self.progress.update('Handling orphan files')
        self.move_orphan_files()

        self.progress.update('Concatenating HMM profiles into one file...')
        hmm_list = [k for k in glob.glob(os.path.join(self.kegg_data_dir, 'profiles/*.hmm'))]
        utils.concatenate_files(self.kofam_hmm_file_path, hmm_list, remove_concatenated_files=False)

        # there is no reason to keep the original HMM profiles around, unless we are debugging
        if not anvio.DEBUG:
            shutil.rmtree((os.path.join(self.kegg_data_dir, "profiles")))

        self.progress.update('Running hmmpress...')
        cmd_line = ['hmmpress', self.kofam_hmm_file_path]
        log_file_path = os.path.join(self.hmm_data_dir, '00_hmmpress_log.txt')
        ret_val = utils.run_command(cmd_line, log_file_path)

        if ret_val:
            raise ConfigError("Hmm. There was an error while running `hmmpress` on the Kofam HMM profiles. "
                              "Check out the log file ('%s') to see what went wrong." % (log_file_path))
        else:
            # getting rid of the log file because hmmpress was successful
            os.remove(log_file_path)

        self.progress.end()


    def setup_modules_db(self):
        """This function creates the Modules DB from the KEGG Module files."""

        try:
            mod_db = KeggModulesDatabase(self.kegg_modules_db_path, args=self.args, module_dictionary=self.module_dict, pathway_dictionary=self.pathway_dict, run=run, progress=progress)
            mod_db.create()
        except Exception as e:
            print(e)
            raise ConfigError("While attempting to build the MODULES.db, anvi'o encountered an error, which should be printed above. "
                              "If you look at that error and it seems like something you cannot handle, please contact the developers "
                              "for assistance, as it may be possible that a recent update to KEGG has broken our setup process. If that "
                              "is the case, we may be able to provide you with a legacy KEGG data archive that you can use to set up "
                              "KEGG with the --kegg-archive flag, while we try to fix things. :) ")


    def kegg_archive_is_ok(self, unpacked_archive_path):
        """This function checks the structure and contents of an unpacked KEGG archive and returns True if it is as expected.

        Please note that we check for existence of the files that are necessary to run KEGG scripts, but we don't check the file
        formats. This means that people could technically trick this function into returning True by putting a bunch of crappy files
        with the right names/paths into the archive file. But what would be the point of that?

        We also don't care about the contents of certain folders (ie modules) because they are not being directly used
        when running KEGG scripts. In the case of modules, all the information should already be in the MODULES.db so we don't
        waste our time checking that all the module files are there. We only check that the directory is there. If later changes
        to the implementation require the direct use of the files in these folders, then this function should be updated
        to check for those.
        """

        is_ok = True

        # check top-level files and folders
        path_to_kegg_in_archive = os.path.join(unpacked_archive_path, "KEGG")
        expected_directories_and_files = [self.orphan_data_dir,
                                          self.module_data_dir,
                                          self.hmm_data_dir,
                                          #self.pathway_data_dir,   #TODO: uncomment me when we start incorporating pathways
                                          self.ko_list_file_path,
                                          self.kegg_module_file,
                                          #self.kegg_pathway_file,  #TODO: uncomment me when we start incorporating pathways
                                          self.kegg_modules_db_path]
        for f in expected_directories_and_files:
            path_to_f_in_archive = os.path.join(path_to_kegg_in_archive, os.path.basename(f))
            if not os.path.exists(path_to_f_in_archive):
                is_ok = False
                if anvio.DEBUG:
                    self.run.warning("The KEGG archive does not contain the folllowing expected file or directory: %s"
                                     % (path_to_f_in_archive))

        # check hmm files
        path_to_hmms_in_archive = os.path.join(path_to_kegg_in_archive, os.path.basename(self.hmm_data_dir))
        kofam_hmm_basename = os.path.basename(self.kofam_hmm_file_path)
        expected_hmm_files = [kofam_hmm_basename]
        for h in expected_hmm_files:
            path_to_h_in_archive = os.path.join(path_to_hmms_in_archive, h)
            if not os.path.exists(path_to_h_in_archive):
                is_ok = False
                if anvio.DEBUG:
                    self.run.warning("The KEGG archive does not contain the folllowing expected hmm file: %s"
                                     % (path_to_h_in_archive))
            expected_extensions = ['.h3f', '.h3i', '.h3m', '.h3p']
            for ext in expected_extensions:
                path_to_expected_hmmpress_file = path_to_h_in_archive + ext
                if not os.path.exists(path_to_expected_hmmpress_file):
                    is_ok = False
                    if anvio.DEBUG:
                        self.run.warning("The KEGG archive does not contain the folllowing expected `hmmpress` output: %s"
                                         % (path_to_expected_hmmpress_file))

        return is_ok


    def setup_from_archive(self):
        """This function sets up the KEGG data directory from an archive of a previously-setup KEGG data directory.

        To do so, it unpacks the archive and checks its structure and that all required components are there.
        """

        self.run.info("KEGG archive", self.kegg_archive_path)
        self.progress.new('Unzipping KEGG archive file...')
        if not self.kegg_archive_path.endswith("tar.gz"):
            self.progress.reset()
            raise ConfigError("The provided archive file %s does not appear to be an archive at all. Perhaps you passed "
                              "the wrong file to anvi'o?" % (self.kegg_archive_path))
        unpacked_archive_name = "KEGG_archive_unpacked"
        utils.tar_extract_file(self.kegg_archive_path, output_file_path=unpacked_archive_name, keep_original=True)

        self.progress.update('Checking KEGG archive structure and contents...')
        archive_is_ok = self.kegg_archive_is_ok(unpacked_archive_name)
        self.progress.end()
        if archive_is_ok:
            if os.path.exists(self.kegg_data_dir) and self.kegg_data_dir != self.default_kegg_dir:
                raise ConfigError("You are attempting to set up KEGG from a KEGG data archive in a non-default data directory (%s) which already exists. "
                                  "To avoid automatically deleting a directory that may be important to you, anvi'o refuses to get rid of "
                                  "directories that have been specified with --kegg-data-dir. If you really want to get rid of this "
                                  "directory and replace it with the KEGG archive data, then please remove the directory yourself using "
                                  "a command like `rm -r %s`. We are sorry to make you go through this extra trouble, but it really is "
                                  "the safest way to handle things." % (self.kegg_data_dir, self.kegg_data_dir))
            elif os.path.exists(self.kegg_data_dir):
                shutil.rmtree(self.kegg_data_dir)
            path_to_kegg_in_archive = os.path.join(unpacked_archive_name, "KEGG")
            shutil.move(path_to_kegg_in_archive, self.kegg_data_dir)
            shutil.rmtree(unpacked_archive_name)

        else:
            debug_output = "We kept the unpacked archive for you to take a look at it. It is at %s and you may want " \
                           "to delete it after you are done checking its contents." % os.path.abspath(unpacked_archive_name)
            if not anvio.DEBUG:
                shutil.rmtree(unpacked_archive_name)
                debug_output = "The unpacked archive has been deleted, but you can re-run the script with the --debug " \
                               "flag to keep it if you want to see its contents."
            else:
                self.run.warning("The unpacked archive file %s was kept for debugging purposes. You may want to "
                                 "clean it up after you are done looking through it." % (os.path.abspath(unpacked_archive_name)))
            raise ConfigError("The provided archive file %s does not appear to be a KEGG data directory, so anvi'o is unable "
                              "to use it. %s" % (self.kegg_archive_path, debug_output))


    def setup_profiles(self):
        """This is a driver function which executes the KEGG setup process.

        It downloads, decompresses, and hmmpresses the KOfam profiles.
        It also downloads and processes the KEGG Module files into the MODULES.db.
        """

        if self.kegg_archive_path:
            self.setup_from_archive()
        else:
            self.download_profiles()
            self.decompress_files()
            self.download_modules()
            self.download_pathways()
            self.setup_ko_dict()
            self.run_hmmpress()
            self.setup_modules_db()


class KeggRunHMMs(KeggContext):
    """ Class for running `hmmscan` against the KOfam database and adding the resulting hits to contigs DB for later metabolism prediction.

    ==========
    args: Namespace object
        All the arguments supplied by user to anvi-run-kegg-kofams
    """

    def __init__(self, args, run=run, progress=progress):
        self.args = args
        self.run = run
        self.progress = progress

        A = lambda x: args.__dict__[x] if x in args.__dict__ else None
        self.contigs_db_path = A('contigs_db')
        self.num_threads = A('num_threads')
        self.hmm_program = A('hmmer_program') or 'hmmsearch'
        self.keep_all_hits = True if A('keep_all_hits') else False
        self.ko_dict = None # should be set up by setup_ko_dict()

        # init the base class
        KeggContext.__init__(self, self.args)

        filesnpaths.is_program_exists(self.hmm_program)

        # verify that Kofam HMM profiles have been set up
        if not os.path.exists(self.kofam_hmm_file_path):
            raise ConfigError("Anvi'o is unable to find the Kofam.hmm file at %s. This can happen one of two ways. Either you "
                              "didn't specify the correct KEGG data directory using the flag --kegg-data-dir, or you haven't "
                              "yet set up the Kofam data by running `anvi-setup-kegg-kofams`. Hopefully you now know what to do "
                              "to fix this problem. :) " % self.kegg_data_dir)

        utils.is_contigs_db(self.contigs_db_path)

        self.setup_ko_dict() # read the ko_list file into self.ko_dict

        # load existing kegg modules db
        self.kegg_modules_db = KeggModulesDatabase(self.kegg_modules_db_path, args=self.args)


    def set_hash_in_contigs_db(self):
        """Modifies the contigs DB self table to indicate which MODULES.db has been used to annotate it."""

        A = lambda x: self.args.__dict__[x] if x in self.args.__dict__ else None
        self.contigs_db_path = A('contigs_db')

        contigs_db = ContigsDatabase(self.contigs_db_path)
        current_module_hash_in_contigs_db = contigs_db.db.get_meta_value('modules_db_hash', return_none_if_not_in_table=True)

        if current_module_hash_in_contigs_db and not self.just_do_it:
            raise ConfigError("The contigs database (%s) has already been annotated with KOfam hits. If you really want to "
                              "overwrite these annotations with new ones, please re-run the command with the flag --just-do-it. "
                              "For those who need this information, the Modules DB used to annotate this contigs database previously "
                              "had the following hash: %s" % (self.contigs_db_path, current_module_hash_in_contigs_db))

        contigs_db.db.set_meta_value('modules_db_hash', self.kegg_modules_db.db.get_meta_value('hash'))
        contigs_db.disconnect()


    def get_annotation_from_ko_dict(self, knum, ok_if_missing_from_dict=False):
        """Returns the functional annotation of the provided KO number.

        Parameters
        ==========
        knum : str
            The KO number for which to get an annotation for
        ok_if_missing_from_dict : bool
            If false, not finding the KO will raise an error. If true, the function will quietly return an "Unknown" annotation string for the missing KO

        Returns
        =======
        annotation : str
        """

        if not self.ko_dict:
            raise ConfigError("Oops! The ko_list file has not been properly loaded, so get_annotation_from_ko_dict() is "
                              "extremely displeased and unable to function properly. Please refrain from calling this "
                              "function until after setup_ko_dict() has been called.")

        if not knum in self.ko_dict:
            if ok_if_missing_from_dict:
                return "Unknown function with KO num %s" % knum
            else:
                raise ConfigError("It seems %s found a KO number that does not exist "
                                  "in the KOfam ko_list file: %s" % (self.hmm_program, knum))

        return self.ko_dict[knum]['definition']


    def process_kofam_hmms(self):
        """This is a driver function for running HMMs against the KOfam database and processing the hits into the provided contigs DB."""

        tmp_directory_path = filesnpaths.get_temp_directory_path()
        contigs_db = ContigsSuperclass(self.args) # initialize contigs db

        # mark contigs db with hash of modules.db content for version tracking
        # this function also includes a safety check for previous annotations so that people don't overwrite those if they don't want to
        self.set_hash_in_contigs_db()

        # get AA sequences as FASTA
        target_files_dict = {'AA:GENE': os.path.join(tmp_directory_path, 'AA_gene_sequences.fa')}
        contigs_db.gen_FASTA_file_of_sequences_for_gene_caller_ids(output_file_path=target_files_dict['AA:GENE'],
                                                                   simple_headers=True,
                                                                   rna_alphabet=False,
                                                                   report_aa_sequences=True)

        # run hmmscan
        hmmer = HMMer(target_files_dict, num_threads_to_use=self.num_threads, program_to_use=self.hmm_program)
        hmm_hits_file = hmmer.run_hmmscan('KOfam', 'AA', 'GENE', None, None, len(self.ko_dict), self.kofam_hmm_file_path, None, None)

        # get an instance of gene functions table
        gene_function_calls_table = TableForGeneFunctions(self.contigs_db_path, self.run, self.progress)

        if not hmm_hits_file:
            run.info_single("The HMM search returned no hits :/ So there is nothing to add to the contigs database. But "
                             "now anvi'o will add KOfam as a functional source with no hits, clean the temporary directories "
                             "and gracefully quit.", nl_before=1, nl_after=1)
            if not anvio.DEBUG:
                shutil.rmtree(tmp_directory_path)
                hmmer.clean_tmp_dirs()
            else:
                self.run.warning("Because you ran this script with the --debug flag, anvi'o will not clean up the temporary "
                                 "directories located at %s and %s. Please be responsible for cleaning up this directory yourself "
                                 "after you are finished debugging :)" % (tmp_directory_path, ', '.join(hmmer.tmp_dirs)), header="Debug")
            gene_function_calls_table.add_empty_sources_to_functional_sources({'KOfam'})
            return

        # parse hmmscan output
        parser = parser_modules['search']['hmmscan'](hmm_hits_file, alphabet='AA', context='GENE', program=self.hmm_program)
        if self.keep_all_hits:
            run.info_single("All HMM hits will be kept regardless of score.")
            search_results_dict = parser.get_search_results()
        else:
            search_results_dict = parser.get_search_results(noise_cutoff_dict=self.ko_dict)

        # add functions and KEGG modules info to database
        functions_dict = {}
        kegg_module_names_dict = {}
        kegg_module_classes_dict = {}
        counter = 0
        for hmm_hit in search_results_dict.values():
            knum = hmm_hit['gene_name']
            functions_dict[counter] = {
                'gene_callers_id': hmm_hit['gene_callers_id'],
                'source': 'KOfam',
                'accession': knum,
                'function': self.get_annotation_from_ko_dict(hmm_hit['gene_name'], ok_if_missing_from_dict=True),
                'e_value': hmm_hit['e_value'],
            }

            # add associated KEGG module information to database
            mods = self.kegg_modules_db.get_modules_for_knum(knum)
            names = self.kegg_modules_db.get_module_names_for_knum(knum)
            classes = self.kegg_modules_db.get_module_classes_for_knum_as_list(knum)

            # FIXME? some KOs are not associated with modules. Should we report this?
            if mods:
                mod_annotation = "!!!".join(mods)
                mod_class_annotation = "!!!".join(classes) # why do we split by '!!!'? Because that is how it is done in COGs. So so sorry. :'(
                mod_name_annotation = ""

                for mod in mods:
                    if mod_name_annotation:
                        mod_name_annotation += "!!!" + names[mod]
                    else:
                        mod_name_annotation = names[mod]

                kegg_module_names_dict[counter] = {
                    'gene_callers_id': hmm_hit['gene_callers_id'],
                    'source': 'KEGG_Module',
                    'accession': mod_annotation,
                    'function': mod_name_annotation,
                    'e_value': None,
                }
                kegg_module_classes_dict[counter] = {
                    'gene_callers_id': hmm_hit['gene_callers_id'],
                    'source': 'KEGG_Class',
                    'accession': mod_annotation,
                    'function': mod_class_annotation,
                    'e_value': None,
                }

            counter += 1

        if functions_dict:
            gene_function_calls_table.create(functions_dict)
            gene_function_calls_table.create(kegg_module_names_dict)
            gene_function_calls_table.create(kegg_module_classes_dict)
        else:
            self.run.warning("KOfam class has no hits to process. Returning empty handed, but still adding KOfam as "
                             "a functional source.")
            gene_function_calls_table.add_empty_sources_to_functional_sources({'KOfam'})


        if anvio.DEBUG:
            run.warning("The temp directories, '%s' and '%s' are kept. Please don't forget to clean those up "
                        "later" % (tmp_directory_path, ', '.join(hmmer.tmp_dirs)), header="Debug")
        else:
            run.info_single("Cleaning up the temp directory (you can use `--debug` if you would "
                            "like to keep it for testing purposes)", nl_before=1, nl_after=1)
            shutil.rmtree(tmp_directory_path)
            hmmer.clean_tmp_dirs()


class KeggEstimatorArgs():
    def __init__(self, args, format_args_for_single_estimator=False, run=run, progress=progress):
        """A base class to assign arguments for KeggMetabolism estimator classes.

        Parameters
        ==========
        format_args_for_single_estimator: bool
            This is a special case where an args instance is generated to be passed to the
            single estimator from within multi estimator. More specifically, the multi estimator
            class is nothing but one that iterates through all contigs DBs
            given to it using the single estimator class. So it needs to create instances of
            single estimators, and collect results at upstream. The problem is, if a single
            estimator is initiated with the args of a multi estimator, the sanity check will
            go haywire. This flag nullifies most common offenders.
        """

        A = lambda x: args.__dict__[x] if x in args.__dict__ else None
        self.metagenome_mode = True if A('metagenome_mode') else False
        self.module_completion_threshold = A('module_completion_threshold') or 0.75
        self.output_file_prefix = A('output_file_prefix') or "kegg-metabolism"
        self.write_dict_to_json = True if A('get_raw_data_as_json') else False
        self.json_output_file_path = A('get_raw_data_as_json')
        self.store_json_without_estimation = True if A('store_json_without_estimation') else False
        self.estimate_from_json = A('estimate_from_json') or None
        self.output_modes = A('kegg_output_modes') or A('output_modes') or "modules"
        self.custom_output_headers = A('custom_output_headers') or None
        self.matrix_format = True if A('matrix_format') else False
        self.external_genomes_file = A('external_genomes') or None
        self.internal_genomes_file = A('internal_genomes') or None
        self.metagenomes_file = A('metagenomes') or None

        # if necessary, assign 0 completion threshold, which evaluates to False above
        if A('module_completion_threshold') == 0:
            self.module_completion_threshold = 0.0

        # output modes and headers that we can handle
        self.available_modes = OUTPUT_MODES
        self.available_headers = OUTPUT_HEADERS


        if format_args_for_single_estimator:
            # to fool a single estimator into passing sanity checks, nullify multi estimator args here
            self.databases = None
            self.matrix_format = False # we won't be storing data from the single estimator anyway

        # parse requested output modes if necessary
        if isinstance(self.output_modes, str):
            # parse requested output modes and make sure we can handle them all
            self.output_modes = self.output_modes.split(",")

        # parse requested output headers if necessary
        if self.custom_output_headers and isinstance(self.custom_output_headers, str):
            self.custom_output_headers = self.custom_output_headers.split(",")

            if "unique_id" not in self.custom_output_headers:
                self.custom_output_headers = ["unique_id"] + self.custom_output_headers
            elif self.custom_output_headers.index("unique_id") != 0:
                self.custom_output_headers.remove("unique_id")
                self.custom_output_headers = ["unique_id"] + self.custom_output_headers
            self.available_modes['custom']['headers'] = self.custom_output_headers


class KeggMetabolismEstimator(KeggContext, KeggEstimatorArgs):
    """ Class for reconstructing/estimating metabolism for a SINGLE contigs DB based on hits to KEGG databases.

    ==========
    args: Namespace object
        All the arguments supplied by user to anvi-estimate-metabolism
    """

    def __init__(self, args, run=run, progress=progress):
        self.args = args
        self.run = run
        self.progress = progress

        A = lambda x: args.__dict__[x] if x in args.__dict__ else None
        self.contigs_db_path = A('contigs_db')
        self.profile_db_path = A('profile_db')
        self.collection_name = A('collection_name')
        self.bin_id = A('bin_id')
        self.bin_ids_file = A('bin_ids_file')
        self.contigs_db_project_name = "Unknown"

        KeggEstimatorArgs.__init__(self, self.args)

        self.name_header = None
        if self.metagenome_mode:
            self.name_header = 'metagenome_name'
        elif self.profile_db_path and not self.metagenome_mode:
            self.name_header = 'bin_name'
        elif not self.profile_db_path and not self.metagenome_mode:
            self.name_header = 'genome_name'

        # update available modes and headers with appropriate genome/bin/metagenome identifier
        for m in self.available_modes:
            if m != 'custom':
                self.available_modes[m]['headers'].insert(1, self.name_header)
        self.available_headers[self.name_header] = {
                                        'cdict_key': None,
                                        'description': "Name of genome/bin/metagenome in which we find KOfam hits and/or KEGG modules"
                                        }

        # input options sanity checks
        if not self.estimate_from_json and not self.contigs_db_path:
            raise ConfigError("NO INPUT PROVIDED. You must provide (at least) a contigs database or genomes file to this program, unless you are using the --estimate-from-json "
                              "flag, in which case you must provide a JSON-formatted file.")

        self.bin_ids_to_process = None
        if self.bin_id and self.bin_ids_file:
            raise ConfigError("You have provided anvi'o with both the individual bin id %s and a file with bin ids (%s). "
                              "Please make up your mind. Which one do you want an estimate for? :)" % (self.bin_id, self.bin_ids_file))
        elif self.bin_id:
            self.bin_ids_to_process = [self.bin_id]
        elif self.bin_ids_file:
            filesnpaths.is_file_exists(self.bin_ids_file)
            self.bin_ids_to_process = [line.strip() for line in open(self.bin_ids_file).readlines()]


        if (self.bin_id or self.bin_ids_file or self.collection_name) and not self.profile_db_path:
            raise ConfigError("You have requested metabolism estimation for a bin or set of bins, but you haven't provided "
                              "a profiles database. Unfortunately, this just does not work. Please try again.")

        if not self.metagenome_mode and self.profile_db_path and not self.collection_name:
            raise ConfigError("If you provide a profiles DB, you should also provide a collection name.")

        if self.store_json_without_estimation and not self.json_output_file_path:
            raise ConfigError("Whoops. You seem to want to store the metabolism dictionary in a JSON file, but you haven't provided the name of that file. "
                              "Please use the --get-raw-data-as-json flag to do so.")
        if self.store_json_without_estimation and self.estimate_from_json:
            raise ConfigError("It is impossible to both estimate metabolism from JSON data and produce a JSON file without estimation at the same time... "
                              "anvi'o is judging you SO hard right now.")

        if self.profile_db_path:
            utils.is_profile_db_and_contigs_db_compatible(self.profile_db_path, self.contigs_db_path)

        # output options sanity checks
        if anvio.DEBUG:
            run.info("Output Modes", ", ".join(self.output_modes))
            run.info("Matrix format", self.matrix_format)
            run.info("Module completeness threshold", self.module_completion_threshold)
        illegal_modes = set(self.output_modes).difference(set(self.available_modes.keys()))
        if illegal_modes:
            raise ConfigError("You have requested some output modes that we cannot handle. The offending modes "
                              "are: %s. Please use the flag --list-available-modes to see which ones are acceptable."
                              % (", ".join(illegal_modes)))
        if self.custom_output_headers and "custom" not in self.output_modes:
            raise ConfigError("You seem to have provided a list of custom headers without actually requesting the 'custom' output "
                              "mode. We think perhaps you missed something, so we are stopping you right there.")
        if "custom" in self.output_modes and not self.custom_output_headers:
            raise ConfigError("You have requested 'custom' output mode, but haven't told us what headers to include in that output. "
                              "You should be using the --custom-output-headers flag to do this.")
        if self.custom_output_headers:
            if anvio.DEBUG:
                self.run.info("Custom Output Headers", ", ".join(self.custom_output_headers))
            illegal_headers = set(self.custom_output_headers).difference(set(self.available_headers.keys()))
            if illegal_headers:
                raise ConfigError("You have requested some output headers that we cannot handle. The offending ones "
                                  "are: %s. Please use the flag --list-available-output-headers to see which ones are acceptable."
                                  % (", ".join(illegal_headers)))

        if self.matrix_format:
            raise ConfigError("You seem to want output in matrix format despite having only a single contigs database to work "
                             "with. You do know that your matrices would each have only one column, right? Since that doesn't "
                             "make much sense, we think perhaps you meant to use an input file with multiple databases instead. "
                             "Anyhow, now is your chance to quietly go figure out what you are really doing.")


        # init the base class
        KeggContext.__init__(self, self.args)

        if not self.estimate_from_json:
            utils.is_contigs_db(self.contigs_db_path)

        # load existing kegg modules db
        if not os.path.exists(self.kegg_modules_db_path):
            raise ConfigError("It appears that a modules database (%s) does not exist in the KEGG data directory %s. "
                              "Perhaps you need to specify a different KEGG directory using --kegg-data-dir. Or perhaps you didn't run "
                              "`anvi-setup-kegg-kofams`, though we are not sure how you got to this point in that case "
                              "since you also cannot run `anvi-run-kegg-kofams` without first having run KEGG setup. But fine. Hopefully "
                              "you now know what you need to do to make this message go away." % ("MODULES.db", self.kegg_data_dir))
        kegg_modules_db = KeggModulesDatabase(self.kegg_modules_db_path, args=self.args, quiet=self.quiet)

        # here we load the contigs DB just for sanity check purposes.
        # We will need to load it again later just before accessing data to avoid SQLite error that comes from different processes accessing the DB
        contigs_db = ContigsDatabase(self.contigs_db_path, run=self.run, progress=self.progress)
        self.contigs_db_project_name = contigs_db.meta['project_name']

        # sanity check that contigs db was annotated with same version of MODULES.db that will be used for metabolism estimation
        if 'modules_db_hash' not in contigs_db.meta:
            raise ConfigError("Based on the contigs DB metadata, the contigs DB that you are working with has not been annotated with hits to the "
                              "KOfam database, so there are no KOs to estimate metabolism from. Please run `anvi-run-kegg-kofams` on this contigs DB "
                              "before you attempt to run this script again.")
        contigs_db_mod_hash = contigs_db.meta['modules_db_hash']
        mod_db_hash = kegg_modules_db.db.get_meta_value('hash')
        if contigs_db_mod_hash != mod_db_hash:
            raise ConfigError("The contigs DB that you are working with has been annotated with a different version of the MODULES.db than you are working with now. "
                              "Perhaps you updated your KEGG setup after running `anvi-run-kegg-kofams` on this contigs DB? Or maybe you have multiple KEGG data "
                              "directories set up on your computer, and the one you are using now is different from the one that you used for `anvi-run-kegg-kofams`? "
                              "Well. The solution to the first problem is to re-run `anvi-run-kegg-kofams` on the contigs DB (%s) using the updated MODULES.db "
                              "(located in the KEGG data directory %s). The solution to the second problem is to specify the appropriate KEGG data directory using "
                              "the --kegg-data-dir flag. If neither of those things make this work, then you should contact the developers to see if they can help you "
                              "figure this out. For those who need this information, the Modules DB used to annotate this contigs database previously had the "
                              "following hash: %s. And the hash of the current Modules DB is: %s" % (self.contigs_db_path, self.kegg_data_dir, contigs_db_mod_hash, mod_db_hash))
        contigs_db.disconnect()
        kegg_modules_db.disconnect()


    def list_output_modes(self):
        """This function prints out the available output modes for the metabolism estimation script."""
        run.warning(None, header="AVAILABLE OUTPUT MODES", lc="green")

        for mode, mode_meta in self.available_modes.items():
            self.run.info(mode, mode_meta['description'])


    def list_output_headers(self):
        """This function prints out the available output headers for the 'custom' output mode"""
        run.warning(None, header="AVAILABLE OUTPUT HEADERS", lc="green")

        for header, header_meta in self.available_headers.items():
            self.run.info(header, header_meta['description'])


    def init_hits_and_splits(self):
        """This function loads KOfam hits, gene calls, splits, and contigs from the contigs DB.

        We will need the hits with their KO numbers (accessions) so that we can go through the MODULES.db and determine
        which steps are present in each module. And we will need the other information so that we can determine which hits belong
        to which genomes/bins when we are handling multiple of these, and for help in computing redundancy.
        This function gets this info as a list of tuples (one tuple per kofam hit), and it makes sure that these lists don't include
        hits that we shouldn't be considering.

        RETURNS
        =======
        kofam_gene_split_contig : list
            (ko_num, gene_call_id, split, contig) tuples, one per KOfam hit in the splits we are considering
        """

        self.progress.new('Loading data from Contigs DB')
        contigs_db = ContigsDatabase(self.contigs_db_path, run=self.run, progress=self.progress)
        genes_in_splits = contigs_db.db.get_some_columns_from_table(t.genes_in_splits_table_name, "gene_callers_id, split")
        genes_in_contigs = contigs_db.db.get_some_columns_from_table(t.genes_in_contigs_table_name, "gene_callers_id, contig")
        kofam_hits = contigs_db.db.get_some_columns_from_table(t.gene_function_calls_table_name, "gene_callers_id, accession",
                                                               where_clause="source = 'KOfam'")
        min_contig_length_in_contigs_db = contigs_db.db.get_max_value_in_column(t.contigs_info_table_name, "length", return_min_instead=True)
        contigs_db.disconnect()

        # get rid of gene calls that are not associated with KOfam hits.
        all_gene_calls_in_splits = set([tpl[0] for tpl in genes_in_splits])
        gene_calls_with_kofam_hits = set([tpl[0] for tpl in kofam_hits])
        gene_calls_without_kofam_hits = all_gene_calls_in_splits.difference(gene_calls_with_kofam_hits)

        if gene_calls_without_kofam_hits:
            self.progress.update("Removing %s gene calls without KOfam hits" % len(gene_calls_without_kofam_hits))
            genes_in_splits = [tpl for tpl in genes_in_splits if tpl[0] not in gene_calls_without_kofam_hits]
            genes_in_contigs = [tpl for tpl in genes_in_contigs if tpl[0] not in gene_calls_without_kofam_hits]
            if anvio.DEBUG:
                self.progress.reset()
                self.run.warning("The following gene calls in your contigs DB were removed from consideration as they "
                                 "do not have any hits to the KOfam database: %s" % (gene_calls_without_kofam_hits))


        # get rid of splits and contigs (and their associated gene calls) that are not in the profile DB
        if self.profile_db_path:
            split_names_in_profile_db = set(utils.get_all_item_names_from_the_database(self.profile_db_path))
            split_names_in_contigs_db = set([tpl[1] for tpl in genes_in_splits])
            splits_missing_in_profile_db = split_names_in_contigs_db.difference(split_names_in_profile_db)

            min_contig_length_in_profile_db = ProfileDatabase(self.profile_db_path).meta['min_contig_length']

            if len(splits_missing_in_profile_db):
                self.progress.reset()
                self.run.warning("Please note that anvi'o found %s splits in your contigs database with KOfam hits. But only %s of them "
                                 "appear in the profile database. As a result, anvi'o will now remove the %s splits with KOfam hits "
                                 "that occur only in the contigs db from all downstream analyses. Where is this difference coming from though? "
                                 "Well. This is often the case because the 'minimum contig length parameter' set during the `anvi-profile` "
                                 "step can exclude many contigs from downstream analyses (often for good reasons, too). For "
                                 "instance, in your case the minimum contig length goes as low as %s nts in your contigs database. "
                                 "Yet, the minimum contig length set in the profile databaes is %s nts. Hence the difference. Anvi'o "
                                 "hopes that this explaines some things." % (pp(len(split_names_in_contigs_db)),
                                                                             pp(len(split_names_in_profile_db)),
                                                                             pp(len(splits_missing_in_profile_db)),
                                                                             pp(min_contig_length_in_contigs_db),
                                                                             pp(min_contig_length_in_profile_db)))

                self.progress.update("Removing %s splits (and associated gene calls) that were missing from the profile db" % pp(len(splits_missing_in_profile_db)))
                genes_in_splits = [tpl for tpl in genes_in_splits if tpl[1] not in splits_missing_in_profile_db]
                remaining_gene_calls = [tpl[0] for tpl in genes_in_splits]
                genes_in_contigs = [tpl for tpl in genes_in_contigs if tpl[0] in remaining_gene_calls]
                kofam_hits = [tpl for tpl in kofam_hits if tpl[0] in remaining_gene_calls]

        # combine the information for each gene call into neat tuples for returning
        # each gene call is only on one split of one contig, so we can convert these lists of tuples into dictionaries for easy access
        # but some gene calls have multiple kofam hits (and some kofams have multiple gene calls), so we must keep the tuple structure for those
        self.progress.update("Organizing KOfam hit data")
        gene_calls_splits_dict = {tpl[0] : tpl[1] for tpl in genes_in_splits}
        gene_calls_contigs_dict = {tpl[0] : tpl[1] for tpl in genes_in_contigs}
        assert len(gene_calls_splits_dict.keys()) == len(genes_in_splits)
        assert len(gene_calls_splits_dict.keys()) == len(genes_in_contigs)

        kofam_gene_split_contig = []
        for gene_call_id, ko in kofam_hits:
            kofam_gene_split_contig.append((ko, gene_call_id, gene_calls_splits_dict[gene_call_id], gene_calls_contigs_dict[gene_call_id]))

        self.progress.update("Done")
        self.progress.end()

        self.run.info("Contigs DB", self.contigs_db_path, quiet=self.quiet)
        self.run.info("KOfam hits", "%d found" % len(kofam_hits), quiet=self.quiet)
        self.run.info("Profile DB", self.profile_db_path, quiet=self.quiet)
        self.run.info('Metagenome mode', self.metagenome_mode)
        if self.collection_name:
            self.run.info('Collection', self.collection_name)
        if self.bin_id:
            self.run.info('Bin ID', self.bin_id)
        elif self.bin_ids_file:
            self.run.info('Bin IDs file', self.bin_ids_file)

        if not self.quiet and not len(kofam_hits):
            self.run.warning("Hmmm. No KOfam hits were found in this contigs DB, so all metabolism estimate outputs will be empty. This is fine, and "
                             "could even be biologically correct. But we thought we'd mention it just in case you thought it was weird. "
                             "Other, technical reasons that this could have happened include: 1) you didn't annotate with `anvi-run-kegg-kofams` "
                             "and 2) you imported KEGG functional annotations but the 'source' was not 'KOfam'.")

        return kofam_gene_split_contig


    def mark_kos_present_for_list_of_splits(self, kofam_hits_in_splits, split_list=None, bin_name=None):
        """This function generates a bin-level dictionary of dictionaries, which associates modules with the KOs
        that are present in the bin for each module.

        The structure of the dictionary is like this example:
        {mnum: {"gene_caller_ids" : set([132, 133, 431, 6777])
                "kofam_hits" : {'K00033' : [431, 6777],
                                'K01057' : [133],
                                'K00036' : [132] },
                "genes_to_contigs": {132: 0,
                                     133: 0,
                                     431: 2,
                                    6777: 1 },
                "contigs_to_genes": { 0: set([132, 133]),
                                      1: set(6777),
                                      2: set(431) },}}
        This dictionary will be expanded later by other functions.

        PARAMETERS
        ==========
        kofam_hits_in_splits : list
            (ko_num, gene_call_id, split, contig) tuples, one per KOfam hit in the splits we are considering
        split_list : list
            splits we are considering, this is only for debugging output
        bin_name : str
            name of the bin containing these splits, this is only for debugging output

        RETURNS
        =======
        bin_level_module_dict : dictionary of dictionaries
            initialized metabolism completeness dictionary for the list of splits (genome, metagenome, or bin) provided
        """

        bin_level_module_dict = {}

        if anvio.DEBUG:
            self.run.info("Marking KOs present for bin", bin_name)
            self.run.info("Number of splits", len(split_list))

        # initialize all modules with empty lists and dicts for kos, gene calls
        modules = self.kegg_modules_db.get_all_modules_as_list()
        for mnum in modules:
            bin_level_module_dict[mnum] = {"gene_caller_ids" : set(),
                                           "kofam_hits" : {},
                                           "genes_to_contigs" : {},
                                           "contigs_to_genes" : {}
                                          }

        kos_not_in_modules = []
        for ko, gene_call_id, split, contig in kofam_hits_in_splits:
            present_in_mods = self.kegg_modules_db.get_modules_for_knum(ko)
            if not present_in_mods:
                kos_not_in_modules.append(ko)
            for m in present_in_mods:
                bin_level_module_dict[m]["gene_caller_ids"].add(gene_call_id)
                if ko in bin_level_module_dict[m]["kofam_hits"]:
                    bin_level_module_dict[m]["kofam_hits"][ko].append(gene_call_id)
                else:
                    bin_level_module_dict[m]["kofam_hits"][ko] = [gene_call_id]
                bin_level_module_dict[m]["genes_to_contigs"][gene_call_id] = contig
                if contig in bin_level_module_dict[m]["contigs_to_genes"]:
                    bin_level_module_dict[m]["contigs_to_genes"][contig].add(gene_call_id)
                else:
                    bin_level_module_dict[m]["contigs_to_genes"][contig] = set([gene_call_id])

        # TODO: at some point I think we should save these KOs somewhere so that the user can look at them manually
        if anvio.DEBUG:
            self.run.info("KOs processed", "%d in bin" % len(kofam_hits_in_splits))
            if kos_not_in_modules:
                self.run.warning("Just so you know, the following KOfam hits did not belong to any KEGG modules in the MODULES.db: %s"
                % ", ".join(kos_not_in_modules))

        return bin_level_module_dict


    def compute_module_completeness_for_bin(self, mnum, meta_dict_for_bin):
        """This function calculates the completeness of the specified module within the given bin metabolism dictionary.

        To do this, it unrolls the module definition into a list of all possible paths, where each path is a list of atomic steps.
        Atomic steps include singular KOs, protein complexes, modules, non-essential steps, and steps without associated KOs.
        An atomic step (or parts of a protein complex) can be considered 'present' if the corresponding KO(s) has a hit in the bin.
        For each path, the function computes the path completeness as the number of present (essential) steps divided by the number of total steps in the path.
        The module completeness is simply the highest path completeness.

        There are some special cases to consider here.
        1) Non-essential steps. These are steps that are marked with a preceding "-" to indicate that they are not required for the module to
           be considered complete. They often occur in pathways with multiple forks. What we do with these is save and count them separately as
           non-essential steps, but we do not use them in our module completeness calculations. Another thing we do is continue parsing the rest
           of the module steps as normal, even though some of them may affect steps after the non-essential one. That may eventually change.
           See comments in the code below.
        2) Steps without associated KOs. These are steps marked as "--". They may require an enzyme, but if so that enzyme is not in the KOfam
           database, so we can't know whether they are complete or not from our KOfam hits. Therefore, we assume these steps are incomplete, and
           warn the user to go back and check the module manually.
        3) Steps defined by entire modules. These steps have module numbers instead of KOs, so they require an entire module to be complete in
           order to be complete. We can't figure this out until after we've evaluated all modules, so we simply parse these steps without marking
           them complete, and later will go back to adjust the completeness score once all modules have been marked complete or not.


        PARAMETERS
        ==========
        mnum : string
            module number to work on
        meta_dict_for_bin : dictionary of dictionaries
            metabolism completeness dict for the current bin, to be modified in-place

        NEW KEYS ADDED TO METABOLISM COMPLETENESS DICT
        =======
        "paths"                         a list of all possible paths (each is a list of atomic) through the module DEFINITION
        "pathway_completeness"          a list of the completeness of each pathway
        "present_nonessential_kos"      a list of non-essential KOs in the module that were found to be present
        "most_complete_paths"           a list of the paths with maximum completeness
        "percent_complete"              the completeness of the module, which is the maximum pathway completeness
        "complete"                      whether the module completeness falls over the completeness threshold

        RETURNS
        =======
        over_complete_threshold : boolean
            whether or not the module is considered "complete" overall based on the threshold fraction of completeness
        has_nonessential_step : boolean
            whether or not the module contains non-essential steps. Used for warning the user about these.
        has_no_ko_step : boolean
            whether or not the module contains steps without associated KOs. Used for warning the user about these.
        defined_by_modules : boolean
            whether or not the module contains steps defined by other modules. Used for going back to adjust completeness later.
        """

        present_list_for_mnum = meta_dict_for_bin[mnum]["kofam_hits"].keys()
        if not present_list_for_mnum:
            # no KOs in this module are present
            if anvio.DEBUG:
                self.run.warning("No KOs present for module %s. Parsing for completeness is still being done to obtain module information." % mnum)

        # stuff to put in the module's dictionary
        module_nonessential_kos = [] # KOs that are present but unnecessary for module completeness

        # stuff that will be returned
        over_complete_threshold = False
        has_nonessential_step = False
        has_no_ko_step = False
        defined_by_modules = False

        # unroll the module definition to get all possible paths
        meta_dict_for_bin[mnum]["paths"] = self.kegg_modules_db.unroll_module_definition(mnum)
        meta_dict_for_bin[mnum]["pathway_completeness"] = []

        for p in meta_dict_for_bin[mnum]["paths"]:
            num_complete_steps_in_path = 0
            num_nonessential_steps_in_path = 0 # so that we don't count nonessential steps when computing completeness
            for atomic_step in p:
                # there are 5 types of atomic steps to take care of
                # 1) regular old single KOs, ie Kxxxxx
                if atomic_step[0] == "K" and len(atomic_step) == 6:
                    if atomic_step in present_list_for_mnum:
                        num_complete_steps_in_path += 1
                # 2) protein complexes, ie Kxxxxx+Kyyyyy-Kzzzzz (2 types of complex components - essential and nonessential)
                elif atomic_step[0] == "K" and (atomic_step[6] == "+" or atomic_step[6] == "-"):
                    idx = 6
                    essential_components = [atomic_step[0:idx]]
                    while idx < len(atomic_step):
                        component_ko = atomic_step[idx+1:idx+7]
                        if atomic_step[idx] == "+":
                            essential_components.append(component_ko)
                        else:
                            has_nonessential_step = True
                            if component_ko not in module_nonessential_kos:
                                module_nonessential_kos.append(component_ko)
                        idx += 7

                    num_present_components = 0
                    for c in essential_components:
                        if c in present_list_for_mnum:
                            num_present_components += 1
                    component_completeness = num_present_components / len(essential_components)
                    num_complete_steps_in_path += component_completeness
                # 3) non-essential KOs, ie -Kxxxxx
                elif atomic_step[0:2] == "-K" and len(atomic_step) == 7:
                    """
                    OKAY, SO HERE WE HAVE SOME POOPINESS THAT MAY NEED TO BE FIXED EVENTUALLY.
                    Basically, some DEFINITION lines have KOs that seem to be marked non-essential;
                    ie, "-K11024" in "K11023 -K11024 K11025 K11026 K11027".
                    It was difficult to decide whether we should consider only K11024, or K11024 and all following KOs, to be non-essential.
                    For instance, the module M00778 is a complex case that gave us pause - see Fiesta issue 955.
                    But for now, we have decided to just track only the one KO as a 'non-essential step', and to not include such steps in
                    the module completeness estimate.
                    """
                    if atomic_step[1:] not in module_nonessential_kos:
                        module_nonessential_kos.append(atomic_step[1:])
                    num_nonessential_steps_in_path += 1
                    has_nonessential_step = True
                # 4) steps without associated KOs, ie --
                elif atomic_step == "--":
                    # when '--' in a DEFINITION line happens, it signifies a reaction step that has no associated KO.
                    # we assume that such steps are not complete,  because we really can't know if it is from the KOfam hits alone
                    has_no_ko_step = True
                # 5) Module numbers, ie Mxxxxx
                elif atomic_step[0] == "M" and len(atomic_step) == 6:
                    """
                    This happens when a module is defined by other modules. For example, photosynthesis module M00611 is defined as
                    (M00161,M00163) M00165 === (photosystem II or photosystem I) and calvin cycle

                    We need all the modules to have been evaluated before we can determine completeness of steps with module numbers.
                    So what we will do here is to use a flag variable to keep track of the modules that have this sort of definition
                    in a list so we can go back and evaluate completeness of steps with module numbers later.
                    """
                    defined_by_modules = True
                else:
                    raise ConfigError("Well. While estimating completeness for module %s, we found an atomic step in the pathway that we "
                                        "are not quite sure what to do with. Here it is: %s" % (mnum, atomic_step))


            path_completeness = num_complete_steps_in_path / (len(p) - num_nonessential_steps_in_path)
            meta_dict_for_bin[mnum]["pathway_completeness"].append(path_completeness)

        # once all paths have been evaluated, we find the path(s) of maximum completeness and set that as the overall module completeness
        # this is not very efficient as it takes two passes over the list but okay
        meta_dict_for_bin[mnum]["percent_complete"] = max(meta_dict_for_bin[mnum]["pathway_completeness"])
        if meta_dict_for_bin[mnum]["percent_complete"] > 0:
            meta_dict_for_bin[mnum]["most_complete_paths"] = [meta_dict_for_bin[mnum]["paths"][i] for i, pc in enumerate(meta_dict_for_bin[mnum]["pathway_completeness"]) if pc == meta_dict_for_bin[mnum]["percent_complete"]]
        else:
            meta_dict_for_bin[mnum]["most_complete_paths"] = []


        if anvio.DEBUG and len(meta_dict_for_bin[mnum]["most_complete_paths"]) > 1:
            self.run.warning("Found %d complete paths for module %s with completeness %s. " % (len(meta_dict_for_bin[mnum]["most_complete_paths"]), mnum, meta_dict_for_bin[mnum]["percent_complete"]),
                            header='DEBUG OUTPUT', lc='yellow')
        over_complete_threshold = True if meta_dict_for_bin[mnum]["percent_complete"] >= self.module_completion_threshold else False
        meta_dict_for_bin[mnum]["complete"] = over_complete_threshold
        meta_dict_for_bin[mnum]["present_nonessential_kos"] = module_nonessential_kos
        if over_complete_threshold:
            meta_dict_for_bin["num_complete_modules"] += 1

        return over_complete_threshold, has_nonessential_step, has_no_ko_step, defined_by_modules


    def adjust_module_completeness_for_bin(self, mod, meta_dict_for_bin):
        """This function adjusts completeness of modules that are defined by other modules.

        This can only be done after all other modules have been evaluated for completeness.
        The function uses similar logic as compute_module_completeness_for_bin() to re-assess whether steps defined
        by other modules are complete, and updates the metabolism completess dictionary accordingly.

        PARAMETERS
        ==========
        mod : string
            the module number to adjust
        meta_dict_for_bin : dictionary of dictionaries
            metabolism completeness dictionary for the current bin

        RETURNS
        =======
        now_complete : boolean
            whether or not the module is NOW considered "complete" overall based on the threshold fraction of completeness
        """

        for i in range(len(meta_dict_for_bin[mod]["paths"])):
            p = meta_dict_for_bin[mod]["paths"][i]
            num_essential_steps_in_path = 0  # note that the len(p) will include nonessential steps; we should count only essential ones
            num_complete_module_steps = 0

            for atomic_step in p:
                # single KOs and protein complexes and '--' steps; were already counted as complete by previous function
                if atomic_step[0] == "K" or atomic_step == "--":
                    num_essential_steps_in_path += 1
                # non-essential KO, don't count as a step in the path
                elif atomic_step[0:2] == "-K" and len(atomic_step) == 7:
                    pass
                # module step; we need to count these based on previously computed module completeness
                elif atomic_step[0] == "M" and len(atomic_step) == 6:
                    num_complete_module_steps += meta_dict_for_bin[atomic_step]["percent_complete"]
                    num_essential_steps_in_path += 1
                else:
                    raise ConfigError("Well. While adjusting completeness estimates for module %s, we found an atomic step in the pathway that we "
                                      "are not quite sure what to do with. Here it is: %s" % (mod, atomic_step))

            # now we adjust the previous pathway completeness
            old_complete_steps_in_path = meta_dict_for_bin[mod]["pathway_completeness"][i] * num_essential_steps_in_path
            adjusted_num_complete_steps_in_path = old_complete_steps_in_path + num_complete_module_steps
            meta_dict_for_bin[mod]["pathway_completeness"][i] = adjusted_num_complete_steps_in_path / num_essential_steps_in_path

        # after adjusting for all paths, adjust overall module completeness
        meta_dict_for_bin[mod]["percent_complete"] = max(meta_dict_for_bin[mod]["pathway_completeness"])
        if meta_dict_for_bin[mod]["percent_complete"] > 0:
            meta_dict_for_bin[mod]["most_complete_paths"] = [meta_dict_for_bin[mod]["paths"][i] for i, pc in enumerate(meta_dict_for_bin[mod]["pathway_completeness"]) if pc == meta_dict_for_bin[mod]["percent_complete"]]
        else:
            meta_dict_for_bin[mod]["most_complete_paths"] = []

        was_already_complete = meta_dict_for_bin[mod]["complete"]
        now_complete = True if meta_dict_for_bin[mod]["percent_complete"] >= self.module_completion_threshold else False
        meta_dict_for_bin[mod]["complete"] = now_complete
        if now_complete and not was_already_complete:
            meta_dict_for_bin["num_complete_modules"] += 1

        return now_complete


    def compute_naive_redundancy_for_path(self, num_ko_hits_in_path_dict):
        """This function computes a naive redundancy measure for a module path, given the number of hits per KO in the path.

        naive redundancy = # extra hits / len(path) where a hit is "extra" if it is not the first hit to the KO.
        """

        extra_hits = [num_ko_hits_in_path_dict[ko] - 1 if num_ko_hits_in_path_dict[ko] > 1 else 0 for ko in num_ko_hits_in_path_dict]
        return sum(extra_hits)/len(num_ko_hits_in_path_dict.keys())


    def compute_copywise_redundancy_for_path(self, num_ko_hits_in_path_dict, aggregation_measure="average"):
        """This function computes redundancy based on the completeness of each extra copy of a path.

        The 'base' redundancy score is determined by the number of extra copies with 100% completeness.
        The completeness measurements of all other extra copies are aggregated (using the aggregation_measure) and
        added to this 'base' redundancy to get the overall path redundancy.
        """

        accepted_aggregation_measures = ["average", "median", "weighted_sum", "geometric_mean"]
        extra_hits = [num_ko_hits_in_path_dict[ko] - 1 if num_ko_hits_in_path_dict[ko] > 1 else 0 for ko in num_ko_hits_in_path_dict]
        base_redundancy = min(extra_hits) # number of extra copies of path that are 100% complete
        extra_copy_completeness = []
        # here we get the completeness of every extra copy of the path
        for i in range((base_redundancy+1), max(extra_hits) + 1):
            num_present_kos_in_copy = len([num_hits for num_hits in extra_hits if num_hits >= i])
            extra_copy_completeness.append(num_present_kos_in_copy/len(num_ko_hits_in_path_dict.keys()))

        aggregated_completeness = None
        if not extra_copy_completeness: # this handles the case when ALL extra copies are 100% complete
            aggregated_completeness = 0
        else:
            if aggregation_measure == "average":
                aggregated_completeness = statistics.mean(extra_copy_completeness)
            elif aggregation_measure == "median":
                aggregated_completeness = statistics.median(extra_copy_completeness)
            elif aggregation_measure == "weighted_sum":
                aggregated_completeness = 0
                for c in range(len(extra_copy_completeness)):
                    aggregated_completeness += 1/(c+1) * extra_copy_completeness[c]
            elif aggregation_measure == "geometric_mean":
                aggregated_completeness = stats.gmean(extra_copy_completeness)
            else:
                raise ConfigError("The function compute_copywise_redundancy_for_path() doesn't know how to handle the aggregation measure '%s'. "
                                  "Accepted aggregation measures include: %s " % (aggregation_measure, ", ".join(accepted_aggregation_measures)))

        return (base_redundancy + aggregated_completeness), extra_copy_completeness


    def compute_entropy_weighted_redundancy_for_bin(self, num_ko_hits_in_path_dict):
        """This function computes naive redundancy but weights it by the entropy of the hit distribution."""

        extra_hits = [num_ko_hits_in_path_dict[ko] - 1 if num_ko_hits_in_path_dict[ko] > 1 else 0 for ko in num_ko_hits_in_path_dict]
        total_extra_hits = sum(extra_hits)
        num_kos = len(num_ko_hits_in_path_dict.keys())
        naive_redundancy = total_extra_hits/num_kos
        if all(e == 0 for e in extra_hits):
            return 0.0
        entropy = stats.entropy(extra_hits)
        max_entropy_distribution = [total_extra_hits // num_kos] * num_kos
        for i in range(total_extra_hits % num_kos):
            max_entropy_distribution[i] += 1
        max_entropy = stats.entropy(max_entropy_distribution)
        # avoid divide by 0
        max_entropy += 1e-20

        return naive_redundancy * entropy/max_entropy


    def compute_module_redundancy_for_bin(self, mnum, meta_dict_for_bin):
        """This function calculates the redundancy of the specified module within the given bin metabolism dictionary.

        Each module can have multiple paths, but we only compute redundancy on the paths with the highest completeness
        (stored under the "most_complete_paths" key). If there are no paths in this list (which only happens when there
        are 0 KOfam hits to the module), then we do not compute redundancy.

        PARAMETERS
        ==========
        mnum : string
            module number to work on
        meta_dict_for_bin : dictionary of dictionaries
            metabolism completeness dict for the current bin, to be modified in-place

        """

        meta_dict_for_bin[mnum]["naive_redundancy"] = []
        meta_dict_for_bin[mnum]["copywise_average"] = []
        meta_dict_for_bin[mnum]["copywise_completeness_distributions"] = []
        meta_dict_for_bin[mnum]["copywise_median"] = []
        meta_dict_for_bin[mnum]["copywise_weighted-sum"] = []
        meta_dict_for_bin[mnum]["entropy_weighted"] = []

        paths_of_highest_completeness = meta_dict_for_bin[mnum]["most_complete_paths"]
        if not paths_of_highest_completeness:
            # put zero values in dict wherever necessary
            return

        for p in paths_of_highest_completeness:
            kofam_hits_in_path = { ko : meta_dict_for_bin[mnum]["kofam_hits"][ko] for ko in meta_dict_for_bin[mnum]["kofam_hits"].keys() if ko in p }
            num_hits_per_kofam = { ko : len(kofam_hits_in_path[ko]) for ko in kofam_hits_in_path.keys() }
            for ko in p:
                if ko not in num_hits_per_kofam:
                    num_hits_per_kofam[ko] = 0

            # for now, we will try a bunch of different redundancy calculations and put them all into the dictionary until we find the ones we like
            meta_dict_for_bin[mnum]["naive_redundancy"].append(self.compute_naive_redundancy_for_path(num_hits_per_kofam))
            cw_avg_redundancy, copy_completeness_distribution = self.compute_copywise_redundancy_for_path(num_hits_per_kofam, aggregation_measure="average")
            meta_dict_for_bin[mnum]["copywise_average"].append(cw_avg_redundancy)
            meta_dict_for_bin[mnum]["copywise_completeness_distributions"].append(copy_completeness_distribution)
            cw_med_redundancy, copy_completeness_distribution = self.compute_copywise_redundancy_for_path(num_hits_per_kofam, aggregation_measure="median")
            meta_dict_for_bin[mnum]["copywise_median"].append(cw_med_redundancy)
            cw_ws_redundancy, copy_completeness_distribution = self.compute_copywise_redundancy_for_path(num_hits_per_kofam, aggregation_measure="weighted_sum")
            meta_dict_for_bin[mnum]["copywise_weighted-sum"].append(cw_ws_redundancy)
            cw_gm_redundancy, copy_completeness_distribution = self.compute_copywise_redundancy_for_path(num_hits_per_kofam, aggregation_measure="geometric_mean")
            meta_dict_for_bin[mnum]["copywise_weighted-sum"].append(cw_gm_redundancy)
            meta_dict_for_bin[mnum]["entropy_weighted"].append(self.compute_entropy_weighted_redundancy_for_bin(num_hits_per_kofam))

        return


    def estimate_for_list_of_splits(self, metabolism_dict_for_list_of_splits, bin_name=None):
        """This is the atomic metabolism estimator function, which builds up the metabolism completeness dictionary for an arbitrary list of splits.

        For example, the list of splits may represent a bin, a single isolate genome, or an entire metagenome.

        The function takes in a metabolism completeness dictionary already initialized with the relevant KOfam hits per module, and updates it
        with the individual steps and completion estimates for each module.

        PARAMETERS
        ==========
        metabolism_dict_for_list_of_splits : dictionary of dictionaries
            the metabolism completeness dictionary of dictionaries for this list of splits. It contains
            one dictionary of module steps and completion information for each module (keyed by module number),
            as well as one key num_complete_modules that tracks the number of complete modules found in these splits.
            Calling functions should assign this dictionary to a metabolism superdict with the bin name as a key.
        bin_name : str
            the name of the bin/genome/metagenome that we are working with
        """

        metabolism_dict_for_list_of_splits["num_complete_modules"] = 0

        complete_mods = []
        mods_def_by_modules = [] # a list of modules that have module numbers in their definitions
        # modules to warn about
        mods_with_unassociated_ko = [] # a list of modules that have "--" steps without an associated KO
        mods_with_nonessential_steps = [] # a list of modules that have nonessential steps like "-K11024"

        # estimate completeness of each module
        for mod in metabolism_dict_for_list_of_splits.keys():
            if mod == "num_complete_modules":
                continue
            mod_is_complete, has_nonessential_step, has_no_ko_step, defined_by_modules \
            = self.compute_module_completeness_for_bin(mod, metabolism_dict_for_list_of_splits)

            if mod_is_complete:
                complete_mods.append(mod)
            if has_nonessential_step:
                mods_with_nonessential_steps.append(mod)
            if has_no_ko_step:
                mods_with_unassociated_ko.append(mod)
            if defined_by_modules:
                mods_def_by_modules.append(mod)

        # go back and adjust completeness of modules that are defined by other modules
        if mods_def_by_modules:
            for mod in mods_def_by_modules:
                mod_is_complete = self.adjust_module_completeness_for_bin(mod, metabolism_dict_for_list_of_splits)

                if mod_is_complete:
                    complete_mods.append(mod)


        # estimate redundancy of each module
        for mod in metabolism_dict_for_list_of_splits.keys():
            if mod == "num_complete_modules":
                continue

            self.compute_module_redundancy_for_bin(mod, metabolism_dict_for_list_of_splits)


        # notify user of the modules that gave some fishy results
        if not self.quiet:
            if mods_with_nonessential_steps:
                self.run.warning("Please note that anvi'o found one or more non-essential steps in the following KEGG modules: %s.   "
                                 "At this time, we are not counting these steps in our percent completion estimates. But we still kept track of which "
                                 "of these non-essential steps were found to be complete. You can see this information in the output file."
                                 % (", ".join(mods_with_nonessential_steps)))

            if mods_with_unassociated_ko:
                self.run.warning("Just so you know, while estimating the completeness of some KEGG modules, anvi'o saw "
                                 "'--' in the module DEFINITION. This indicates a step in the pathway that has no "
                                 "associated KO. So we really cannot know just based on KOfam hits whether or not this "
                                 "step is present. By default, anvi'o marks these steps incomplete. But they may not be, "
                                 "and as a result their modules may be falsely considered incomplete. So it may be in your "
                                 "interest to go back and take a look at these individual modules to see if you can find the "
                                 "missing enzyme in some other way. Best of luck to you. Here is the list of modules to check out: %s"
                                 % (", ".join(mods_with_unassociated_ko)))

        self.run.info("Bin name", bin_name)
        self.run.info("Module completion threshold", self.module_completion_threshold)
        self.run.info("Number of complete modules", metabolism_dict_for_list_of_splits["num_complete_modules"])
        if complete_mods:
            self.run.info("Complete modules", ", ".join(complete_mods))

        return metabolism_dict_for_list_of_splits


    def estimate_for_genome(self, kofam_gene_split_contig):
        """This is the metabolism estimation function for a contigs DB that contains a single genome.

        Assuming this contigs DB contains only one genome, it sends all of the splits and their kofam hits to the atomic
        estimation function for processing. It then returns the metabolism completion dictionary for the genome, wrapped in the superdict format.

        PARAMETERS
        ==========
        kofam_gene_split_contig : list
            (ko_num, gene_call_id, split, contig) tuples, one per KOfam hit in the splits we are considering

        RETURNS
        =======
        genome_metabolism_dict : dictionary of dictionary of dictionaries
            dictionary mapping genome name to its metabolism completeness dictionary
        """

        genome_metabolism_superdict = {}
        # since all hits belong to one genome, we can take the UNIQUE splits from all the hits
        splits_in_genome = list(set([tpl[2] for tpl in kofam_gene_split_contig]))
        metabolism_dict_for_genome = self.mark_kos_present_for_list_of_splits(kofam_gene_split_contig, split_list=splits_in_genome,
                                                                                                    bin_name=self.contigs_db_project_name)
        if not self.store_json_without_estimation:
            genome_metabolism_superdict[self.contigs_db_project_name] = self.estimate_for_list_of_splits(metabolism_dict_for_genome, bin_name=self.contigs_db_project_name)
        else:
            genome_metabolism_superdict[self.contigs_db_project_name] = metabolism_dict_for_genome

        return genome_metabolism_superdict


    def estimate_for_bins_in_collection(self, kofam_gene_split_contig):
        """
        This function calls metabolism estimation for every bin the user requests.

        PARAMETERS
        ==========
        kofam_gene_split_contig : list
            (ko_num, gene_call_id, split, contig) tuples, one per KOfam hit in the splits we are considering

        RETURNS
        =======
        bins_metabolism_superdict : dictionary of dictionary of dictionaries
            dictionary mapping bin name to its metabolism completeness dictionary
        """

        bins_metabolism_superdict = {}

        bin_name_to_split_names_dict = ccollections.GetSplitNamesInBins(self.args).get_dict()
        self.run.info_single("%s split names associated with %s bins of in collection '%s' have been "
                             "successfully recovered 🎊" % (pp(sum([len(v) for v in bin_name_to_split_names_dict.values()])),
                                                           pp(len(bin_name_to_split_names_dict)),
                                                           self.collection_name), nl_before=1)

        for bin_name in bin_name_to_split_names_dict:
            splits_in_bin = bin_name_to_split_names_dict[bin_name]
            ko_in_bin = [tpl for tpl in kofam_gene_split_contig if tpl[2] in splits_in_bin]
            metabolism_dict_for_bin = self.mark_kos_present_for_list_of_splits(ko_in_bin, split_list=splits_in_bin, bin_name=bin_name)

            if not self.store_json_without_estimation:
                bins_metabolism_superdict[bin_name] = self.estimate_for_list_of_splits(metabolism_dict_for_bin, bin_name=bin_name)
            else:
                bins_metabolism_superdict[bin_name] = metabolism_dict_for_bin

        return bins_metabolism_superdict


    def estimate_for_contigs_db_for_metagenome(self, kofam_gene_split_contig):
        """This function handles metabolism estimation for an entire metagenome.

        Similar to isolate genomes, we treat the entire metagenome as one big 'bin'. This means that there
        will be a large amount of redundancy (repeated pathways) due to the presence of multiple populations
        in the metagenome.

        In fact, because we essentially consider the metagenome to be one big genome, this function is exactly the same
        as estimate_for_genome(). Why is it a separate function? Well, because we may eventually want to do something
        differently here.

        PARAMETERS
        ==========
        kofam_gene_split_contig : list
            (ko_num, gene_call_id, split, contig) tuples, one per KOfam hit in the splits we are considering

        RETURNS
        =======
        metagenome_metabolism_superdict : dictionary of dictionary of dictionaries
            dictionary mapping metagenome name to its metabolism completeness dictionary
        """

        metagenome_metabolism_superdict = {}
        # since we consider all the hits in the metagenome collectively, we can take the UNIQUE splits from all the hits
        splits_in_metagenome = list(set([tpl[2] for tpl in kofam_gene_split_contig]))
        metabolism_dict_for_metagenome = self.mark_kos_present_for_list_of_splits(kofam_gene_split_contig, split_list=splits_in_metagenome,
                                                                                                    bin_name=self.contigs_db_project_name)
        if not self.store_json_without_estimation:
            metagenome_metabolism_superdict[self.contigs_db_project_name] = self.estimate_for_list_of_splits(metabolism_dict_for_metagenome, bin_name=self.contigs_db_project_name)
        else:
            metagenome_metabolism_superdict[self.contigs_db_project_name] = metabolism_dict_for_metagenome

        return metagenome_metabolism_superdict


    def estimate_metabolism_from_json_data(self):
        """This function runs the estimation functions on data obtained from a provided JSON file"""

        self.run.info("JSON input file", self.estimate_from_json)

        filesnpaths.is_file_json_formatted(self.estimate_from_json)
        kegg_metabolism_superdict = json.load(open(self.estimate_from_json), parse_int=int)
        new_kegg_metabolism_superdict = {}

        expected_keys_for_module = {"gene_caller_ids", "kofam_hits", "genes_to_contigs", "contigs_to_genes"}
        bins_found = []
        additional_keys = set([])

        for bin_name, meta_dict_for_bin in kegg_metabolism_superdict.items():
            bins_found.append(bin_name)
            for mod, mod_dict in meta_dict_for_bin.items():
                if mod == "num_complete_modules":
                    self.run.warning("Your JSON file appears to have been generated from data that already contains metabolic module completeness information. "
                                     "We say this because the key 'num_complete_modules' was found. This isn't a problem; however you should know that anvi'o "
                                     "won't take any of the existing estimation information into account. The only module-level keys that will be used from this file "
                                     "are: %s" % (expected_keys_for_module))
                    continue
                # verify that dict contains the necessary keys for estimation
                if not expected_keys_for_module.issubset(set(mod_dict.keys())):
                    missing_keys = expected_keys_for_module.difference(set(mod_dict.keys()))
                    raise ConfigError("Your JSON file is incorrectly formatted for metabolism estimation. We expect the following keys: %s. "
                                      "However, we didn't find some of them for module %s in %s. Here are the missing keys: %s"
                                      % (expected_keys_for_module, mod, bin_name, missing_keys))

                additional_keys = additional_keys.union(set(mod_dict.keys()).difference(expected_keys_for_module))

                # convert gene_caller_ids and contigs_to_genes lists to sets
                mod_dict['gene_caller_ids'] = set(mod_dict['gene_caller_ids'])
                for contig, gene_list in mod_dict['contigs_to_genes'].items():
                    mod_dict['contigs_to_genes'][contig] = set(gene_list)
                mod_dict['genes_to_contigs'] = {int(g):c for g,c in mod_dict['genes_to_contigs'].items()}

            new_kegg_metabolism_superdict[bin_name] = self.estimate_for_list_of_splits(meta_dict_for_bin, bin_name=bin_name)


        if not self.quiet and additional_keys:
            self.run.warning("Just to let you know, we found the following module-level keys in your JSON file that were totally ignored during metabolism estimation "
                             "(no harm was done by including them): %s" % (additional_keys))

        self.run.info("Bins/genomes/metagenomes found", ", ".join(bins_found))
        return new_kegg_metabolism_superdict


    def estimate_metabolism(self, skip_storing_data=False):
        """This is the driver function for estimating metabolism for a single contigs DB.

        It will decide what to do based on whether the input contigs DB is a genome or metagenome.
        It returns the metabolism superdict which contains a metabolism completion dictionary for each genome/bin in the contigs db.
        The metabolism completion dictionary is keyed by KEGG module number, with a few exceptions for summary data (ie, 'num_complete_modules').

        PARAMETERS
        ==========
        skip_storing_data : boolean
            set to True if we don't want the metabolism data dictionary to be stored as a file (useful when using this function
            for on-the-fly visualization or for calling estimation from a multi estimator class)

        RETURNS
        =======
        kegg_metabolism_superdict : dictionary of dictionaries of dictionaries
            a complex data structure containing the metabolism estimation data for each genome/bin in the contigs DB
        """

        kegg_metabolism_superdict = {}

        self.kegg_modules_db = KeggModulesDatabase(self.kegg_modules_db_path, args=self.args, run=run_quiet, quiet=self.quiet)

        if self.estimate_from_json:
            kegg_metabolism_superdict = self.estimate_metabolism_from_json_data()
        else:

            kofam_hits_info = self.init_hits_and_splits()

            if self.profile_db_path and not self.metagenome_mode:
                kegg_metabolism_superdict = self.estimate_for_bins_in_collection(kofam_hits_info)
            elif not self.profile_db_path and not self.metagenome_mode:
                kegg_metabolism_superdict = self.estimate_for_genome(kofam_hits_info)
            elif self.metagenome_mode:
                kegg_metabolism_superdict = self.estimate_for_contigs_db_for_metagenome(kofam_hits_info)
            else:
                raise ConfigError("This class doesn't know how to deal with that yet :/")

        self.kegg_modules_db.disconnect()

        if not self.store_json_without_estimation and not skip_storing_data:
            self.store_kegg_metabolism_superdict(kegg_metabolism_superdict)
        if self.write_dict_to_json:
            self.store_metabolism_superdict_as_json(kegg_metabolism_superdict, self.json_output_file_path + ".json")

        return kegg_metabolism_superdict


    def generate_output_dict(self, kegg_superdict, headers_to_include=None, only_complete_modules=False):
        """This dictionary converts the metabolism superdict to a two-level dict containing desired headers for output.

        The metabolism superdict is a three-to-four-level dictionary. The first three levels are: genomes/metagenomes/bins, modules, and module completion information.
        The module completion dictionary also has some dictionaries in it, and those make up the fourth level.
        The structure of the module completion dictionary is like this example:
        {mnum: {"gene_caller_ids": set([132, 133, 431, 6777])
                "kofam_hits": {'K00033' : [431, 6777],
                                'K01057' : [133],
                                'K00036' : [132] },
                "genes_to_contigs": {132: 0,
                                     133: 0,
                                     431: 2,
                                    6777: 1 },
                "contigs_to_genes": { 0: set([132, 133]),
                                      1: set(6777),
                                      2: set(431) },}
                "paths":             [['K00033','K01057','K02222'], ['K00033','K01057','K00036'], ...]
                "pathway_completeness":     [0.66, 0.66, ...]
                "present_nonessential_kos":      []
                "most_complete_paths":           [['K00033','K01057','K02222'], ['K00033','K01057','K00036'], ...]
                "percent_complete":              0.66
                "complete":                      False
                                      }

        To distill this information into one line, we need to convert the dictionary on-the-fly to a dict of dicts,
        where each bin-module-path-kofam_hit-gene_caller_id is keyed by an arbitrary integer. There will be a lot of redundant information
        in the rows.

        PARAMETERS
        ==========
        kegg_superdict : dictionary of dictionaries of dictionaries
            The metabolism superdict containing KO hit and KEGG module information for each bin/genome/metagenome

        headers_to_include : list
            Which headers to include in the output dictionary

        only_complete_modules : boolean
            If True, we only put information into the output dictionary for modules whose completeness is above the threshold

        RETURNS
        =======
        d : dictionary of dictionaries
            The output dictionary whose format is compatible for printing to a tab-delimited file
        """

        self.kegg_modules_db = KeggModulesDatabase(self.kegg_modules_db_path, args=self.args, run=run_quiet, quiet=self.quiet)

        # use the kofam_hits output mode header set by default
        if not headers_to_include:
            headers_to_include = set(["unique_id", self.name_header, "kegg_module", "module_is_complete", "module_completeness",
            "path_id", "path", "path_completeness", "kofam_hit", "gene_caller_id", "contig"])
        else:
            headers_to_include = set(headers_to_include)

        # make sure all requested headers are available
        avail_headers = set(self.available_headers.keys())
        illegal_headers = headers_to_include.difference(avail_headers)
        if illegal_headers:
            raise ConfigError("Some unavailable headers were requested. These include: %s" % (", ".join(illegal_headers)))

        keys_not_in_superdict = set(["unique_id", "genome_name", "bin_name", "metagenome_name", "kegg_module", "db_name",
                                     "kofam_hits_in_module", "gene_caller_ids_in_module"])
        module_level_headers = set(["module_name", "module_class", "module_category", "module_subcategory", "module_definition"])
        path_and_ko_level_headers = set(["path_id", "path", "path_completeness", "kofam_hit", "gene_caller_id", "contig"])
        remaining_headers = headers_to_include.difference(keys_not_in_superdict)
        remaining_headers = remaining_headers.difference(module_level_headers)
        remaining_headers = remaining_headers.difference(path_and_ko_level_headers)

        # convert to two-level dict where unique id keys for a dictionary of information for each bin/module pair
        d = {}
        unique_id = 0

        for bin, mod_dict in kegg_superdict.items():
            for mnum, c_dict in mod_dict.items():
                if mnum == "num_complete_modules":
                    continue

                if anvio.DEBUG:
                    self.run.info("Generating output for module", mnum)

                if only_complete_modules and not c_dict["complete"]:
                    continue

                # fetch module info from db
                module_name = self.kegg_modules_db.get_module_name(mnum)
                mnum_class_dict = self.kegg_modules_db.get_kegg_module_class_dict(mnum)
                module_class = mnum_class_dict["class"]
                module_cat = mnum_class_dict["category"]
                module_subcat = mnum_class_dict["subcategory"]
                module_def = '"' + self.kegg_modules_db.get_kegg_module_definition(mnum) + '"'

                # handle path- and ko-level information
                if headers_to_include.intersection(path_and_ko_level_headers):
                    for p_index in range(len(c_dict['paths'])):
                        p = c_dict['paths'][p_index]

                        # handle ko-level information
                        for ko in c_dict['kofam_hits']:
                            if ko not in p:
                                continue

                            for gc_id in c_dict["kofam_hits"][ko]:
                                d[unique_id] = {}

                                # kofam hit specific info
                                if "kofam_hit" in headers_to_include:
                                    d[unique_id]["kofam_hit"] = ko
                                if "gene_caller_id" in headers_to_include:
                                    d[unique_id]["gene_caller_id"] = gc_id
                                if "contig" in headers_to_include:
                                    d[unique_id]["contig"] = c_dict["genes_to_contigs"][gc_id]

                                # repeated information for each hit
                                # path specific info
                                if "path_id" in headers_to_include:
                                    d[unique_id]["path_id"] = p_index
                                if "path" in headers_to_include:
                                    d[unique_id]["path"] = ",".join(p)
                                if "path_completeness" in headers_to_include:
                                    d[unique_id]["path_completeness"] = c_dict["pathway_completeness"][p_index]

                                # top-level keys and keys not in superdict
                                if self.name_header in headers_to_include:
                                    d[unique_id][self.name_header] = bin
                                if "kegg_module" in headers_to_include:
                                    d[unique_id]["kegg_module"] = mnum

                                # module specific info
                                if "module_name" in headers_to_include:
                                    d[unique_id]["module_name"] = module_name
                                if "module_class" in headers_to_include:
                                    d[unique_id]["module_class"] = module_class
                                if "module_category" in headers_to_include:
                                    d[unique_id]["module_category"] = module_cat
                                if "module_subcategory" in headers_to_include:
                                    d[unique_id]["module_subcategory"] = module_subcat
                                if "module_definition" in headers_to_include:
                                    d[unique_id]["module_definition"] = module_def

                                # everything else at c_dict level
                                for h in remaining_headers:
                                    if h not in self.available_headers.keys():
                                        raise ConfigError("Requested header %s not available." % (h))
                                    h_cdict_key = self.available_headers[h]['cdict_key']
                                    if not h_cdict_key:
                                        raise ConfigError("We don't know the corresponding key in metabolism completeness dict for header %s." % (h))
                                    d[unique_id][h] = c_dict[h_cdict_key]

                                unique_id += 1
                else:
                    d[unique_id] = {}

                    # top-level keys and keys not in superdict
                    if self.name_header in headers_to_include:
                        d[unique_id][self.name_header] = bin
                    if "kegg_module" in headers_to_include:
                        d[unique_id]["kegg_module"] = mnum

                    # module specific info
                    if "module_name" in headers_to_include:
                        d[unique_id]["module_name"] = module_name
                    if "module_class" in headers_to_include:
                        d[unique_id]["module_class"] = module_class
                    if "module_category" in headers_to_include:
                        d[unique_id]["module_category"] = module_cat
                    if "module_subcategory" in headers_to_include:
                        d[unique_id]["module_subcategory"] = module_subcat
                    if "module_definition" in headers_to_include:
                        d[unique_id]["module_definition"] = module_def

                    # comma-separated lists of KOs and gene calls in module
                    if "kofam_hits_in_module" in headers_to_include:
                        kos_in_mod = c_dict['kofam_hits'].keys()
                        d[unique_id]["kofam_hits_in_module"] = ",".join(kos_in_mod)
                    if "gene_caller_ids_in_module" in headers_to_include:
                        gcids_in_mod = c_dict['genes_to_contigs'].keys()
                        gcids_in_mod = [str(x) for x in gcids_in_mod]
                        d[unique_id]["gene_caller_ids_in_module"] = ",".join(gcids_in_mod)

                    # everything else at c_dict level
                    for h in remaining_headers:
                        if h not in self.available_headers.keys():
                            raise ConfigError("Requested header %s not available." % (h))
                        h_cdict_key = self.available_headers[h]['cdict_key']
                        if not h_cdict_key:
                            raise ConfigError("We don't know the corresponding key in metabolism completeness dict for header %s." % (h))
                        d[unique_id][h] = c_dict[h_cdict_key]
                    unique_id += 1

        self.kegg_modules_db.disconnect()

        return d


    def store_kegg_metabolism_superdict(self, kegg_superdict):
        """This function writes the metabolism superdict to tab-delimited files depending on which output the user requested.

        The user can request a variety of output 'modes', and for each of these modes we look up the details on the output
        format which are stored in self.available_modes, use that information to generate a dictionary of dictionaries,
        and store that dictionary as a tab-delimited file.
        """

        for mode in self.output_modes:
            output_path = self.output_file_prefix + "_" + self.available_modes[mode]["output_suffix"]
            header_list = self.available_modes[mode]["headers"]
            if not header_list:
                raise ConfigError("Oh, dear. You've come all this way only to realize that we don't know which headers to use "
                                  "for the %s output mode. Something is terribly wrong, and it is probably a developer's fault. :("
                                  % (mode))
            output_dict = self.generate_output_dict(kegg_superdict, headers_to_include=header_list, only_complete_modules=self.available_modes[mode]["only_complete"])
            utils.store_dict_as_TAB_delimited_file(output_dict, output_path, key_header="unique_id", headers=header_list)
            self.run.info("%s output file" % mode, output_path, nl_before=1)


    def store_metabolism_superdict_as_json(self, kegg_superdict, file_path):
        """This function writes the metabolism superdict into one json file."""

        def set_to_list(obj):
            if isinstance(obj, set):
                return list(obj)

        filesnpaths.is_output_file_writable(file_path)
        open(file_path, 'w').write(json.dumps(kegg_superdict, indent=4, default=set_to_list))
        self.run.info("JSON Output", file_path)


    def get_metabolism_data_for_visualization(self):
        """Returns a dictionary of metabolism data for visualization on the interactive interface.

        This function should be called from the interactive interface class to obtain metabolism data.
        It runs the metabolism estimation function on-the-fly to generate the data.
        It then pulls only certain keys from the resulting dictionary and returns them to the interface.
        """

        # add keys to this list to include the data in the visualization dictionary
        module_data_keys_for_visualization = ['percent_complete']

        metabolism_dict = self.estimate_metabolism(skip_storing_data=True)
        data_for_visualization = {}

        for bin, mod_dict in metabolism_dict.items():
            data_for_visualization[bin] = {}
            for mnum, c_dict in mod_dict.items():
                if mnum == "num_complete_modules":
                    continue

                data_for_visualization[bin][mnum] = {}
                for key, value in c_dict.items():
                    if key in module_data_keys_for_visualization:
                        data_for_visualization[bin][mnum][key] = value

        return data_for_visualization


class KeggMetabolismEstimatorMulti(KeggContext, KeggEstimatorArgs):
    """Class for reconstructing/estimating metabolism for multiple contigs DBs at a time.

    Iterates through the provided DBs and estimates metabolism for each one using the KeggMetabolismEstimator class.

    ==========
    args: Namespace object
        All the arguments supplied by user to anvi-estimate-metabolism
    """

    def __init__(self, args, run=run, progress=progress):
        self.args = args
        self.run = run
        self.progress = progress

        if args.contigs_db:
            raise ConfigError("You appear to have provided both an input text file and a contigs database, and "
                              "now anvi'o is not quite sure which one to work on. Please choose only one. :) ")

        KeggEstimatorArgs.__init__(self, self.args)

        if anvio.DEBUG:
            self.run.info("Completeness threshold: multi estimator", self.module_completion_threshold)

        self.databases = None

        # input sanity checks
        if (self.external_genomes_file and (self.internal_genomes_file or self.metagenomes_file)) \
            or (self.internal_genomes_file and (self.external_genomes_file or self.metagenomes_file)) \
            or (self.metagenomes_file and (self.external_genomes_file or self.internal_genomes_file)):
                raise ConfigError("Multiple file inputs were provided. Please choose only one at a time to make "
                                  "things easier on everybody.")

        if args.estimate_from_json or args.store_json_without_estimation or args.get_raw_data_as_json:
            raise ConfigError("You've provided some JSON parameters. We are sorry to say that these parameters don't "
                              "work for input files with multiple contigs DBs. :( ")

        # output sanity checks
        if self.matrix_format and args.kegg_output_modes:
            raise ConfigError("Please request EITHER long-format output modes OR matrix format. When you ask for both "
                              "like this, anvi'o is confused. :) ")

        # set name header
        if self.metagenomes_file:
            self.name_header = 'metagenome_name'
        elif self.external_genomes_file:
            self.name_header = 'genome_name'
        elif self.internal_genomes_file:
            self.name_header = 'bin_name'


    def list_output_modes(self):
        """This function prints out the available output modes for the metabolism estimation script."""

        run.warning(None, header="AVAILABLE OUTPUT MODES", lc="green")

        for mode, mode_meta in self.available_modes.items():
            self.run.info(mode, mode_meta['description'])

    def update_available_headers_for_multi(self):
        """This function updates the available headers dictionary to reflect all possibilities in the multiple DB case."""

        self.available_headers["db_name"] = {
                                        'cdict_key': None,
                                        'description': "Name of contigs DB. Always included in output, so no need to specify on the command line"
        }
        if self.name_header == 'genome_name':
            self.available_headers["genome_name"] = {
                                            'cdict_key': None,
                                            'description': "Name of genome in which we find KOfam hits and/or KEGG modules"
                                            }
        elif self.name_header == 'bin_name':
            self.available_headers["bin_name"] = {
                                            'cdict_key': None,
                                            'description': "Name of bin in which we find KOfam hits and/or KEGG modules"
                                            }
        elif self.name_header == 'metagenome_name':
            self.available_headers["metagenome_name"] = {
                                            'cdict_key': None,
                                            'description': "Name of metagenome in which we find KOfam hits and/or KEGG modules"
                                            }


    def list_output_headers(self):
        """This function prints out the available output headers for the 'custom' output mode"""

        # include all possibilities for genome/bin/metagenome name in the output since we don't know which cases
        # we will find in the metagenomes file
        self.update_available_headers_for_multi()

        run.warning(None, header="AVAILABLE OUTPUT HEADERS", lc="green")

        for header, header_meta in self.available_headers.items():
            self.run.info(header, header_meta['description'])


    def init_metagenomes(self):
        """This function parses the input metagenomes file and adjusts class attributes as needed"""

        g = MetagenomeDescriptions(self.args, run=self.run, progress=self.progress, enforce_single_profiles=False)
        g.load_metagenome_descriptions()

        # enforce metagenome mode
        if not self.metagenome_mode:
            self.metagenome_mode = True

        self.databases = copy.deepcopy(g.metagenomes)
        self.database_names = copy.deepcopy(g.metagenome_names)


    def init_external_internal_genomes(self):
        """This function parses the input internal/external genomes file and adjusts class attributes as needed"""

        g = GenomeDescriptions(self.args, run=self.run, progress=progress_quiet)
        g.load_genomes_descriptions(skip_functions=True)

        # metagenome mode must be off
        if self.metagenome_mode:
            self.metagenome_mode = False

        self.databases = copy.deepcopy(g.genomes)
        if self.external_genomes_file:
            self.database_names = copy.deepcopy(g.external_genome_names)
        else:
            self.database_names = copy.deepcopy(g.internal_genome_names)


    def get_args_for_single_estimator(self, db_name):
        """Returns args formatted for an instance of KeggMetabolismEstimator that will work on a contigs DB. Very tricksy.

        PARAMETERS
        ==========
        db_name : string
            the name of the contigs DB that the estimator will work on

        RETURNS
        =======
        args : Namespace object
            a set of arguments modified for use by a single estimator
        """

        args = KeggEstimatorArgs(self.args, format_args_for_single_estimator=True)

        if db_name not in self.databases:
            raise ConfigError("We cannot initialize a single estimator for the contigs DB '%s' because it is not in the metagenomes dictionary."
                              % (db_name))

        args.contigs_db = self.databases[db_name]['contigs_db_path']
        if 'profile_db_path' in self.databases[db_name]:
            args.profile_db = self.databases[db_name]['profile_db_path']
        if 'collection_id' in self.databases[db_name]:
            args.collection_name = self.databases[db_name]['collection_id']
        if 'bin_id' in self.databases[db_name]:
            args.bin_id = self.databases[db_name]['bin_id']

        args.metagenome_mode = self.metagenome_mode
        args.quiet = True

        self.update_available_headers_for_multi()

        if anvio.DEBUG:
            self.run.info("Completeness threshold: single estimator", args.module_completion_threshold)

        return args


    def get_metabolism_superdict_multi(self):
        """The function that calls metabolism on each individual contigs db and aggregates the results into one dictionary."""

        metabolism_super_dict = {}

        total_num_metagenomes = len(self.database_names)
        self.progress.new("Estimating metabolism for contigs DBs", progress_total_items=total_num_metagenomes)

        for metagenome_name in self.database_names:
            args = self.get_args_for_single_estimator(metagenome_name)
            self.progress.update("[%d of %d] %s" % (self.progress.progress_current_item + 1, total_num_metagenomes, metagenome_name))
            metabolism_super_dict[metagenome_name] = KeggMetabolismEstimator(args, progress=progress_quiet, run=run_quiet).estimate_metabolism(skip_storing_data=True)

            self.progress.increment()
            self.progress.reset()

        self.progress.end()

        return metabolism_super_dict


    def get_metabolism_superdict_multi_as_data_frame(self, kegg_superdict_multi_output_version):
        """Converts the metabolism data (already formatted for output) into a data frame for easier processing.

        PARAMETERS
        ==========
        kegg_superdict_multi_output_version : dictionary
            the metabolism estimation data for multiple contigs DBs, already formatted nicely for printing

        RETURNS
        =======
        that same data, but in a Pandas data frame
        """

        self.progress.new("Data dict to dataframe")
        self.progress.update("Bleep very complex stuff bloop")

        df = pd.DataFrame.from_dict({(i,j): kegg_superdict_multi_output_version[i][j]
                                        for i in kegg_superdict_multi_output_version.keys()
                                        for j in kegg_superdict_multi_output_version[i].keys()}, orient='index')
        df.reset_index(inplace=True)
        df.rename(columns={"level_0": "db_name"}, inplace=True)
        df.drop(['level_1'], axis=1, inplace=True)

        self.progress.end()

        return df


    def get_metabolism_superdict_multi_for_output(self, kegg_superdict_multi, output_mode, as_data_frame=False):
        """Arranges the multi-contigs DB metabolism data into a better format for printing

        PARAMETERS
        ==========
        kegg_superdict_multi : dictionary
            the metabolism estimation data for multiple different contigs DBs
        output_mode : string
            which output format to use
        as_data_frame : boolean
            whether to return the formatted data in a data frame rather than a dictionary

        RETURNS
        =======
        Metabolism data, either in a formatted dictionary or a data frame
        """

        kegg_metabolism_superdict_multi_output_version = {}

        if output_mode not in self.available_modes:
            raise ConfigError("While trying to format the metabolism data for the output mode '%s', we realized that this "
                              "output mode does not, in fact, exist. Bummer." % (output_mode))

        for metagenome_name in kegg_superdict_multi:
            args = self.get_args_for_single_estimator(metagenome_name)
            single_estimator = KeggMetabolismEstimator(args, run=run_quiet)

            header_list = single_estimator.available_modes[output_mode]["headers"]
            if anvio.DEBUG:
                self.run.info("Output header list for db %s" % metagenome_name, header_list)
            if not header_list:
                raise ConfigError("Oh, dear. You've come all this way only to realize that we don't know which headers to use "
                                  "for the %s output mode. Something is terribly wrong. Perhaps you should try telling us what "
                                  "headers to use with the --custom-output-headers flag. If that doesn't work, contact the developers. :)"
                                  % (output_mode))
            single_dict = single_estimator.generate_output_dict(kegg_superdict_multi[metagenome_name], headers_to_include=header_list, only_complete_modules=self.available_modes[output_mode]["only_complete"])

            kegg_metabolism_superdict_multi_output_version[metagenome_name] = single_dict

        if as_data_frame:
            return self.get_metabolism_superdict_multi_as_data_frame(kegg_metabolism_superdict_multi_output_version)
        else:
            return kegg_metabolism_superdict_multi_output_version


    def store_metabolism_superdict_multi_long_format(self, kegg_superdict_multi):
        """Stores the multi-contigs DB metabolism data in long format (tab-delimited files, one per requested output mode)"""

        for mode in self.output_modes:
            df = self.get_metabolism_superdict_multi_for_output(kegg_superdict_multi, output_mode=mode, as_data_frame=True)

            output_file_path = self.output_file_prefix + "_" + self.available_modes[mode]["output_suffix"]
            df.to_csv(output_file_path, index=True, index_label="unique_id", sep='\t', na_rep='NA')

            self.run.info("Long-format output", output_file_path)


    def store_metabolism_superdict_multi_matrix_format(self, kegg_superdict_multi):
        """Stores the multi-contigs DB metabolism data in several matrices.

        Contigs DBs are arranged in columns and KEGG modules are arranged in rows.
        Each module statistic (ie, completeness, presence/absence) will be in a different file.
        """

        # we use module output mode because that gets us all the relevant information in the dataframe
        df = self.get_metabolism_superdict_multi_for_output(kegg_superdict_multi, output_mode="modules", as_data_frame=True)
        df.set_index(['db_name', 'kegg_module'], inplace=True)


        # module stats that each will be put in separate matrix file
        # stat is key, corresponding header in df is value
        module_matrix_stats = {"completeness" : "module_completeness", "presence" : "module_is_complete"}

        for stat, header in module_matrix_stats.items():
            matrix = sps.coo_matrix((df[header], (df.index.labels[1], df.index.labels[0]))).todense().tolist()

            cols = ["module"] + df.index.levels[0].tolist()
            rows = df.index.levels[1].tolist()

            output_file_path = '%s-%s-MATRIX.txt' % (self.output_file_prefix, stat)

            with open(output_file_path, 'w') as output:
                output.write('\t'.join(cols) + '\n')
                for i in range(0, len(matrix)):
                    output.write('\t'.join([rows[i]] + ['%.2f' % c for c in matrix[i]]) + '\n')

            self.run.info('Output matrix for "%s"' % stat, output_file_path)


    def store_metabolism_superdict_multi(self, kegg_superdict_multi):
        """A driver function to store metabolism data in the requested output format"""

        if self.matrix_format:
            self.store_metabolism_superdict_multi_matrix_format(kegg_superdict_multi)
        else:
            self.store_metabolism_superdict_multi_long_format(kegg_superdict_multi)


    def estimate_metabolism(self):
        """A driver function to run metabolism estimation on each provided contigs DB."""

        if not self.databases:
            self.progress.new("Initializing contigs DBs")
            self.progress.update("...")
            if self.metagenomes_file:
                self.progress.reset()
                self.run.info("Metagenomes file", self.metagenomes_file)
                self.init_metagenomes()
            elif self.external_genomes_file:
                self.progress.reset()
                self.run.info("External genomes file", self.external_genomes_file)
                self.init_external_internal_genomes()
            elif self.internal_genomes_file:
                self.progress.reset()
                self.run.info("Internal genomes file", self.internal_genomes_file)
                self.init_external_internal_genomes()
            else:
                self.progress.reset()
                raise ConfigError("Whooops. We are not sure how you got to this point without an input file, "
                                  "but you did, and now we have to crash becasue we cannot estimate metabolism "
                                  "without inputs. :/")
            self.progress.end()
            self.run.info("Num Contigs DBs in file", len(self.database_names))
            self.run.info('Metagenome Mode', self.metagenome_mode)

        kegg_metabolism_superdict_multi = self.get_metabolism_superdict_multi()

        self.store_metabolism_superdict_multi(kegg_metabolism_superdict_multi)


class KeggModulesDatabase(KeggContext):
    """To create or access a Modules DB.

    This DB should be created in the Kegg Data folder during KEGG setup, and will be populated with information from the
    Kegg Module files.
    """

    def __init__(self, db_path, args, module_dictionary=None, pathway_dictionary=None, run=run, progress=progress, quiet=False):
        self.db = None
        self.db_path = db_path
        self.module_dict = module_dictionary
        self.pathway_dict = pathway_dictionary
        self.run = run
        self.progress = progress
        self.quiet = quiet

        if anvio.DEBUG:
            self.run.info("Modules DB quiet param", self.quiet)

        # init the base class for access to shared paths and such
        KeggContext.__init__(self, args)

        # modules table info
        self.module_table_name = t.module_table_name
        self.module_table_structure = t.module_table_structure
        self.module_table_types = t.module_table_types

        # pathway maps table info
        self.pathway_table_name = t.pathway_table_name
        self.pathway_table_structure = t.pathway_table_structure
        self.pathway_table_types = t.pathway_table_types

        if os.path.exists(self.db_path):
            utils.is_kegg_modules_db(self.db_path)
            self.db = db.DB(self.db_path, anvio.__kegg_modules_version__, new_database=False)

            if not self.quiet:
                self.run.info('Modules database', 'An existing database, %s, has been loaded.' % self.db_path, quiet=self.quiet)
                self.run.info('Kegg Modules', '%d found' % self.db.get_meta_value('num_modules'), quiet=self.quiet)

            days_since_created = self.get_days_since_creation()
            if not self.quiet and days_since_created >= KEGG_SETUP_INTERVAL:
                self.run.warning("Just a friendly PSA here: it has been at least %s days since the MODULES.db was created (%s days to be exact). "
                                 "It is entirely possible that KEGG has been updated since then, so perhaps it is a good idea to re-run "
                                 "anvi-setup-kegg-kofams to be sure that you are working with the latest KEGG data. No pressure, though. If you do "
                                 "want to reset your KEGG setup, we STRONGLY encourage saving a copy of your current KEGG data directory, just "
                                 "in case there was an update that breaks everything and you need to go back to your previous KEGG setup. Don't say we "
                                 "didn't warn you. And we will even be so nice as to tell you that your current KEGG data directory is %s"
                                 % (KEGG_SETUP_INTERVAL, days_since_created, self.kegg_data_dir))
        else:
            # if self.module_dict is None, then we tried to initialize the DB outside of setup
            if not self.module_dict:
                raise ConfigError("ERROR - a new KeggModulesDatabase() cannot be initialized without providing a modules dictionary. This "
                                  "usually happens when you try to access a Modules DB before one has been setup. Running `anvi-setup-kegg-kofams` may fix this.")
            if not self.pathway_dict:
                raise ConfigError("ERROR - a new KeggModulesDatabase() cannot be initialized without providing a pathway dictionary. This "
                                  "usually happens when you try to access a Modules DB before one has been setup. Running `anvi-setup-kegg-kofams` may fix this.")


    def touch(self):
        """Creates an empty Modules database on disk, and sets `self.db` to access to it.

        At some point self.db.disconnect() must be called to complete the creation of the new db.
        """

        # sanity check to avoid overriding previous Modules DB
        # this will probably never happen as long as this function is called through the setup script, but we check just in case
        if os.path.exists(self.db_path):
            raise ConfigError("A modules database at %s already exists. Please use the --reset flag when you restart the setup "
                              "if you really want to get rid of this one and make a new one." % (self.db_path))


        self.db = db.DB(self.db_path, anvio.__kegg_modules_version__, new_database=True)

        self.db.create_table(self.module_table_name, self.module_table_structure, self.module_table_types)
        self.db.create_table(self.pathway_table_name, self.pathway_table_structure, self.pathway_table_types)


    def data_vals_sanity_check_module(self, data_vals, current_data_name, current_module_num):
        """This function checks if the data values were correctly parsed from a line in a KEGG module file.

        This is a sadly necessary step because some KEGG module file lines are problematic and don't follow the right format (ie, 2+ spaces
        between different fields). So here we check if the values that we parsed look like they are the right format, without any extra bits.
        Each data name (ORTHOLOGY, DEFINITION, etc) has a different format to check for.

        Note that we don't check several data name types, which are listed in the data_names_to_skip_checking variable.

        WARNING: The error checking and correction is by no means perfect and may well fail when KEGG is next updated. :(

        PARAMETERS
        ==========
        data_vals : str
            the data values field (split from the kegg module line)
        current_data_name : str
            which data name we are working on. It should never be None because we should have already figured this out by parsing the line.
        current_module_num : str
            which module we are working on. We need this to keep track of which modules throw parsing errors.

        RETURNS
        =======
        is_ok : bool
            whether the values look correctly formatted or not
        corrected_vals : str
            if we were able to correct the formatting, this returns the correct data values field. Will be
            None if values were okay
        corrected_def : str
            if we were able to correct the formatting, this returns the correct data definition field. Will be
            None if definition was okay (or nonexistent)
        """

        is_ok = True
        is_corrected = False
        corrected_vals = None
        corrected_def = None

        data_names_to_skip_checking = ['NAME', 'CLASS', 'COMMENT', 'REFERENCE', 'BRITE']

        if not current_data_name:
            raise ConfigError("data_vals_sanity_check_module() cannot be performed when the current data name is None. Something was not right "
                              "when parsing the KEGG module line.")
        elif current_data_name == "ENTRY":
            # example format: M00175
            if data_vals[0] != 'M' or len(data_vals) != 6:
                is_ok = False
                self.parsing_error_dict['bad_kegg_code_format'].append(current_module_num)
        elif current_data_name == "DEFINITION":
            # example format: (K01647,K05942) (K01681,K01682) (K00031,K00030) (K00164+K00658+K00382,K00174+K00175-K00177-K00176)
            # another example: (M00161,M00163) M00165
            knums = [x for x in re.split('\(|\)|,| |\+|-',data_vals) if x]
            for k in knums:
                if k[0] not in ['K','M'] or len(k) != 6:
                    is_ok = False
            if not is_ok: # this goes here to avoid counting multiple errors for the same line
                self.parsing_error_dict['bad_kegg_code_format'].append(current_module_num)
        elif current_data_name == "ORTHOLOGY":
            # example format: K00234,K00235,K00236,K00237
            # more complex example: (K00163,K00161+K00162)+K00627+K00382-K13997
            # another example:  (M00161         [ie, from (M00161  Photosystem II)]
            knums = [x for x in re.split('\(|\)|,|\+|-', data_vals) if x]
            for k in knums:
                if k[0] not in ['K','M'] or len(k) != 6:
                    is_ok = False
            # try to fix it by splitting on first space
            if not is_ok:
                self.parsing_error_dict['bad_line_splitting'].append(current_module_num)
                split_data_vals = data_vals.split(" ", maxsplit=1)
                corrected_vals = split_data_vals[0]
                corrected_def = split_data_vals[1]
                # double check that we don't have a knum in the new definition
                if re.match("K\d{5}",corrected_def):
                    corrected_vals = "".join([corrected_vals,corrected_def])
                    corrected_def = None
                is_corrected = True
        elif current_data_name == "PATHWAY":
            # example format: map00020
            if data_vals[0:3] != "map" or len(data_vals) != 8:
                is_ok = False
                self.parsing_error_dict['bad_line_splitting'].append(current_module_num)
                split_data_vals = data_vals.split(" ", maxsplit=1)
                corrected_vals = split_data_vals[0]
                corrected_def = split_data_vals[1]
                is_corrected = True
        elif current_data_name == "REACTION":
            # example format: R01899+R00268,R00267,R00709
            rnums = [x for x in re.split(',|\+', data_vals) if x]
            for r in rnums:
                if r[0] != 'R' or len(r) != 6:
                    is_ok = False
            if not is_ok:
                self.parsing_error_dict['bad_line_splitting'].append(current_module_num)
                split_data_vals = data_vals.split(" ", maxsplit=1)
                corrected_vals = split_data_vals[0]
                corrected_def = split_data_vals[1]
                is_corrected = True
        elif current_data_name == "COMPOUND":
            # example format: C00024
            if data_vals[0] not in ['C','G'] or len(data_vals) != 6:
                is_ok = False
                self.parsing_error_dict['bad_kegg_code_format'].append(current_module_num)
        elif current_data_name == "RMODULE":
            # example format: RM003
            if data_vals[0:2] != "RM" or len(data_vals) != 5:
                is_ok = False
                self.parsing_error_dict['bad_kegg_code_format'].append(current_module_num)
        elif current_data_name not in data_names_to_skip_checking:
            raise ConfigError("This error is just a catch to see what types of information we haven't been processing "
                              "in the data_vals_sanity_check_module() function. The current module num is %s and the current data name "
                              "is %s. P.S. If you are not a developer and have no idea why you are seeing this message, please "
                              "let the developers know of this issue." % (current_module_num, current_data_name))


        if not is_ok and not is_corrected:
            self.num_uncorrected_errors += 1
            if self.just_do_it:
                self.progress.reset()
                self.run.warning("While parsing, anvi'o found an uncorrectable issue with a KEGG Module line in module %s, but "
                                 "since you used the --just-do-it flag, anvi'o will quietly ignore this issue and add the line "
                                 "to the MODULES.db anyway. Please be warned that this may break things downstream. In case you "
                                 "are interested, the line causing this issue has data name %s and data value %s."
                                 % (current_module_num, current_data_name, data_vals))
                is_ok = True # let's pretend that everything is alright so that the next function will take the original parsed values

            else:
                raise ConfigError("While parsing, anvi'o found an uncorrectable issue with a KEGG Module line in module %s. The "
                                  "current data name is %s, here is the incorrectly-formatted data value field: %s. If you think "
                                  "this is totally fine and want to ignore errors like this, please re-run the setup with the "
                                  "--just-do-it flag. But if you choose to do that of course we are obliged to inform you that things "
                                  "may eventually break as a result." % (current_module_num, current_data_name, data_vals))

        if is_corrected:
            self.num_corrected_errors += 1
            if anvio.DEBUG and not self.quiet:
                self.progress.reset()
                self.run.warning("While parsing a KEGG Module line, we found an issue with the formatting. We did our very best to parse "
                                 "the line correctly, but please check that it looks right to you by examining the following values.")
                self.run.info("Incorrectly parsed data value field", data_vals)
                self.run.info("Corrected data values", corrected_vals)
                self.run.info("Corrected data definition", corrected_def)

        return is_ok, corrected_vals, corrected_def


    def data_vals_sanity_check_pathway(self, data_vals, current_data_name, current_pathway_num):
        """This function checks if the data values were correctly parsed from a line in a KEGG pathway map file.

        This is essentially the same as the above function, but for pathway maps instead of modules. We are just checking
        for formatting issues.

        WARNING: The error checking and correction is by no means perfect and may well fail when KEGG is next updated. :(

        PARAMETERS
        ==========
        data_vals : str
            the data values field (split from the kegg pathway line)
        current_data_name : str
            which data name we are working on. It should never be None because we should have already figured this out by parsing the line.
        current_pathway_num : str
            which pathway we are working on. We need this to keep track of which pathways throw parsing errors.

        RETURNS
        =======
        is_ok : bool
            whether the values look correctly formatted or not
        corrected_name : str
            if we were able to correct the formatting, this returns the corrected data name field. If the data name
            was okay, this will return the original data name. It cannot return None because this value is always
            used to update the data name field downstream
        corrected_vals : str
            if we were able to correct the formatting, this returns the correct data values field. Will be
            None if values were okay
        corrected_def : str
            if we were able to correct the formatting, this returns the correct data definition field. Will be
            None if definition was okay (or nonexistent)
        """

        is_ok = True
        is_corrected = False
        corrected_vals = None
        corrected_def = None
        corrected_name = None

        data_names_to_skip_checking = ['NAME', 'COMMENT', 'REFERENCE']

        if not current_data_name:
            raise ConfigError("data_vals_sanity_check_pathway() cannot be performed when the current data name is None. Something was not right "
                              "when parsing the KEGG pathway map line.")
        elif current_data_name == "ENTRY":
            # example format: ko01100 for reference pathway highlighting KOs
            # example format: map00010 for manually drawn reference pathway
            if (data_vals[0:2] != 'ko' or len(data_vals) != 7) and (data_vals[0:3] != 'map' or len(data_vals) != 8):
                is_ok = False
                self.parsing_error_dict['bad_kegg_code_format'].append(current_pathway_num)
        elif current_data_name[0:11] == "PATHWAY_MAP" or current_data_name[0:11] == "REL_PATHWAY":
            # example (full line): PATHWAY_MAP map00010  Glycolysis / Gluconeogenesis
            # these will typically have a parsing issue because there is only one space between PATHWAY_MAP and the map number
            # example (full line): REL_PATHWAY ko00010  Glycolysis / Gluconeogenesis
            # these will have a parsing issue on the first line because there is only one space between REL_PATHWAY and the map number
            if (data_vals[0:2] != 'ko' or len(data_vals) != 7) and (data_vals[0:3] != 'map' or len(data_vals) != 8):
                is_ok = False
                self.parsing_error_dict['bad_line_splitting'].append(current_pathway_num)

                # try to fix it by splitting data name on first space
                corrected_def = data_vals
                split_data_name = current_data_name.split(" ", maxsplit=1)
                corrected_vals = split_data_name[1]
                corrected_name = split_data_name[0]
                if (corrected_vals[0:2] != 'ko' or len(corrected_vals) != 7) and (corrected_vals[0:3] != 'map' or len(corrected_vals) != 8):
                    is_corrected = False
                else:
                    is_corrected = True
        elif current_data_name == "MODULE":
            # example format: M00001
            if data_vals[0] != 'M' or len(data_vals) != 6:
                is_ok = False
                self.parsing_error_dict['bad_kegg_code_format'].append(current_pathway_num)
        elif current_data_name == "DISEASE":
            # example format: H00617
            if data_vals[0] != 'H' or len(data_vals) != 6:
                is_ok = False
                self.parsing_error_dict['bad_kegg_code_format'].append(current_pathway_num)
        elif current_data_name == "DRUG":
            # example format: D03086
            if data_vals[0] != 'D' or len(data_vals) != 6:
                is_ok = False
                self.parsing_error_dict['bad_kegg_code_format'].append(current_pathway_num)
        elif current_data_name[0:11] == "DESCRIPTION":
            # example: DESCRIPTION Carbon metabolism is the most basic aspect of life ...
            # these will always have parsing error because there is only one space between DESCRIPTION and the text
            if not data_vals:
                is_ok = False
                self.parsing_error_dict['bad_line_splitting'].append(current_pathway_num)

                # try to fix it by splitting data name on first space
                split_data_name = current_data_name.split(" ", maxsplit=1)
                corrected_vals = split_data_name[1]
                corrected_name = split_data_name[0]
                is_corrected = True

        elif current_data_name not in data_names_to_skip_checking:
            raise ConfigError("This is just a catch to see what types of information we haven't been processing "
                              "in data_vals_sanity_check_pathway(). The current pathway num is %s and the current data name "
                              "is %s " % (current_pathway_num, current_data_name))


        if not is_ok and not is_corrected:
            self.num_uncorrected_errors += 1
            if self.just_do_it:
                self.progress.reset()
                self.run.warning("While parsing, anvi'o found an uncorrectable issue with a KEGG Pathway Map line in pathway map %s, but "
                                 "since you used the --just-do-it flag, anvi'o will quietly ignore this issue and add the line "
                                 "to the MODULES.db anyway. Please be warned that this may break things downstream. In case you "
                                 "are interested, the line causing this issue has data name %s and data value %s."
                                 % (current_pathway_num, current_data_name, data_vals))
                is_ok = True # let's pretend that everything is alright so that the next function will take the original parsed values

            else:
                raise ConfigError("While parsing, anvi'o found an uncorrectable issue with a KEGG Pathway Map line in pathway map %s. The "
                                  "current data name is %s, here is the incorrectly-formatted data value field: %s. If you think "
                                  "this is totally fine and want to ignore errors like this, please re-run the setup with the "
                                  "--just-do-it flag. But if you choose to do that of course we are obliged to inform you that things "
                                  "may eventually break as a result." % (current_pathway_num, current_data_name, data_vals))

        if is_corrected:
            self.num_corrected_errors += 1
            if anvio.DEBUG and not self.quiet:
                self.progress.reset()
                self.run.warning("While parsing a KEGG Pathway Map line, we found an issue with the formatting. We did our very best to parse "
                                 "the line correctly, but please check that it looks right to you by examining the following values.")
                self.run.info("Possibly incorrect data name field", current_data_name)
                self.run.info("Incorrectly parsed data value field", data_vals)
                self.run.info("Corrected data name", corrected_name)
                self.run.info("Corrected data values", corrected_vals)
                self.run.info("Corrected data definition", corrected_def)
        else:
            corrected_name = current_data_name

        return is_ok, corrected_name, corrected_vals, corrected_def


    def parse_kegg_modules_line(self, line, current_module, line_num=None, current_data_name=None, error_dictionary=None,
        sanity_check_func="module"):
        """This function parses information from one line of a KEGG module file.

        These files have fields separated by 2 or more spaces. Fields can include data name (not always), data value (always), and data definition (not always).
        Lines for pathway module files can have between 2 and 4 fields, but in fact the only situation where there should be 4 lines is the ENTRY data,
        which for some inexplicable reason has multiple spaces between "Pathway" and "Module" in the data definition field. We can safely ignore this last "Module", I think.

        Some lines will have multiple entities in the data_value field (ie, multiple KOs or reaction numbers) and will be split into multiple db entries.

        PARAMETERS
        ==========
        line : str
            the line to parse
        current_module : str
            which module we are working on. We need this to keep track of which modules throw parsing errors
        line_num : int
            which line number we are working on. We need this to keep track of which entities come from the same line of the file.
        current_data_name : str
            which data name we are working on. If this is None, we need to parse this info from the first field in the line.
        sanity_check_func : str
            this string tells us what type of file we are working with, which tells us which sanity check function to use

        RETURNS
        =======
        line_entries : list
            tuples, each containing information for one db entry, namely data name, data value, data definition, and line number.
            Not all parts of the db entry will be included (module num, for instance), so this information must be parsed and combined with
            the missing information before being added to the database.
        """

        fields = re.split('\s{2,}', line)
        data_vals = None
        data_def = None
        line_entries = []

        # when data name unknown, parse from first field
        if not current_data_name:
            # sanity check: if line starts with space then there is no data name field and we should have passed a current_data_name
            if line[0] == ' ':
                raise ConfigError("Oh, please. Some silly developer (you know who you are) has tried to call parse_kegg_modules_line() on "
                                  "a line without a data name field, and forgot to give it the current data name. Shame on you, go fix "
                                  "this. (For reference here is the line: %s)" % (line))

            current_data_name = fields[0]
        # note that if data name is known, first field still exists but is actually the empty string ''
        # so no matter the situation, data value is field 1 and data definition (if any) is field 2
        # one exception to this: DESCRIPTION fields in pathway map files have only one field due to parsing errors :/
        if len(fields) > 1:
            data_vals = fields[1]
        # need to sanity check data value field because SOME modules don't follow the 2-space separation formatting
        if sanity_check_func == 'module':
            vals_are_okay, corrected_vals, corrected_def = self.data_vals_sanity_check_module(data_vals, current_data_name, current_module)
        elif sanity_check_func == 'pathway':
            vals_are_okay, corrected_name, corrected_vals, corrected_def = self.data_vals_sanity_check_pathway(data_vals, current_data_name, current_module)
            current_data_name = corrected_name

        if vals_are_okay and len(fields) > 2: # not all lines have a definition field
            data_def = fields[2]
        elif not vals_are_okay:
            data_vals = corrected_vals
            data_def = corrected_def

        # some types of information may need to be split into multiple db entries
        data_types_to_split = ["ORTHOLOGY","REACTION"] # lines that fall under these categories need to have data_vals split on comma
        if current_data_name in data_types_to_split:
            # here we should NOT split on any commas within parentheses
            vals = [x for x in re.split('\(|\)|,|\+|-', data_vals) if x]
            for val in vals:
                line_entries.append((current_data_name, val, data_def, line_num))
        else:
            line_entries.append((current_data_name, data_vals, data_def, line_num))

        return line_entries


    def create(self):
        """Creates the Modules DB"""

        self.touch()

        self.progress.new("Loading %s KEGG modules into Modules DB..." % len(self.module_dict.keys()))

        # sanity check that we setup the modules previously.
        # It shouldn't be a problem since this function should only be called during the setup process after modules download, but just in case.
        if not os.path.exists(self.module_data_dir) or len(self.module_dict.keys()) == 0:
            raise ConfigError("Appparently, the Kegg Modules were not correctly setup and now all sorts of things are broken. The "
                              "Modules DB cannot be created from broken things. BTW, this error is not supposed to happen to anyone "
                              "except maybe developers, so if you do not fall into that category you are likely in deep doo-doo. "
                              "Maybe re-running setup with --reset will work? (if not, you probably should email/Slack/telepathically "
                              "cry out for help to the developers). Anyway, if this helps make things any clearer, the number of modules "
                              "in the module dictionary is currently %s" % len(self.module_dict.keys()))

        # init the Modules table
        mod_table = KeggModulesTable(mod_table_name=self.module_table_name)

        # keep track of errors encountered while parsing
        self.parsing_error_dict = {"bad_line_splitting" : [], "bad_kegg_code_format" : []}
        self.num_corrected_errors = 0
        self.num_uncorrected_errors = 0

        num_modules_parsed = 0
        line_number = 0
        for mnum in self.module_dict.keys():
            self.progress.update("Parsing KEGG Module %s" % mnum)
            mod_file_path = os.path.join(self.module_data_dir, mnum)
            f = open(mod_file_path, 'rU')

            prev_data_name_field = None
            for line in f.readlines():
                line = line.strip('\n')
                line_number += 1

                # check for last line ///. We don't want to send the last line to the parsing function because it will break.
                # we also check here that the line is not entirely blank (this happens sometimes in KEGG modules, inexplicably)
                if not line == '///' and re.search(r"\S+", line):
                    # parse the line into a tuple
                    entries_tuple_list = None
                    # here is the tricky bit about parsing these files. Not all lines start with the data_name field; those that don't start with a space.
                    # if this is the case, we need to tell the parsing function what the previous data_name field has been.
                    if line[0] == ' ':
                        entries_tuple_list = self.parse_kegg_modules_line(line, mnum, line_number, prev_data_name_field)
                    else:
                        entries_tuple_list = self.parse_kegg_modules_line(line, mnum, line_number)

                    prev_data_name_field = entries_tuple_list[0][0]

                    for name, val, definition, line in entries_tuple_list:
                        # there is one situation in which we want to ignore the entry, and that is Modules appearing in the ORTHOLOGY category, like so:
                        # (M00531  Assimilatory nitrate reduction, nitrate => ammonia)
                        if not (name == "ORTHOLOGY" and val[0] == '('):
                            # append_and_store will collect db entries and store every 10000 at a time
                            mod_table.append_and_store(self.db, mnum, name, val, definition, line)
                        else:
                            line -= 1

                f.close()

            num_modules_parsed += 1
        # once we are done parsing all modules, we store whatever db entries remain in the db_entries list
        # this is necessary because append_and_store() above only stores every 10000 entries
        self.progress.update("Storing final batch of module entries into DB")
        mod_table.store(self.db)

        self.progress.end()


        # setup KEGG pathways
        self.progress.new("Loading %s KEGG pathway maps into Modules DB..." % len(self.pathway_dict.keys()))

        # sanity check that we setup the modules previously.
        # It shouldn't be a problem since this function should only be called during the setup process after modules download, but just in case.
        if not os.path.exists(self.pathway_data_dir) or len(self.pathway_dict.keys()) == 0:
            raise ConfigError("Appparently, the Kegg Pathway Maps were not correctly setup and now all sorts of things are broken. The "
                              "Modules DB cannot be created from broken things. BTW, this error is not supposed to happen to anyone "
                              "except maybe developers, so if you do not fall into that category you are likely in deep doo-doo. "
                              "Maybe re-running setup with --reset will work? (if not, you probably should email/Slack/telepathically "
                              "cry out for help to the developers). Anyway, if this helps make things any clearer, the number of pathways "
                              "in the pathway dictionary is currently %s" % len(self.pathway_dict.keys()))

        # init the pathways table
        path_table = KeggModulesTable(mod_table_name=self.pathway_table_name)

        num_pathways_parsed = 0
        for pnum in self.pathway_dict.keys():
            self.progress.update("Parsing KEGG Pathway Map %s" % pnum)
            path_file_path = os.path.join(self.pathway_data_dir, pnum)
            f = open(path_file_path, 'rU')

            prev_data_name_field = None
            for line in f.readlines():
                line = line.strip('\n')
                line_number += 1

                # check for last line ///. We don't want to send the last line to the parsing function because it will break.
                # we also check here that the line is not entirely blank (this happens sometimes in KEGG modules, inexplicably)
                if not line == '///' and re.search(r"\S+", line):
                    # parse the line into a tuple
                    entries_tuple_list = None
                    # here is the tricky bit about parsing these files. Not all lines start with the data_name field; those that don't start with a space.
                    # if this is the case, we need to tell the parsing function what the previous data_name field has been.
                    if line[0] == ' ':
                        entries_tuple_list = self.parse_kegg_modules_line(line, pnum, line_number, prev_data_name_field, sanity_check_func="pathway")
                    else:
                        entries_tuple_list = self.parse_kegg_modules_line(line, pnum, line_number, sanity_check_func="pathway")

                    prev_data_name_field = entries_tuple_list[0][0]

                    for name, val, definition, line in entries_tuple_list:
                        # append_and_store will collect db entries and store every 10000 at a time
                        path_table.append_and_store(self.db, pnum, name, val, definition, line)


                f.close()

            num_pathways_parsed += 1
        # once we are done parsing all pathways, we store whatever db entries remain in the db_entries list
        # this is necessary because append_and_store() above only stores every 10000 entries
        self.progress.update("Storing final batch of pathway map entries into DB")
        path_table.store(self.db)

        self.progress.end()

        # warn user about any parsing errors
        if anvio.DEBUG:
            self.run.warning("Several parsing errors were encountered while building the KEGG Modules DB. Below you "
                             "will see which modules/pathway maps threw each type of parsing error. Note that modules/pathway maps which "
                             "threw multiple errors will occur in the list as many times as it threw each error.")
            self.run.info("Bad line splitting (usually due to rogue or missing spaces)", self.parsing_error_dict["bad_line_splitting"])
            self.run.info("Bad KEGG code format (not corrected; possibly problematic)", self.parsing_error_dict["bad_kegg_code_format"])
        else: # less verbose
            self.run.warning("First things first - don't panic. Several parsing errors were encountered while building the KEGG Modules DB. "
                             "But that is probably okay, because if you got to this point it is likely that we already fixed all of them "
                             "ourselves. So don't worry too much. Below you will see how many of each type of error was encountered. If "
                             "you would like to see which modules/pathway maps threw these errors, please re-run the setup using the --debug flag (you "
                             "will also probably need the --reset flag). When doing so, you will also see which lines caused issues; this "
                             "can be a lot of output, so you can suppress the line-specific output with the --quiet flag if that makes things "
                             "easier to read. So, in summary: You can probably ignore this warning. But if you want more info: run setup again "
                             "with --reset --debug --quiet to see exactly which modules/pathway maps had issues, or run with --reset --debug to see exactly "
                             "which lines in which modules had issues. Now, here is a kiss for you because you have been so patient and good with anvi'o 😚")
            self.run.info("Bad line splitting (usually due to rogue or missing spaces)", len(self.parsing_error_dict["bad_line_splitting"]))
            self.run.info("Bad KEGG code format (usually not correctable)", len(self.parsing_error_dict["bad_kegg_code_format"]))

        # give some run info
        self.run.info('Modules database', 'A new database, %s, has been created.' % (self.db_path), quiet=self.quiet)
        self.run.info('Number of KEGG modules', num_modules_parsed, quiet=self.quiet)
        self.run.info('Number of KEGG pathway maps', num_pathways_parsed, quiet=self.quiet)
        self.run.info('Number of module entries', mod_table.get_total_entries(), quiet=self.quiet)
        self.run.info('Number of pathway map entries', path_table.get_total_entries(), quiet=self.quiet)
        self.run.info('Number of parsing errors (corrected)', self.num_corrected_errors, quiet=self.quiet)
        self.run.info('Number of parsing errors (uncorrected)', self.num_uncorrected_errors, quiet=self.quiet)

        # record some useful metadata
        self.db.set_meta_value('db_type', 'modules')
        self.db.set_meta_value('num_modules', num_modules_parsed)
        self.db.set_meta_value('num_pathways', num_pathways_parsed)
        self.db.set_meta_value('total_module_entries', mod_table.get_total_entries())
        self.db.set_meta_value('total_module_entries', path_table.get_total_entries())
        self.db.set_meta_value('creation_date', time.time())
<<<<<<< HEAD
        self.db.set_meta_value('hash', self.get_db_content_hash()) # TODO: update hash with pathway info
=======
        self.db.set_meta_value('hash', self.get_db_content_hash())
        self.db.set_meta_value('version', t.metabolic_modules_db_version)
>>>>>>> 1c049ed9

        self.db.disconnect()


    def disconnect(self):
        self.db.disconnect()


    def get_days_since_creation(self):
        """Returns the time (in days) since MODULES.db was created.

        The time units are seconds, and there are 60*60*24 = 86400 seconds per day,
        so we do the appropriate division to get the time in days.
        """

        return (time.time() - float(self.db.get_meta_value('creation_date'))) / 86400


    def get_db_content_hash(self):
        """Compute hash of all KOs and module numbers present in the db (used for tracking major changes to db content with future KEGG updates)"""
        mods = self.get_all_modules_as_list()
        mods.sort()
        orths = self.get_all_knums_as_list()
        orths.sort()
        mods_and_orths = mods + orths
        mods_and_orths = "".join(mods_and_orths)
        return str(hashlib.sha224(mods_and_orths.encode('utf-8')).hexdigest())[0:12]


    # KEGG Modules Table functions for data access and parsing start below
    # ====================================================================
    def get_data_value_entries_for_module_by_data_name(self, module_num, data_name):
        """This function returns data_value elements from the modules table for the specified module and data_name pair.

        All elements corresponding to the pair (ie, M00001 and ORTHOLOGY) will be returned.
        The function relies on the db.get_some_rows_from_table_as_dict() function to first fetch all rows corresponding \
        to a particular model, and then parses the resulting dictionary to find all the elements with the given data_name field.

        PARAMETERS
        ==========
        module_num : str
            the module to fetch data for
        data_name : str
            which data_name field we want

        RETURNS
        =======
        data_values_to_ret : list of str
            the data_values corresponding to the module/data_name pair
        """

        where_clause_string = "module = '%s'" % (module_num)
        dict_from_mod_table = self.db.get_some_rows_from_table_as_dict(self.module_table_name, where_clause_string, row_num_as_key=True)
        # the returned dictionary is keyed by an arbitrary integer, and each value is a dict containing one row from the modules table
        # ex of one row in this dict: 0: {'module': 'M00001', 'data_name': 'ENTRY', 'data_value': 'M00001', 'data_definition': 'Pathway', 'line': 1}
        data_values_to_ret = []
        for key in dict_from_mod_table.keys():
            if dict_from_mod_table[key]['data_name'] == data_name:
                data_values_to_ret.append(dict_from_mod_table[key]['data_value'])

        if not data_values_to_ret:
            self.run.warning("Just so you know, we tried to fetch data from the KEGG Modules database for the data_name field %s "
                             "and KEGG module %s, but didn't come up with anything, so an empty list is being returned. This may "
                             "cause errors down the line, and if so we're very sorry for that.")

        return data_values_to_ret


    def get_all_modules_as_list(self):
        """This function returns a list of all modules in the DB."""
        return self.db.get_single_column_from_table(self.module_table_name, 'module', unique=True)


    def get_all_knums_as_list(self):
        """This function returns a list of all KO numbers in the DB."""
        where_clause_string = "data_name = 'ORTHOLOGY'"
        return self.db.get_single_column_from_table(self.module_table_name, 'data_value', unique=True, where_clause=where_clause_string)


    def get_modules_for_knum(self, knum):
        """This function returns a list of modules that the given KO belongs to."""
        where_clause_string = "data_value = '%s'" % (knum)
        return self.db.get_single_column_from_table(self.module_table_name, 'module', unique=True, where_clause=where_clause_string)


    def get_module_classes_for_knum_as_dict(self, knum):
        """This function returns the classes for the modules that a given KO belongs to in a dictionary of dictionaries keyed by module number."""
        mods = self.get_modules_for_knum(knum)
        all_mods_classes_dict = {}
        for mnum in mods:
            all_mods_classes_dict[mnum] = self.get_kegg_module_class_dict(mnum)
        return all_mods_classes_dict


    def get_module_classes_for_knum_as_list(self, knum):
        """This function returns the classes for the modules that a given KO belongs to as a list of strings."""
        mods = self.get_modules_for_knum(knum)
        all_mods_classes_list = []
        for mnum in mods:
            mod_class = self.get_data_value_entries_for_module_by_data_name(mnum, "CLASS")[0]
            all_mods_classes_list.append(mod_class)
        return all_mods_classes_list


    def get_module_name(self, mnum):
        """This function returns the name of the specified KEGG module."""

        # there should only be one NAME per module, so we return the first list element
        return self.get_data_value_entries_for_module_by_data_name(mnum, "NAME")[0]


    def get_module_names_for_knum(self, knum):
        """This function returns all names of each KEGG module that the given KO belongs to in a dictionary keyed by module number."""
        mods = self.get_modules_for_knum(knum)
        module_names = {}
        for mnum in mods:
            module_names[mnum] = self.get_module_name(mnum)
        return module_names


    def parse_kegg_class_value(self, class_data_val):
        """This function takes a data_value string for the CLASS field in the modules table and parses it into a dictionary.

        The data_value string of CLASS fields should look something like this: Pathway modules; Amino acid metabolism; Lysine metabolism
        so they can be parsed into 3 parts: class, category, and subcategory.
        """

        fields = class_data_val.split("; ")
        class_dict = {"class" : fields[0], "category" : fields[1], "subcategory" : fields[2] if len(fields) > 2 else None}
        return class_dict


    def get_kegg_module_class_dict(self, mnum):
        """This function returns a dictionary of values in the CLASS field for a specific module

        It really exists only for convenience to put together the data fetch and parsing functions.
        """

        # there should only be one CLASS line per module, so we extract the first list element
        class_value = self.get_data_value_entries_for_module_by_data_name(mnum, "CLASS")[0]
        return self.parse_kegg_class_value(class_value)


    def get_kegg_module_definition(self, mnum):
        """This function returns module DEFINITION fields as one string"""

        def_lines = self.get_data_value_entries_for_module_by_data_name(mnum, "DEFINITION")
        return " ".join(def_lines)


    def unroll_module_definition(self, mnum):
        """This function accesses the DEFINITION line of a KEGG Module, unrolls it into all possible paths through the module, and
        returns the list of all paths.

        This is a driver for the recursive functions that do the actual unrolling of each definition line.
        """

        all_paths = [[]]
        def_lines = self.get_data_value_entries_for_module_by_data_name(mnum, "DEFINITION")
        for d in def_lines:
            d = d.strip()
            def_line_paths = self.recursive_definition_unroller(d)
            new_paths_list = []
            for a in def_line_paths:
                for p in all_paths:
                    p_copy = copy.copy(p)
                    p_copy.extend(a)
                    new_paths_list.append(p_copy)
            all_paths = new_paths_list

        return all_paths


    def split_by_delim_not_within_parens(self, d, delims, return_delims=False):
        """Takes a string, and splits it on the given delimiter(s) as long as the delimeter is not within parentheses.

        This function exists because regular expressions don't handle nested parentheses very well. It is used in the
        recursive module definition unrolling functions to split module steps, but it is generically written in case
        it could have other uses in the future.

        The function can also be used to determine if the parentheses in the string are unbalanced (it will return False
        instead of the list of splits in this situation)

        PARAMETERS
        ==========
        d : str
            string to split
        delims : str or list of str
            a single delimiter, or a list of delimiters, to split on
        return_delims : boolean
            if this is true then the list of delimiters found between each split is also returned

        RETURNS
        =======
        If parentheses are unbalanced in the string, this function returns False. Otherwise:
        splits : list
            strings that were split from d
        delim_list : list
            delimiters that were found between each split (only returned if return_delims is True)
        """

        parens_level = 0
        last_split_index = 0
        splits = []
        delim_list = []
        for i in range(len(d)):
            # only split if not within parentheses
            if d[i] in delims and parens_level == 0:
                splits.append(d[last_split_index:i])
                delim_list.append(d[i])
                last_split_index = i + 1 # we add 1 here to skip the space
            elif d[i] == "(":
                parens_level += 1
            elif d[i] == ")":
                parens_level -= 1

            # if parentheses become unbalanced, return False to indicate this
            if parens_level < 0:
                return False
        splits.append(d[last_split_index:len(d)])

        if return_delims:
            return splits, delim_list
        return splits


    def recursive_definition_unroller(self, step):
        """This function recursively splits a module definition into its components.

        First, the definition is split into its component steps (separated by spaces).
        Each step is either an atomic step (a single KO, module number '--', or nonessential KO starting with '-'),
        a protein complex, or a compound step.

        Atomic steps are used to extend each path that has been found so far. Protein complexes are split into
        their respective components, which may be split further by the split_paths() function to find all possible
        alternative complexes, before being used to extend each path. Compound steps are split and recursively processed
        by the split_paths() function before the resulting downstream paths are used to extend each path.

        PARAMETERS
        ==========
        step : str
            step definition to split into component steps as necessary

        RETURNS
        =======
        paths_list : list
            all paths that the input step has been unrolled into
        """

        split_steps = self.split_by_delim_not_within_parens(step, " ")
        paths_list = [[]]  # list to save all paths, with initial empty path list to extend from
        for s in split_steps:
            # base case: step is a ko, mnum, non-essential step, or '--'
            if (len(s) == 6 and s[0] == "K") or (len(s) == 6 and s[0] == "M") or (s == "--") or (len(s) == 7 and s[0] == "-"):
                for p in paths_list:
                    p.extend([s])
            else:
                if s[0] == "(" and s[-1] == ")":
                    # here we try splitting to see if removing the outer parentheses will make the definition become unbalanced
                    # (the only way to figure this out is to try it because regex cannot handle nested parentheses)
                    comma_substeps = self.split_by_delim_not_within_parens(s[1:-1], ",")
                    if not comma_substeps: # if it doesn't work, try without removing surrounding parentheses
                        comma_substeps = self.split_by_delim_not_within_parens(s, ",")
                    space_substeps = self.split_by_delim_not_within_parens(s[1:-1], " ")
                    if not space_substeps:
                        space_substeps = self.split_by_delim_not_within_parens(s, " ")
                else:
                    comma_substeps = self.split_by_delim_not_within_parens(s, ",")
                    space_substeps = self.split_by_delim_not_within_parens(s, " ")

                # complex case: no commas OR spaces outside parentheses so this is a protein complex rather than a compound step
                if len(comma_substeps) == 1 and len(space_substeps) == 1:
                    complex_components, delimiters = self.split_by_delim_not_within_parens(s, ["+","-"], return_delims=True)
                    complex_strs = [""]

                    # reconstruct the complex (and any alternate possible complexes) while keeping the +/- structure the same
                    for i in range(len(complex_components)):
                        c = complex_components[i]
                        if c[0] == '(':
                            alts = self.split_path(c)
                            new_complex_strs = []
                            for a in alts:
                                if len(a) > 1:
                                    raise ConfigError("Uh oh. recursive_definition_unroller() speaking. We found a protein complex with more "
                                                      "than one KO per alternative option here: %s" % s)
                                for cs in complex_strs:
                                    extended_complex = cs + a[0]
                                    new_complex_strs.append(extended_complex)
                            complex_strs = new_complex_strs
                        else:
                            for j in range(len(complex_strs)):
                                complex_strs[j] += c

                        if i < len(delimiters):
                            for j in range(len(complex_strs)):
                                complex_strs[j] += delimiters[i]

                    new_paths_list = []
                    for cs in complex_strs:
                        for p in paths_list:
                            p_copy = copy.copy(p)
                            p_copy.extend([cs])
                            new_paths_list.append(p_copy)
                    paths_list = new_paths_list

                # compound step case:
                else:
                    alts = self.split_path(s)
                    new_paths_list = []
                    for a in alts:
                        for p in paths_list:
                            p_copy = copy.copy(p)
                            p_copy.extend(a)
                            new_paths_list.append(p_copy)
                    paths_list = new_paths_list

        return paths_list


    def split_path(self, step):
        """This function handles compound steps that should be split into multiple alternative paths.

        It first splits the input step into substeps, and then since each substep could be its own mini-definition,
        it recursively calls the definition unrolling function to parse it. The list of all alternative paths
        that can be made from this step is returned.
        """

        if step[0] == "(" and step[-1] == ")":
            substeps = self.split_by_delim_not_within_parens(step[1:-1], ",")
            if not substeps: # if it doesn't work, try without removing surrounding parentheses
                substeps = self.split_by_delim_not_within_parens(step, ",")
        else:
            substeps = self.split_by_delim_not_within_parens(step, ",")

        alt_path_list = []
        for s in substeps:
            alt_paths_from_substep = self.recursive_definition_unroller(s)
            for a in alt_paths_from_substep:
                alt_path_list.append(a)

        return alt_path_list


class KeggModulesTable:
    """This class defines operations for creating the KEGG Modules table in Modules.db"""

    def __init__(self, mod_table_name=None):
        """"""
        self.db_entries = []
        self.total_entries = 0

        if mod_table_name:
            self.module_table_name = mod_table_name
        else:
            raise ConfigError("Beep Beep. Warning. KeggModulesTable was initialized without knowing its own name.")


    def append_and_store(self, db, module_num, data_name, data_value, data_definition=None, line_num=None):
        """This function handles collects db entries (as tuples) into a list, and once we have 10,000 of them it stores that set into the Modules table.

        The db_entries list is cleared after each store so that future stores don't add duplicate entries to the table.
        """

        db_entry = tuple([module_num, data_name, data_value, data_definition, line_num])
        self.db_entries.append(db_entry)
        self.total_entries += 1

        # we can store chunks of 5000 at a time, so we don't want over 10,000 entries.
        if len(self.db_entries) >= 10000:
            self.store(db)
            self.db_entries = []


    def store(self, db):
        if len(self.db_entries):
            db._exec_many('''INSERT INTO %s VALUES (%s)''' % (self.module_table_name, (','.join(['?'] * len(self.db_entries[0])))), self.db_entries)

    def get_total_entries(self):
        return self.total_entries<|MERGE_RESOLUTION|>--- conflicted
+++ resolved
@@ -3294,12 +3294,8 @@
         self.db.set_meta_value('total_module_entries', mod_table.get_total_entries())
         self.db.set_meta_value('total_module_entries', path_table.get_total_entries())
         self.db.set_meta_value('creation_date', time.time())
-<<<<<<< HEAD
-        self.db.set_meta_value('hash', self.get_db_content_hash()) # TODO: update hash with pathway info
-=======
         self.db.set_meta_value('hash', self.get_db_content_hash())
         self.db.set_meta_value('version', t.metabolic_modules_db_version)
->>>>>>> 1c049ed9
 
         self.db.disconnect()
 
