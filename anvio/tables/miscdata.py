--- conflicted
+++ resolved
@@ -562,18 +562,12 @@
 
 
     def get_all(self):
-        output = {}
-<<<<<<< HEAD
+        keys_dict, data_dict = {}, {}
 
         for group_name in self.get_group_names():
-            output[group_name] = self.get(data_group=group_name)
-=======
-        keys_dict = {}
-        for group_name in self.get_all_groups():
-            keys_dict[group_name], output[group_name] = self.get(data_group=group_name)
->>>>>>> 0765152a
-
-        return keys_dict, output
+            keys_dict[group_name], data_dict[group_name] = self.get(data_group=group_name)
+
+        return keys_dict, data_dict
 
 
     def get_group_names(self):
