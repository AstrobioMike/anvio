--- conflicted
+++ resolved
@@ -15,13 +15,8 @@
 __email__ = "a.murat.eren@gmail.com"
 
 
-<<<<<<< HEAD
 contigs_db_version = "19"
-profile_db_version = "34"
-=======
-contigs_db_version = "18"
 profile_db_version = "35"
->>>>>>> 9c353d1e
 genes_db_version = "6"
 pan_db_version = "14"
 auxiliary_data_version = "2"
