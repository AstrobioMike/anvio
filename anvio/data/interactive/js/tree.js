/**
 * Javascript library to parse newick trees
 *
 *  Author: Özcan Esen <ozcanesen@gmail.com>
 *  Credits: A. Murat Eren
 *  Copyright 2015, The anvio Project
 *
 * This file is part of anvi'o (<https://github.com/meren/anvio>).
 * 
 * Anvi'o is a free software. You can redistribute this program
 * and/or modify it under the terms of the GNU General Public 
 * License as published by the Free Software Foundation, either 
 * version 3 of the License, or (at your option) any later version.
 * 
 * You should have received a copy of the GNU General Public License
 * along with anvi'o. If not, see <http://opensource.org/licenses/GPL-3.0>.
 *
 * @license GPL-3.0+ <http://opensource.org/licenses/GPL-3.0>
 */


function Node(label) {
    this.ancestor = null;
    this.child = null;
    this.sibling = null;
    this.collapsed = false;
    this.label = label;
    this.size = 1;
    this.id = 0;
    this.xy = [];
    this.original_edge_length = 0.0;
    this.edge_length = 0.0;
    this.path_length = 0.0;
    this.depth = 0;
    this.order = null;
    this.max_child_path = 0;
}


Node.prototype.IsLeaf = function() {
    return (!this.child);
};


Node.prototype.GetRightMostSibling = function() {
    var p = this;
    while (p.sibling) {
        p = p.sibling;
    }
    return p;
};


Node.prototype.GetBorderNodes = function() {
    var p1 = this;
    while (p1.child) {
        p1 = p1.child;
    }

    var p2 = this;
    while (p2.child) {
        p2 = p2.child.GetRightMostSibling();
    }

    return [p1, p2];
};


Node.prototype.GetChildren = function() {
    var n = new NodeIterator(this);
    var q = n.Begin();
    var children = [];

    while (q != null)
    {
        children.push(q);
        q=n.Next();
    }

    return children;
}


Node.prototype.IterateChildren = function*() {
    var n = new NodeIterator(this);
    var q = n.Begin();

    while (q != null)
    {
        yield q;
        q=n.Next();
    }
}

Node.prototype.SetColor = function(color, width=3) {
    let line = document.getElementById('line' + this.id);
    if (line) {
        line.style['stroke-width'] = width;
        line.style['stroke'] = color;
    }

    let arc = document.getElementById('arc' + this.id);
    if (arc) {
        arc.style['stroke-width'] = width;
        arc.style['stroke'] = color;
    }
}


Node.prototype.ResetColor = function() {
    this.SetColor(LINE_COLOR, width=1);
}


Node.prototype.Rotate = function() {
    if (this.child) {
        var siblings = [];
        var p = this.child;

        while (p) {
            p.Rotate();
            siblings.push(p);
            p = p.sibling;
        }

        p = siblings.pop();
        this.child = p;

        while (siblings.length > 0) {
            p.sibling = siblings.pop()
        }

        p.sibling.sibling = null;
    }
};


function Tree() {
    this.root = null;
    this.num_leaves = 0;
    this.num_nodes = 0;
    this.nodes = [];
    this.leaves = [];
    this.rooted = true;
    this.has_edge_lengths = false;
    this.error = 0;
    this.label_to_leaves = {};
}


Tree.prototype.GetLeafByName = function(name) {
    if (this.label_to_leaves.hasOwnProperty(name)) {
        return this.label_to_leaves[name];
    }
    return null;
}


Tree.prototype.NewNode = function() {
    var node = new Node();
    node.id = this.num_nodes++;
    this.nodes[node.id] = node;
    return node;
};


Tree.prototype.Parse = function(str, edge_length_norm) {
    str = str.replace(/\(/g, "|(|");
    str = str.replace(/\)/g, "|)|");
    str = str.replace(/,/g, "|,|");
    str = str.replace(/:/g, "|:|");
    str = str.replace(/;/g, "|;|");
    str = str.replace(/\|\|/g, "|");
    str = str.replace(/^\|/, "");
    str = str.replace(/\|$/, "");

    var token = str.split("|");
    var curnode = this.NewNode();
    this.root = curnode;

    var state = 0;
    var stack = [];
    var i = 0;
    var q = null;

    this.error = 0;

    while ((state != 99) && (this.error == 0)) {
        switch (state) {
            case 0:
<<<<<<< HEAD
                if (ctype_alnum(token[i].charAt(0)) || token[i].charAt(0) == "'" || token[i].charAt(0) == '"') {
                    var order = this.num_leaves++;
                    this.leaves[order] = curnode;
                    this.label_to_leaves[token[i]] = curnode;
                    curnode.label = token[i];
                    curnode.order = order;
=======
                if (ctype_alnum(token[i].charAt(0)) || token[i].charAt(0) == "'" || token[i].charAt(0) == '"' || token[i].charAt(0) == '_') {
                    this.num_leaves++;
                    label = token[i];
                    curnode.SetLabel(label);
>>>>>>> 30e1f46a
                    i++;
                    state = 1;
                } else {
                    switch (token[i]) {
                        case '(':
                            state = 2;
                            break;

                        default:
                            state = 99;
                            this.error = 1; // syntax
                            break;
                    }
                }
                break;


            case 1: // getinternode
                switch (token[i]) {
                    case ':':
                    case ',':
                    case ')':
                        state = 2;
                        break;
                    default:
                        state = 99;
                        this.error = 1; // syntax
                        break;
                }
                break;

            case 2: // nextmove
                switch (token[i]) {
                    case ':':
                        i++;
                        if (isNumber(token[i])) {
                            curnode.original_edge_length = token[i];

                            // nnormalization of edge lengths
                            if (edge_length_norm) {
                                curnode.edge_length = Math.sqrt(parseFloat(token[i]) * 1000000) / 1000000;
                            } else {
                                curnode.edge_length = parseFloat(token[i]);
                            }
                            if (parseFloat(token[i]) > 0) {
                                this.has_edge_lengths = true;
                            }
                            i++;
                        }
                        break;

                    case ',':
                        q = this.NewNode();
                        curnode.sibling = q;
                        var c = stack.length;
                        if (c == 0) {
                            state = 99;
                            this.error = 2; // missing (
                        } else {
                            q.ancestor = stack[c - 1];
                            curnode = q;
                            state = 0;
                            i++;
                        }
                        break;

                    case '(':
                        stack.push(curnode);
                        q = this.NewNode();
                        curnode.child = q;
                        q.ancestor = curnode;
                        curnode = q;
                        state = 0;
                        i++;
                        break;

                    case ')':
                        if (stack.length == 0) {
                            state = 99;
                            this.error = 3; // unbalanced
                        } else {
                            curnode = stack.pop();
                            state = 3;
                            i++;
                        }
                        break;

                    case ';':
                        if (stack.length == 0) {
                            state = 99;
                        } else {
                            state = 99;
                            this.error = 4; // stack not empty
                        }
                        break;

                    default:
                        state = 99;
                        this.error = 1; // syntax
                        break;
                }
                break;

            case 3: // finishchildren
<<<<<<< HEAD
                if (ctype_alnum(token[i].charAt(0)) || token[i].charAt(0) == "'" || token[i].charAt(0) == '"') {
                    curnode.label = token[i];
=======
                if (ctype_alnum(token[i].charAt(0)) || token[i].charAt(0) == "'" || token[i].charAt(0) == '"' || token[i].charAt(0) == '_') {
                    curnode.SetLabel(token[i]);
>>>>>>> 30e1f46a
                    i++;
                } else {
                    switch (token[i]) {
                        case ':':
                            i++;
                            if (isNumber(token[i])) {
                                curnode.original_edge_length = token[i];
                                
                                // normalization of edge lengths
                                if (edge_length_norm) {
                                    curnode.edge_length = Math.sqrt(parseFloat(token[i]) * 1000000) / 1000000;
                                } else {
                                    curnode.edge_length = parseFloat(token[i]);
                                }
                                if (parseFloat(token[i]) > 0) {
                                    this.has_edge_lengths = true;
                                }
                                i++;
                            }
                            break;

                        case ')':
                            if (stack.length == 0) {
                                state = 99;
                                this.error = 3; // unbalanced
                            } else {
                                curnode = stack.pop();
                                i++;
                            }
                            break;

                        case ',':
                            q = this.NewNode();
                            curnode.sibling = q;

                            if (stack.length == 0) {
                                state = 99;
                                this.error = 2; // missing (
                            } else {
                                q.ancestor = stack[stack.length - 1];
                                curnode = q;
                                state = 0;
                                i++;
                            }
                            break;

                        case ';':
                            state = 2;
                            break;

                        default:
                            state = 99;
                            this.error = 1; // syntax
                            break;
                    }
                }
                break;
        }
    }
};


Tree.prototype.Serialize = function() {
    return this.SerializeNode(this.root) + ";";
};


Tree.prototype.SerializeNode = function(node) {
    var text = "";

    if (node.child) {
        text += "(" + this.SerializeNode(node.child) + ")";
    }

    text += node.label; 

    if (node.collapsed) {
        text += '_collapsed';
    }

    if (this.has_edge_lengths) {
        text += ":" + node.original_edge_length;
    }

    if (node.sibling) {
        text += "," + this.SerializeNode(node.sibling);
    }

    return text;
};


Tree.prototype.ComputeDepths = function() {
    for (var i in this.nodes) {
        if (this.nodes[i].IsLeaf()) {
            p = this.nodes[i].ancestor;
            var count = 1;
            while (p) {
                p.depth = Math.max(p.depth, count);
                count++;
                p = p.ancestor;
            }
        }
    }
};


function NodeIterator(root)
{
    this.root = root;
    this.cur = null;
    this.stack = [];
}


NodeIterator.prototype.Begin = function() 
{
/*    if (this.root.constructor === Array)
    {
        this.cur = 0;
        return label_to_node_map[this.root[0]];
    }*/
    this.cur = this.root;
    while (this.cur.child)
    {
        this.stack.push(this.cur);
        this.cur = this.cur.child;
    }
    return this.cur;
};


NodeIterator.prototype.Next = function() 
{
/*    if (this.root.constructor === Array)
    {
        this.cur = this.cur + 1;
        if (this.cur >= this.root.length)
        {
            return null;
        }
        return label_to_node_map[this.root[this.cur]];
    }*/
    if (this.stack.length == 0)
    {
        this.cur = null;
    }
    else
    {
        if (this.cur.sibling)
        {
            var p = this.cur.sibling;
            while (p.child)
            {
                this.stack.push(p);
                p = p.child;
            }
            this.cur = p;
        }
        else
        {
            this.cur = this.stack.pop();
        }
    }
    return this.cur;
};

PreorderIterator.prototype = new NodeIterator;


function PreorderIterator()
{
    NodeIterator.apply(this, arguments)
};


PreorderIterator.prototype.Begin = function() 
{
    this.cur = this.root;
    return this.cur;
};


PreorderIterator.prototype.Next = function() 
{
    if (this.cur.child)
    {
        this.stack.push(this.cur);
        this.cur = this.cur.child;
    }
    else
    {
        while (this.stack.length > 0 && this.cur.sibling == null)
        {
            this.cur = this.stack.pop();
        }
        if (this.stack.length == 0)
        {
            this.cur = null;
        }
        else
        {
            this.cur = this.cur.sibling;
        }
    }
    return this.cur;
};

<|MERGE_RESOLUTION|>--- conflicted
+++ resolved
@@ -188,19 +188,12 @@
     while ((state != 99) && (this.error == 0)) {
         switch (state) {
             case 0:
-<<<<<<< HEAD
-                if (ctype_alnum(token[i].charAt(0)) || token[i].charAt(0) == "'" || token[i].charAt(0) == '"') {
+                if (ctype_alnum(token[i].charAt(0)) || token[i].charAt(0) == "'" || token[i].charAt(0) == '"' || token[i].charAt(0) == '_') {
                     var order = this.num_leaves++;
                     this.leaves[order] = curnode;
                     this.label_to_leaves[token[i]] = curnode;
                     curnode.label = token[i];
                     curnode.order = order;
-=======
-                if (ctype_alnum(token[i].charAt(0)) || token[i].charAt(0) == "'" || token[i].charAt(0) == '"' || token[i].charAt(0) == '_') {
-                    this.num_leaves++;
-                    label = token[i];
-                    curnode.SetLabel(label);
->>>>>>> 30e1f46a
                     i++;
                     state = 1;
                 } else {
@@ -305,13 +298,8 @@
                 break;
 
             case 3: // finishchildren
-<<<<<<< HEAD
-                if (ctype_alnum(token[i].charAt(0)) || token[i].charAt(0) == "'" || token[i].charAt(0) == '"') {
+                if (ctype_alnum(token[i].charAt(0)) || token[i].charAt(0) == "'" || token[i].charAt(0) == '"' || token[i].charAt(0) == '_') {
                     curnode.label = token[i];
-=======
-                if (ctype_alnum(token[i].charAt(0)) || token[i].charAt(0) == "'" || token[i].charAt(0) == '"' || token[i].charAt(0) == '_') {
-                    curnode.SetLabel(token[i]);
->>>>>>> 30e1f46a
                     i++;
                 } else {
                     switch (token[i]) {
