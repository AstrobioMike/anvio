/**
 * Draw bins, bin labels stuff.
 *
 *  Authors: Özcan Esen <ozcanesen@gmail.com>
 *           A. Murat Eren <a. murat.eren@gmail.com>
 *
 *  Copyright 2015-2021, The anvi'o project (http://anvio.org)
 *
 * Anvi'o is a free software. You can redistribute this program
 * and/or modify it under the terms of the GNU General Public
 * License as published by the Free Software Foundation, either
 * version 3 of the License, or (at your option) any later version.
 *
 * You should have received a copy of the GNU General Public License
 * along with anvi'o. If not, see <http://opensource.org/licenses/GPL-3.0>.
 *
 * @license GPL-3.0+ <http://opensource.org/licenses/GPL-3.0>
 */

 const MAX_HISTORY_SIZE = 50;


function Bins(prefix, container) {
    this.selections = {}
    this.bin_counter = 0;
    this.prefix = prefix || "Bin_";
    this.higlighted_items = [];
    this.container = container || document.createElement("div");

    this.cache = {
        'completeness': {},
        'taxonomy': {},
    };

    this.keepHistory = false;
    this.allowRedraw = true;

    this.history = [];
    this.future = [];

    document.body.addEventListener('bin-settings-changed', (event) => this.RedrawBins());
    $(document).on('sorted', () => { this.BinsSorted(); });
};


Bins.prototype.NewBin = function(id, binState) {
    if (typeof id === 'undefined')
    {
        var from_state = false;
        var id = this.bin_counter;
        var name = this.prefix + (id + 1);
        var color = randomColor({luminosity: 'dark'});
        var contig_count = 0;
        var contig_length = "N/A";
        var num_gene_clusters = '---';
        var num_gene_calls = '---';
        var completeness = '---';
        var redundancy = '---';

        this.selections[id] = new Set();
        this.bin_counter++;
    }
    else
    {
        // we are adding bins from collection
        var from_state = true;
        var name = binState['name'];
        var color = binState['color'];
        var contig_count = 0;
        var contig_length = "N/A";
        var num_gene_clusters = "---";
        var num_gene_calls = "---";
        var completeness = "---";
        var redundancy = "---";
    }

    var template = `<tr bin-id="${id}" class="bin-row">
                       <td><input type="radio" name="active_bin" value="${id}"></td>
                       <td><div id="bin_color_${id}" class="colorpicker" color="${color}" style="background-color: ${color}"></td>
                       <td data-value="${name}">
                            <input type="text" class="bin-name" oninput="this.value = event.target.value.replaceAll(' ', '_');" onChange="emit('bin-settings-changed'); this.parentNode.setAttribute('data-value', this.value);" size="21" id="bin_name_${id}" value="${name}">
                        </td>
                       ${mode != 'pan' ? `
                           <td data-value="${contig_count}" class="num-items"><input type="button" value="${contig_count}" title="Click for contig names" onClick="showContigNames(${id});"></td>
                           <td data-value="${contig_length}" class="length-sum"><span>${contig_length}</span></td>
                       ` : ''}
                       ${mode == 'pan' ? `
                            <td data-value="${num_gene_clusters}" class="num-gene-clusters"><input type="button" value="${num_gene_clusters}" title="Click for quick gene cluster summaries" onClick="showGeneClusterDetails(${id});"></td>
                            <td data-value="${num_gene_calls}" class="num-gene-calls"><input type="button" value="${num_gene_calls}"></td>
                       ` : `
                            <td data-value="${completeness}" class="completeness"><input type="button" value="${completeness}" title="Click for completeness table" onClick="showCompleteness(${id});"></td>
                            <td data-value="${redundancy}" class="redundancy"><input type="button" value="${redundancy}" title="Click for redundant hits" onClick="showRedundants(${id}); "></td>
                       `}
                       <td><center><span class="glyphicon glyphicon-trash" aria-hidden="true" alt="Delete this bin" title="Delete this bin" onClick="bins.DeleteBin(${id});"></span></center></td>
                    </tr>
                    <tr style="${ $('#estimate_taxonomy').is(':checked') ? `` : `display: none;`}" data-parent="${id}">
                            <td style="border-top: 0px;">&nbsp;</td>
                            <td style="border-top: 0px;">&nbsp;</td>
                            <td colspan="6" style="border-top: 0px; padding-top: 0px;">
                                <span bin-id="${id}" class="taxonomy-name-label">N/A</span>
                            </td>
                    </tr>`;

    this.container.insertAdjacentHTML('beforeend', template);
    this.SelectLastRadio();

    $('#bin_color_' + id).colpick({
        layout: 'hex',
        submit: 0,
        colorScheme: 'light',
        onChange: function(hsb, hex, rgb, el, bySetColor) {
            $(el).css('background-color', '#' + hex);
            $(el).attr('color', '#' + hex);

            if (!bySetColor) $(el).val(hex);
        },
        onShow: function() {
            $(this).attr('color-before', $(this).attr('color'));
        },
        onHide: function(picker) {
            let el = $(picker).data('colpick').el;
            let current_color = $(el).attr('color');
            let previous_color = $(el).attr('color-before');

            if (current_color != previous_color) {
                emit('bin-settings-changed');
                bins.PushHistory([{'type': 'ChangeColor',
                                   'bin_id': id,
                                   'color-before': previous_color,
                                   'color': current_color}]);
            }
        }
    }).keyup(function() {
        $(this).colpickSetColor(this.value);
    });

    this.PushHistory([{'type': 'NewBin',
                       'name': name,
                       'bin_id': id,
                       'color': color}]);
};


Bins.prototype.SelectLastRadio = function() {
    let radios = this.container.querySelectorAll('input[name=active_bin]');
    radios[radios.length - 1].checked = true;
};


Bins.prototype.GetSelectedBinId = function() {
    return this.container.querySelector('input[name=active_bin]:checked').value;
};


Bins.prototype.GetTotalSelectionCount = function() {
    let sum = 0;
    for (let bin_id in this.selections) {
        sum += this.selections[bin_id].size;
    }

    return sum;
};


Bins.prototype.GetSelectedBinColor = function() {
    return this.GetBinColor(this.GetSelectedBinId());
};


Bins.prototype.GetBinColor = function(bin_id) {
    return this.container.querySelector('#bin_color_' + bin_id.toString()).getAttribute('color');
}


Bins.prototype.DeleteBin = function(bin_id, show_confirm=true) {
    if (show_confirm && !confirm('Are you sure?')) {
        return;
    }

    let transaction = [];

    for (const node of this.selections[bin_id].values()) {
        node.ResetColor();

        if (this.keepHistory) {
            transaction.push({'type': 'RemoveNode',
                             'bin_id': bin_id,
                             'node': node});
        }
    }

    transaction.push({'type': 'DeleteBin',
                       'bin_id': bin_id,
                       'name': document.getElementById('bin_name_' + bin_id).value,
                       'color': document.getElementById('bin_color_' + bin_id).getAttribute('color')});

    this.selections[bin_id].clear();
    this.PushHistory(transaction);

    let bin_row = this.container.querySelector(`tr[bin-id='${bin_id}']`);

    bin_row.nextElementSibling.remove(); // remove taxonomy row too.
    bin_row.remove();

    if (!this.container.querySelectorAll('*').length) {
        // No bins left
        this.NewBin();
    }

    if (!this.container.querySelector('input[name=active_bin]:checked')) {
        this.SelectLastRadio();
    }

    this.RedrawBins();
};


Bins.prototype.PushHistory = function(transaction) {
    if (!this.keepHistory)
        return;

    this.history.push(transaction);

    if (this.history.length > MAX_HISTORY_SIZE) {
        this.history.shift();
    }

    // adding something to history always clears the future
    this.future = [];
}


Bins.prototype.Undo = function() {
    let transaction = this.history.pop();
    if (transaction) {
        this.ProcessTransaction(transaction, reversed=true);
        this.future.push(transaction);
    }
    else {
        toastr.warning('Can\'t do undo, history is empty.');
    }
}

Bins.prototype.Redo = function() {
    let transaction = this.future.pop();

    if (transaction) {
        this.ProcessTransaction(transaction);
        this.history.push(transaction);
    } else {
        toastr.warning('Can\'t do redo, future is empty.');
    }
}

Bins.prototype.ProcessTransaction = function(transaction, reversed=false) {
    this.keepHistory = false;
    this.allowRedraw = false;

    let updated_bins = new Set();
    let removed_bins = new Set();

    for (var i = 0; i < transaction.length; i++) {
        let operation = transaction[i];

        updated_bins.add(operation.bin_id);

        if (reversed) {
            switch (operation.type) {
                case 'AppendNode':
                    this.RemoveNode(operation.node, operation.bin_id);
                    break;
                case 'RemoveNode':
                    this.AppendNode(operation.node, operation.bin_id);
                    break;
                case 'ChangeColor':
                    $('#bin_color_' + operation.bin_id).attr('color', operation['color-before']);
                    $('#bin_color_' + operation.bin_id).css('background-color', operation['color-before']);
                    break;
                case 'DeleteBin':
                    this.NewBin(operation.bin_id, {'name': operation.name,
                                                  'color': operation.color});
                    removed_bins.delete(operation.bin_id);
                    break;
                case 'NewBin':
                    this.DeleteBin(operation.bin_id, show_confirm=false);
                    removed_bins.add(operation.bin_id);
                    break;
            }
        }
        else {
            switch (operation.type) {
                case 'AppendNode':
                    this.AppendNode(operation.node, operation.bin_id);
                    break;
                case 'RemoveNode':
                    this.RemoveNode(operation.node, operation.bin_id);
                    break;
                case 'ChangeColor':
                    $('#bin_color_' + operation.bin_id).attr('color', operation.color);
                    $('#bin_color_' + operation.bin_id).css('background-color', operation.color);
                    break;
                case 'DeleteBin':
                    this.DeleteBin(operation.bin_id, show_confirm=false);
                    removed_bins.add(operation.bin_id);
                    break;
                case 'NewBin':
                    this.NewBin(operation.bin_id, {'name': operation.name,
                                                  'color': operation.color});
                    removed_bins.delete(operation.bin_id);
                    break;
            }
        }
    }

    let bins_to_update = [];
    for (const bin_id of updated_bins) {
        if (!removed_bins.has(bin_id)) {
            bins_to_update.push(bin_id);
        }
    }

    this.keepHistory = true;
    this.allowRedraw = true;
    this.RebuildIntersections();
    this.RedrawBins();
    this.UpdateBinsWindow(bins_to_update);
};


Bins.prototype.DeleteAllBins = function() {
    if (!confirm('Are you sure you want to remove all bins?')) {
        return;
    }

    for (let tr of this.container.querySelectorAll('tr.bin-row')) {
        this.DeleteBin(tr.getAttribute('bin-id'), false);
    }
};


Bins.prototype.AppendNode = function(targets, bin_id) {
    if (typeof bin_id === 'undefined') {
        var bin_id = this.GetSelectedBinId();
    }
    var bin_color = this.GetBinColor(bin_id);
    var bins_to_update = new Set();

    if (!Array.isArray(targets)) {
        targets = [targets];
    }

    let transaction = [];

    for (const target of targets) {
        if (target.collapsed)
            continue;

        for (const node of target.IterateChildren()) {
            for (let other_bin_id in this.selections) {
                // remove node from other bins except the current one
                if (other_bin_id == bin_id) {
                    continue;
                }

                if (this.selections[other_bin_id].has(node)) {
                    this.selections[other_bin_id].delete(node);
                    bins_to_update.add(other_bin_id);

                    if (this.keepHistory && node.IsLeaf()) {
                        transaction.push({'type': 'RemoveNode',
                                          'bin_id': other_bin_id,
                                          'node': node});
                    }
                }
            }

            if (!this.selections[bin_id].has(node)) {
                this.selections[bin_id].add(node);
                bins_to_update.add(bin_id);

                if (this.keepHistory && node.IsLeaf()) {
                    transaction.push({'type': 'AppendNode',
                                      'bin_id': bin_id,
                                      'node': node});
                }
            }

            node.SetColor(bin_color);
        }
    }

    bins_to_update = Array.from(bins_to_update);
    this.PushHistory(transaction);
    this.RedrawBins();
    this.UpdateBinsWindow(bins_to_update);
};


Bins.prototype.RemoveNode = function(targets, bin_id) {
    if (typeof bin_id === 'undefined') {
        var bin_id = this.GetSelectedBinId();
    }
    var bins_to_update = new Set();
    let transaction = [];

    if (!Array.isArray(targets)) {
        targets = [targets];
    }

    for (const target of targets) {
        if (target.collapsed)
            continue;

        for (const node of target.IterateChildren()) {
            for (let bin_id in this.selections) {
                if (this.selections[bin_id].has(node)) {
                    this.selections[bin_id].delete(node);
                    bins_to_update.add(bin_id);

                    if (this.keepHistory && node.IsLeaf()) {
                        transaction.push({'type': 'RemoveNode',
                                          'bin_id': bin_id,
                                          'node': node});
                    }
                }
            }

            node.ResetColor();
        }
    }

    bins_to_update = Array.from(bins_to_update);
    this.PushHistory(transaction);
    this.RedrawBins();
    this.UpdateBinsWindow(bins_to_update);
};


Bins.prototype.IsNodeMemberOfBin = function(node) {
    for (let bin_id in this.selections) {
        if (this.selections[bin_id].has(node)) {
            return true;
        }
    }
    return false;
};


Bins.prototype.BinsSorted = function() {
    // move every taxonomy row after their original parent.
    this.container.querySelectorAll('[data-parent]').forEach((elem) => {
        let taxonomy_row = elem.parentNode.removeChild(elem);
        let parent_bin_id = elem.getAttribute('data-parent');

        let parent_row = this.container.querySelector(`tr[bin-id="${parent_bin_id}"]`);
        parent_row.insertAdjacentHTML('afterend', taxonomy_row.outerHTML);
    });
}


Bins.prototype.UpdateBinsWindow = function(bin_list) {
    if (!this.allowRedraw)
        return;

    bin_list = bin_list || Object.keys(this.selections);

    for (let i = 0; i < bin_list.length; i++) {
        let bin_id = bin_list[i];

        if (mode == 'pan') {
            let num_gene_clusters = 0;
            let num_gene_calls = 0;

            for (let node of this.selections[bin_id].values()) {
                if (node.IsLeaf()) {
                    num_gene_clusters++;
                    num_gene_calls += parseInt(item_lengths[node.label]);
                }
            }

            let bin_row = this.container.querySelector(`tr[bin-id="${bin_id}"]`);
            let bin_name = bin_row.querySelector('.bin-name').valie

            bin_row.querySelector('td.num-gene-clusters').setAttribute('data-value', num_gene_clusters);
            bin_row.querySelector('td.num-gene-clusters>input').value = num_gene_clusters;

            if (isNaN(num_gene_calls)) {
                bin_row.querySelector('td.num-gene-calls').setAttribute('data-value', 0);
                bin_row.querySelector('td.num-gene-calls>input').value = 'n/a';
            } else {
                bin_row.querySelector('td.num-gene-calls').setAttribute('data-value', num_gene_calls);
                bin_row.querySelector('td.num-gene-calls>input').value = num_gene_calls;
            }
        } else {
            let num_items = 0;
            let length_sum = 0;

            for (let node of this.selections[bin_id].values()) {
                if (node.IsLeaf()) {
                    num_items++;
                    length_sum += parseInt(item_lengths[node.label]);
                }
            }

            let bin_row = this.container.querySelector(`tr[bin-id="${bin_id}"]`);
            let bin_name = bin_row.querySelector('.bin-name').value;

            bin_row.querySelector('td.num-items').setAttribute('data-value', num_items);
            bin_row.querySelector('td.num-items>input').value = num_items;

            if (isNaN(length_sum)) {
                bin_row.querySelector('td.length-sum').setAttribute('data-value', 0);
                bin_row.querySelector('td.length-sum>span').innerHTML = 'n/a';
            } else {
                bin_row.querySelector('td.length-sum').setAttribute('data-value', length_sum);
                bin_row.querySelector('td.length-sum>span').innerHTML = readableNumber(length_sum);
            }

            if (mode == 'full' || mode == 'refine') {
                $.ajax({
                    type: "POST",
                    url: "/data/completeness",
                    cache: false,
                    data: {
                        'split_names': JSON.stringify(this.GetBinNodeLabels(bin_id)),
                        'bin_name': JSON.stringify($('#bin_name_' + bin_id).val())
                    },
                    success: (data) => {
                        this.cache['completeness'][bin_id] = data;
                        let average_completeness = data['averages']['percent_completion'];
                        let average_redundancy = data['averages']['percent_redundancy'];
                        let best_matching_domain = data['averages']['domain'];
                        let stats = data['stats'];
                        let domain_probabilities = data['averages']['domain_probabilities'];

                        bin_row.querySelector('td.completeness>input').style.background = "";
                        bin_row.querySelector('td.redundancy>input').style.background = "";

                        let _dc = null;
                        let _dr = null;
                        let _vc = null;
                        let _vr = null;
                        let _cc = null;
                        let _cr = null;
                        if (num_items == 0) {
                            _dc = -1; _dr = -1; _vc = '--'; _vr = '--';
                        } else if (best_matching_domain == '') {
                            _dc = -1; _dr = -1; _vc = '***'; _vr = '***'; _cc = '#DDAAAA'; _cr = '#DDAAAA';
                        } else if (best_matching_domain == "blank") {
                            _dc = -1; _dr = -1; _vc = '??'; _vr = '??'; _cc = '#DDDDDD'; _cr = '#DDDDDD';
                        } else if (best_matching_domain == "mixed") {
                            _dc = -1; _dr = -1; _vc = 'xx'; _vr = 'xx'; _cc = '#FF9999'; _cr = '#FF9999';
                        } else if (average_completeness != null && average_redundancy != null) {
                            _dc = average_completeness; _dr = average_redundancy;
                            _vc = average_completeness.toFixed(1);
                            _vr = average_redundancy.toFixed(1);

                            if (average_completeness > 80) {
                                _cc = '#AAFFAA';
                            } else if (average_completeness > 50) {
                                _cc = '#DDFFDD';
                            }

                            if (average_redundancy > 50) {
                                _cr = '#FF7777';
                            } else if (average_redundancy > 7) {
                                _cr = '#FFAAAA';
                            }
                        }

                        bin_row.querySelector('td.completeness').setAttribute('data-value', _dc);
                        bin_row.querySelector('td.completeness>input').style.background = _cc;
                        bin_row.querySelector('td.completeness>input').value = _vc;

                        bin_row.querySelector('td.redundancy').setAttribute('data-value', _dr);
                        bin_row.querySelector('td.redundancy>input').style.background = _cr;
                        bin_row.querySelector('td.redundancy>input').value = _vr;

                        showCompleteness(bin_id, true);
                        showRedundants(bin_id, true);
                    },
                });

                if (!$('#estimate_taxonomy').is(':checked')) {
                    continue;
                }

                let collection_data = {};
                collection_data[bin_name] = [];

                for (let node of this.selections[bin_id].values()) {
                    if (node.IsLeaf()) {
                        collection_data[bin_name].push(node.label);
                    }
                }

                $.ajax({
                    type: "POST",
                    url: "/data/get_taxonomy",
                    cache: false,
                    data: {
                        'collection': JSON.stringify(collection_data)
                    },
                    success: (data) => {
                        if (data.hasOwnProperty('status') && data.status != 0) {
                            if ($('#estimate_taxonomy').is(':checked')) {
                                toastr.error('"' + data.message + '", the server said.', "The anvi'o headquarters is upset");
                            }
                            $('#estimate_taxonomy').prop('checked', false);
                            toggleTaxonomyEstimation();
                            return;
                        }
                        if (data.hasOwnProperty(bin_name)) {
                            let order = ["t_domain", "t_phylum", "t_class",
                                         "t_order", "t_family", "t_genus", "t_species"];

                            this.container.querySelector(`span.taxonomy-name-label[bin-id="${bin_id}"]`).innerHTML = " (?) Unknown";

                            for (let i=order.length-1; i >= 0; i--) {
                                let level = order[i];

                                if (data[bin_name]['consensus_taxonomy'][level] !== null) {
                                    let label = level.split('_')[1][0];
                                    this.container.querySelector(`span.taxonomy-name-label[bin-id="${bin_id}"]`).innerHTML = " (" + label + ") " + data[bin_name]['consensus_taxonomy'][level].replace('_', ' ');
                                    return;
                                }
                            }
                        }
                    }
                });
            }
        }
    }

    $('#bin_settings_tab:not(.active) a').css('color', "#ff0000");
};


Bins.prototype.GetBinNodeLabels = function(bin_id) {
    let node_labels = [];

    for (const node of this.selections[bin_id].values()) {
        if (node.IsLeaf()) {
            node_labels.push(node.label);
        }
    }

    return node_labels;
};


Bins.prototype.MigrateCollection = function() {
    // When we redraw tree, tree gets parsed again and object ids change.
    // we need to migrate exist collection and bind them to newly created objects.

    let collection = this.ExportCollection(use_bin_id=true);

    for (let bin_id of Object.keys(collection['data']).sort()) {
        this.selections[bin_id] = new Set(collection['data'][bin_id].map((node_label) => drawer.tree.GetLeafByName(node_label)));
    }
}


Bins.prototype.ImportCollection = function(collection, threshold = 1000) {
    this.keepHistory = false;
    let bins_cleared = false;

    for (let bin_name of Object.keys(collection['data']).sort())
    {
        let nodes = [];
        let sum_length = 0;

        for (let i = 0; i < collection['data'][bin_name].length; i++)
        {
            if (mode != 'full')
            {
                nodes.push(collection['data'][bin_name][i]);
            }
            else if (typeof item_lengths[collection['data'][bin_name][i]] !== 'undefined')
            {
                nodes.push(collection['data'][bin_name][i]);
                sum_length += item_lengths[collection['data'][bin_name][i]];
            }
        }

        if ((mode != 'full' || threshold == 0 || sum_length >= threshold) && nodes.length > 0)
        {
            if (!bins_cleared)
            {
                this.bin_counter = 0;
                this.selections = {};
                this.container.innerHTML = '';
                this.history = [];
                bins_cleared = true;
            }

            this.selections[this.bin_counter] = new Set(nodes.map((node_label) => drawer.tree.GetLeafByName(node_label)));

            let bin_color = (collection['colors'][bin_name]) ? collection['colors'][bin_name] : randomColor();
            this.NewBin(this.bin_counter, {'name': bin_name, 'color': bin_color});
            this.bin_counter++;
        }
    }

    if (bins_cleared) {
        // means we have added new things.
        this.RebuildIntersections();
        this.UpdateBinsWindow();
        this.RedrawBins();
    }

    this.keepHistory = true;
};


Bins.prototype.ExportCollection = function(use_bin_id=false) {
    let data = {};
    let colors = {};

    for (let tr of this.container.querySelectorAll('tr.bin-row')) {
        let bin_id = tr.getAttribute('bin-id');
        let bin_name = tr.querySelector('.bin-name').value;
        let bin_color = tr.querySelector('.colorpicker').getAttribute('color');
        let items = [];

        for (let node of this.selections[bin_id].values()) {
            if (node.IsLeaf()) {
                items.push(node.label);
            }
        }

        if (items.length > 0) {
            if (use_bin_id) {
                data[bin_id] = items;
                colors[bin_id] = bin_color;
            }
            else
            {
                data[bin_name] = items;
                colors[bin_name] = bin_color;
            }
        }
    }

    return {'data': data, 'colors': colors};
};


Bins.prototype.ExportBin = function(bin_id_to_export, use_bin_id=false) {
    for (let tr of this.container.querySelectorAll('tr.bin-row')) {
        let bin_id = tr.getAttribute('bin-id');

        if (bin_id == bin_id_to_export) {
            let bin_name = tr.querySelector('.bin-name').value;
            let bin_color = tr.querySelector('.colorpicker').getAttribute('color');
            let items = [];

            for (let node of this.selections[bin_id].values()) {
                if (node.IsLeaf()) {
                    items.push(node.label);
                }
            }

            return {'items': items, 'color': bin_color, 'bin_name': bin_name};
        }
    }
};


Bins.prototype.HighlightItems = function(item_list) {
    if (!Array.isArray(item_list)) {
        item_list = [item_list];
    }

    this.higlighted_items = [];
    for (let name of item_list) {
        let node = drawer.tree.GetLeafByName(name);
        if (node) {
            this.higlighted_items.push(name);
        } else {
            console.error('Received highlight request for non-existed node: ' + name);
        }
    }

    this.RedrawBins();
};


Bins.prototype.ClearHighlightedItems = function() {
    this.higlighted_items = [];
    this.RedrawBins();
};


Bins.prototype.RedrawLineColors = function() {
    for (let bin_id in this.selections) {
        if (this.selections[bin_id].size) {
            let bin_color = this.GetBinColor(bin_id);
            for (let node of this.selections[bin_id].values()) {
                node.SetColor(bin_color);
            }
        }
    }
};

Bins.prototype.DrawInvertedNodes = function(leaf_list, rect_width){

    var inverse_fill_opacity = $('#inverse_fill_opacity').val();
    var inverse_color = document.getElementById('inverse_color').getAttribute('color');
<<<<<<< HEAD
    let nodes_for_inversion = []

=======
    let nodes_for_inversion = [] 
    let calculatedRectX = 0
        
>>>>>>> 1afde47b
    for(let i = 0; i < leaf_list.length; i++){ //selecting all the nodes that aren't assigned to bins
        if(leaf_list[i] === -1){
            nodes_for_inversion.push(drawer.tree.leaves.filter(leaf => leaf.order === i))
        }
    }

    nodes_for_inversion.map((node, idx) => { 
        // map through each node, use the highest 'x' value for all nodes in subsequent rect phylogram render
        // addresses bug of rect shades starting from their relative position in tree 
        let p = node[0];
        if(p){
            p.xy.x > calculatedRectX ? calculatedRectX = p.xy.x : null 
        }
    })

    nodes_for_inversion.map((node, idx) => {

        let p1;
        let p2;
        let p = node[0];

        if(idx == [nodes_for_inversion.length - 1]){
            return // last node does not have 2 adjacent border nodes, throws error on GetBorderNodes() call
        }
        else {
            [p1, p2] = p.GetBorderNodes();
        }

        if (tree_type == 'circlephylogram'){
            let pie = drawPie(
                'bin',
                'bin_outer_' + idx,
                p1.angle - p1.size / 2,
                p2.angle + p2.size / 2,
                distance(p.backarc, {
                    'x': 0,
                    'y': 0
                }),
                total_radius,
                (p2.angle - p1.angle + (p1.size / 2) + (p2.size / 2) > Math.PI) ? 1 : 0,
                inverse_color,
                inverse_fill_opacity,
                false
            );
            pie.setAttribute('vector-effect', 'non-scaling-stroke');
            pie.setAttribute('stroke-opacity', inverse_fill_opacity);
        } else {
           let rect =  drawPhylogramRectangle('bin',
                'bin_background_' + idx,
<<<<<<< HEAD
                p.xy.x,
=======
                calculatedRectX, // new variable calculated above 
>>>>>>> 1afde47b
                p.xy.y,
                p.size,
                rect_width,
                inverse_color,
                inverse_fill_opacity,
                true
            );
                rect.setAttribute('vector-effect', 'non-scaling-stroke');
                rect.setAttribute('stroke-opacity', '1');
        }
    })
}

Bins.prototype.RedrawBins = function() {
    if (!drawer)
        return;

    if (!this.allowRedraw)
        return;

    var leaf_list = [];
    for (var i=0; i < drawer.tree.leaves.length + 1; i++) {
        leaf_list.push(-1);
    }

    for (let bin_id in this.selections) {
        for (let node of this.selections[bin_id].values()) {
            if (typeof node === 'undefined')
            {
                this.selections[bin_id].delete(node);
                continue;
            }

            if (node.IsLeaf() && !node.collapsed) {
                leaf_list[node.order] = bin_id;
            }
        }
    }

    // cluster bins and put them into bins_to_draw array with (start, end, bin_id);
    var prev_value = leaf_list[0];
    var prev_start = 0;

    var bins_to_draw = new Array();
    for (var i=1; i < leaf_list.length; i++)
    {
        if (prev_value != leaf_list[i])
        {
            if (prev_value != -1) {
                bins_to_draw.push(new Array(prev_start, i - 1, prev_value)); // start, end, bin_id;
            }
            prev_start = i;
        }
        prev_value = leaf_list[i];
    }

    var bin = document.getElementById('bin');
    while (bin.hasChildNodes()) {
        bin.removeChild(bin.lastChild);
    }

    // draw new bins
    var show_grid = $('#show_grid_for_bins')[0].checked;
    var show_shade = $('#show_shade_for_bins')[0].checked;
    var invert_shade = $('#invert_shade_for_bins')[0].checked;
    var shade_fill_opacity = $('#shade_fill_opacity').val();
    var grid_color = document.getElementById('grid_color').getAttribute('color');
    var grid_width = $('#grid_width').val();
    var show_bin_labels = $('#show_bin_labels')[0].checked;
    var bin_labels_font_size = parseFloat($('#bin_labels_font_size').val());
    var autorotate_bin_labels = $('#autorotate_bin_labels')[0].checked;
    var bin_labels_angle = $('#bin_labels_angle').val();
    var background_starts_from_branch = $('#begins_from_branch').is(':checked');

    var outer_ring_size = parseFloat($('#outer-ring-height').val());
    var outer_ring_margin = parseFloat($('#outer-ring-margin').val());

    var width_with_grids;
    var width_no_grids;

    for (var i=0; i < bins_to_draw.length; i++) {
        var start = drawer.tree.leaves[bins_to_draw[i][0]];
        var end = drawer.tree.leaves[bins_to_draw[i][1]];

        if (background_starts_from_branch) {
            var startAncestors = new Set(start.GetAncestors());
            var endAncestors = new Set(end.GetAncestors());
            var intersection = new Set([...startAncestors].filter(x => endAncestors.has(x))).values().next().value;

            if (typeof intersection === 'undefined') {
                throw `It seems Node:${start.id} and Node:${end.id} does not have common ancestor.`;
            }
        }

        var color = document.getElementById('bin_color_' + bins_to_draw[i][2]).getAttribute('color');

        if (tree_type == 'circlephylogram')
        {
            drawPie('bin',
                'bin_outer_' + i,
                start.angle - start.size / 2,
                end.angle + end.size / 2,
                total_radius + outer_ring_margin,
                total_radius + outer_ring_margin + outer_ring_size,
                (end.angle - start.angle + (start.size / 2) + (end.size / 2) > Math.PI) ? 1 : 0,
                color,
                1,
                true);

            var align = 'left';
            var angle = (end.angle + end.size / 2 + start.angle - start.size / 2) / 2;
            var new_angle = angle * 180.0 / Math.PI;
            if ((angle > Math.PI / 2.0) && (angle < 1.5 * Math.PI)) {
                align = 'right';
                new_angle += 180.0;
            }

            if (show_bin_labels)
            {
                var bin_label_radius = total_radius + outer_ring_margin * 1.5 + outer_ring_size * (this.higlighted_items.length > 0 ? 2 : 1);
                var bin_label_angle = (end.angle + end.size / 2 + start.angle - start.size / 2) / 2;

                var bin_label_px = bin_label_radius * Math.cos(bin_label_angle);
                var bin_label_py = bin_label_radius * Math.sin(bin_label_angle);

                bin_label_px = bin_label_px - Math.cos(Math.PI / 2 + bin_label_angle) * (bin_labels_font_size / 3) * (align == 'right' ? 1 : -1);
                bin_label_py = bin_label_py - Math.sin(Math.PI / 2 + bin_label_angle) * (bin_labels_font_size / 3) * (align == 'right' ? 1 : -1);

                drawRotatedText(
                    'bin',
                    {
                        'x': bin_label_px,
                        'y': bin_label_py,
                    },
                    $('#bin_name_' + bins_to_draw[i][2]).val().replaceAll("_", " "),
                    (autorotate_bin_labels) ? new_angle : bin_labels_angle,
                    align,
                    bin_labels_font_size + "px",
                    "HelveticaNeue-CondensedBold, Helvetica Neue, Helvetica, sans-serif",
                    color,
                    0,
                    'baseline'
                    );

            }

            var pie = drawPie('bin',
                'bin_background_' + i,
                start.angle - start.size / 2,
                end.angle + end.size / 2,
                (background_starts_from_branch) ? intersection.radius : beginning_of_layers,
                (show_grid) ? total_radius + outer_ring_margin + outer_ring_size : total_radius,
                (Math.abs(end.angle - start.angle) + start.size / 2 + end.size / 2 > Math.PI) ? 1 : 0,
                color,
                (show_grid) ? 0 : shade_fill_opacity,
                false);

            if (show_grid && !show_shade) {
                pie.setAttribute('vector-effect', 'non-scaling-stroke');
                pie.setAttribute('stroke-opacity', '1');
                pie.setAttribute('stroke-width', grid_width);
                pie.setAttribute('stroke', grid_color);
            } else if(show_grid && show_shade){
                pie.setAttribute('vector-effect', 'non-scaling-stroke');
                pie.setAttribute('stroke-opacity', '1');
                pie.setAttribute('stroke-width', grid_width);
                pie.setAttribute('stroke', grid_color);
                pie.setAttribute('fill-opacity', shade_fill_opacity)
            } else if(!show_grid && !show_shade){
                pie.setAttribute('vector-effect', 'non-scaling-stroke');
                pie.setAttribute('stroke-opacity', '0');
                pie.setAttribute('stroke-width', 0);
                pie.setAttribute('stroke', grid_color);
                pie.setAttribute('fill-opacity', 0)
            }
        }
        else
        {
            var height = end.xy['y'] + end.size / 2 - start.xy['y'] + start.size / 2;

            drawPhylogramRectangle('bin',
                'bin_outer_' + i,
                total_radius + outer_ring_margin,
                start.xy['y'] - start.size / 2 + height / 2,
                height,
                outer_ring_size,
                color,
                1,
                true);

            if (show_bin_labels)
            {
                drawRotatedText(
                    'bin',
                    {
                        'y':  (start.xy.y - start.size / 2 + end.xy.y + end.size / 2) / 2 + (bin_labels_font_size / 3),
                        'x': (total_radius + outer_ring_margin * 1.5 + outer_ring_size * (this.higlighted_items.length > 0 ? 2 : 1)),
                    },
                    $('#bin_name_' + bins_to_draw[i][2]).val().replace("_", " "),
                    (autorotate_bin_labels) ? 0 : bin_labels_angle,
                    'left',
                    bin_labels_font_size + "px",
                    "HelveticaNeue-CondensedBold, Helvetica Neue, Helvetica, sans-serif",
                    color,
                    0,
                    'baseline'
                    );

            }

            let backgroundStart = (background_starts_from_branch) ? intersection.xy['x'] : beginning_of_layers;

            width_with_grids = total_radius + outer_ring_margin + outer_ring_size - backgroundStart
            width_no_grids = total_radius - backgroundStart
            // ^ these get passed to invert_shade method so we don't have to re-declare a bunch of other stuff.

            var rect = drawPhylogramRectangle('bin',
                'bin_background_' + i,
                backgroundStart,
                start.xy['y'] - start.size / 2 + height / 2,
                height,
                (show_grid) ? width_with_grids : width_no_grids,
                color,
                (show_grid) ? 0 : shade_fill_opacity,
                false);

            if (show_grid && !show_shade) {
                rect.setAttribute('vector-effect', 'non-scaling-stroke');
                rect.setAttribute('stroke-opacity', '1');
                rect.setAttribute('stroke-width', grid_width);
                rect.setAttribute('stroke', grid_color);
            } else if(show_grid && show_shade){
                rect.setAttribute('vector-effect', 'non-scaling-stroke');
                rect.setAttribute('stroke-opacity', '1');
                rect.setAttribute('stroke-width', grid_width);
                rect.setAttribute('stroke', grid_color);
                rect.setAttribute('fill-opacity', shade_fill_opacity)
            } else if(!show_grid && !show_shade){
                rect.setAttribute('vector-effect', 'non-scaling-stroke');
                rect.setAttribute('stroke-opacity', '1');
                rect.setAttribute('stroke-width', 0);
                rect.setAttribute('stroke', grid_color);
                rect.setAttribute('fill-opacity', 0)
            }
        }
    }

    for (const name of this.higlighted_items) {
        let node = drawer.tree.GetLeafByName(name);
        let color = document.getElementById('picker_highlight').getAttribute('color');

        if (tree_type == 'circlephylogram')
        {
            drawPie('bin',
                'bin_outer_' + 1,
                node.angle - node.size / 2,
                node.angle + node.size / 2,
                total_radius + outer_ring_margin + outer_ring_size,
                total_radius + outer_ring_margin + outer_ring_size * 2,
                (node.size / 2 > Math.PI) ? 1 : 0,
                color,
                1,
                true);
        }
        else
        {
            drawPhylogramRectangle('bin',
                'bin_outer_' + 1,
                total_radius + outer_ring_margin + outer_ring_size,
                node.xy['y'],
                node.size,
                outer_ring_size,
                color,
                1,
                true);
        }
    }
    invert_shade ? this.DrawInvertedNodes(leaf_list, show_grid ? width_with_grids : width_no_grids) : null

}

Bins.prototype.RebuildIntersections = function() {
    if (!this.allowRedraw)
        return;

    for (let bin_id in this.selections) {
        if (!this.selections[bin_id].size) {
            continue;
        }
        let bin_color = this.GetBinColor(bin_id);
        let inserted = true;
        let removed = true;

        while (removed) {
            removed = false;

            for (let node of this.selections[bin_id].values()) {
                if (node.IsLeaf()) {
                    continue;
                }

                let any_child_in_bin = false;
                let child = node.child;

                while (child.sibling) {
                    any_child_in_bin = any_child_in_bin || this.selections[bin_id].has(child);
                    child = child.sibling;
                }

                if (!any_child_in_bin) {
                    // node doesn't have any child in this bin so let's get rid of it.
                    this.selections[bin_id].delete(node);
                    node.ResetColor();
                }
            }
        }

        while (inserted) {
            inserted = false;
            for (let node of this.selections[bin_id].values()) {
                let parent = node.ancestor;

                if (!parent) {
                    // no parent to add
                    continue;
                }

                if (this.selections[bin_id].has(parent)) {
                    // parent already in bin
                    continue;
                }

                if (node.sibling && this.selections[bin_id].has(node.sibling)) {
                    // node and its sibling in same bin, so parent should too.
                    this.selections[bin_id].add(parent);
                    parent.SetColor(bin_color);
                    inserted = true;
                }
            }
        }
    }
}<|MERGE_RESOLUTION|>--- conflicted
+++ resolved
@@ -807,26 +807,22 @@
 
     var inverse_fill_opacity = $('#inverse_fill_opacity').val();
     var inverse_color = document.getElementById('inverse_color').getAttribute('color');
-<<<<<<< HEAD
+
     let nodes_for_inversion = []
-
-=======
-    let nodes_for_inversion = [] 
     let calculatedRectX = 0
-        
->>>>>>> 1afde47b
+
     for(let i = 0; i < leaf_list.length; i++){ //selecting all the nodes that aren't assigned to bins
         if(leaf_list[i] === -1){
             nodes_for_inversion.push(drawer.tree.leaves.filter(leaf => leaf.order === i))
         }
     }
 
-    nodes_for_inversion.map((node, idx) => { 
+    nodes_for_inversion.map((node, idx) => {
         // map through each node, use the highest 'x' value for all nodes in subsequent rect phylogram render
-        // addresses bug of rect shades starting from their relative position in tree 
+        // addresses bug of rect shades starting from their relative position in tree
         let p = node[0];
         if(p){
-            p.xy.x > calculatedRectX ? calculatedRectX = p.xy.x : null 
+            p.xy.x > calculatedRectX ? calculatedRectX = p.xy.x : null
         }
     })
 
@@ -864,11 +860,7 @@
         } else {
            let rect =  drawPhylogramRectangle('bin',
                 'bin_background_' + idx,
-<<<<<<< HEAD
-                p.xy.x,
-=======
-                calculatedRectX, // new variable calculated above 
->>>>>>> 1afde47b
+                calculatedRectX, // new variable calculated above
                 p.xy.y,
                 p.size,
                 rect_width,
