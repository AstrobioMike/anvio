--- conflicted
+++ resolved
@@ -18,10 +18,6 @@
 from collections import OrderedDict
 
 import anvio
-<<<<<<< HEAD
-=======
-import anvio.constants as constants
->>>>>>> 83dbaaad
 import anvio.dictio as dictio
 import anvio.constants as constants
 
