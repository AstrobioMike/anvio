# -*- coding: utf-8
# pylint: disable=line-too-long

"""Lonely, helper functions that are broadly used and don't fit anywhere"""

import os
import sys
import ssl
import yaml
import gzip
import time
import copy
import socket
import shutil
import smtplib
import tarfile
import hashlib
import textwrap
import linecache
import webbrowser
import subprocess
import tracemalloc
import configparser
import urllib.request, urllib.error, urllib.parse

import numpy as np
import pandas as pd
import Bio.PDB as PDB
import itertools as it

from numba import jit
from collections import Counter
from email.mime.text import MIMEText

import anvio
import anvio.db as db
import anvio.tables as t
import anvio.fastalib as u
import anvio.constants as constants
import anvio.filesnpaths as filesnpaths

from anvio.dbinfo import DBInfo as dbi
from anvio.errors import ConfigError, FilesNPathsError
from anvio.sequence import Composition
from anvio.terminal import Run, Progress, SuppressAllOutput, get_date, TimeCode, pluralize

with SuppressAllOutput():
    from ete3 import Tree

# psutil is causing lots of problems for lots of people :/
with SuppressAllOutput():
    try:
        import psutil
        PSUTIL_OK=True
    except:
        PSUTIL_OK=False

__author__ = "Developers of anvi'o (see AUTHORS.txt)"
__copyright__ = "Copyleft 2015-2018, the Meren Lab (http://merenlab.org/)"
__credits__ = []
__license__ = "GPL 3.0"
__version__ = anvio.__version__
__maintainer__ = "A. Murat Eren"
__email__ = "a.murat.eren@gmail.com"
__status__ = "Development"

# for full output
pd.options.display.max_columns=100
pd.options.display.max_rows=100

# Mock progress object that will not report anything, for general clarity.
progress = Progress()
progress.verbose = False

run = Run()
run.verbose = False


def get_total_memory_usage(keep_raw=False):
    """Get the total memory, including children

    Parameters
    ==========
    keep_raw : bool, False
        A human readable format is returned, e.g. "1.41 GB". If keep_raw, the raw number is
        returned, e.g. 1515601920
    """
    if not PSUTIL_OK:
        return None

    current_process = psutil.Process(os.getpid())
    mem = current_process.memory_info().rss
    for child in current_process.children(recursive=True):
        try:
            mem += child.memory_info().rss
        except:
            pass

    return mem if keep_raw else human_readable_file_size(mem)


def display_top_memory_usage(snapshot, key_type='lineno', limit=10):
    """A pretty-print for the tracemalloc memory usage module

    Modified from https://docs.python.org/3/library/tracemalloc.html

    Examples
    ========
    >>> import tracemalloc
    >>> import anvio.utils as utils
    >>> tracemalloc.start()
    >>> snap = tracemalloc.take_snapshot
    >>> utils.display_top_memory_usage(snap)
    Top 10 lines
    #1: anvio/bamops.py:160: 4671.3 KiB
        constants.cigar_consumption,
    #2: anvio/bamops.py:96: 2571.6 KiB
        self.cigartuples = np.array(read.cigartuples)
    #3: python3.6/linecache.py:137: 1100.0 KiB
        lines = fp.readlines()
    #4: <frozen importlib._bootstrap_external>:487: 961.4 KiB
    #5: typing/templates.py:627: 334.3 KiB
        return type(base)(name, (base,), dct)
    #6: typing/templates.py:923: 315.7 KiB
        class Template(cls):
    #7: python3.6/_weakrefset.py:84: 225.2 KiB
        self.data.add(ref(item, self._remove))
    #8: targets/npyimpl.py:411: 143.2 KiB
        class _KernelImpl(_Kernel):
    #9: _vendor/pyparsing.py:3349: 139.7 KiB
        self.errmsg = "Expected " + _ustr(self)
    #10: typing/context.py:456: 105.1 KiB
        def on_disposal(wr, pop=self._globals.pop):
    3212 other: 4611.9 KiB
    Total allocated size: 15179.4 KiB
    """

    snapshot = snapshot.filter_traces((
        tracemalloc.Filter(False, "<frozen importlib._bootstrap>"),
        tracemalloc.Filter(False, "<unknown>"),
    ))
    top_stats = snapshot.statistics(key_type)

    print("Top %s lines" % limit)
    for index, stat in enumerate(top_stats[:limit], 1):
        frame = stat.traceback[0]
        # replace "/path/to/module/file.py" with "module/file.py"
        filename = os.sep.join(frame.filename.split(os.sep)[-2:])
        print("#%s: %s:%s: %.1f KiB"
              % (index, filename, frame.lineno, stat.size / 1024))
        line = linecache.getline(frame.filename, frame.lineno).strip()
        if line:
            print('    %s' % line)

    other = top_stats[limit:]
    if other:
        size = sum(stat.size for stat in other)
        print("%s other: %.1f KiB" % (len(other), size / 1024))
    total = sum(stat.size for stat in top_stats)
    print("Total allocated size: %.1f KiB" % (total / 1024))


def rev_comp(seq):
    return seq.translate(constants.complements)[::-1]


def rev_comp_gene_calls_dict(gene_calls_dict, contig_sequence):
    contig_length = len(contig_sequence)
    gene_caller_ids = list(gene_calls_dict.keys())

    gene_caller_id_conversion_dict = dict([(gene_caller_ids[-i - 1], i) for i in range(0, len(gene_caller_ids))])
    G = lambda g: gene_caller_id_conversion_dict[g]

    reverse_complemented_gene_calls = {}
    for gene_callers_id in gene_calls_dict:
        g = copy.deepcopy(gene_calls_dict[gene_callers_id])
        g['start'], g['stop'] = contig_length - g['stop'], contig_length - g['start']
        g['direction'] = 'f' if g['direction'] == 'r' else 'r'

        reverse_complemented_gene_calls[G(gene_callers_id)] = g

    return reverse_complemented_gene_calls, gene_caller_id_conversion_dict


def serialize_args(args, single_dash=False, use_underscore=False, skip_keys=None, translate=None):
    cmdline = []
    for param, value in args.__dict__.items():
        if isinstance(skip_keys, list):
            if param in skip_keys:
                continue

        if translate and param in translate:
            param = translate[param]

        dash = '-' if single_dash else '--'

        if not use_underscore:
            param = param.replace('_', '-')

        if value is True:
            cmdline.append('%s%s' % (dash, param))
        elif value is not False and value is not None:
            cmdline.append('%s%s' % (dash, param))
            cmdline.append(str(value))

    return cmdline


def get_predicted_type_of_items_in_a_dict(d, key):
    """Gets a dictionary `d` and a `key` in it, and returns a type function.

    It is a bit counter intuitive. dictionary should look like this:

        d = {'x': {'key': item, (...)},
             'y': {'key': item, (...)},
             (...),
            }

    This is a shitty function, but there was a real need for it, so here we are :/
    """

    items = [x[key] for x in d.values()]

    if not items:
        # there is nothing to see here
        return None

    try:
        if(set(items) == set([None])):
            # all items is of type None.
            return None
    except TypeError:
        # this means we are working with an unhashable type.
        # it is either list or dict. we will go through items
        # and return the type of first item that is not None:
        for item in items:
            if item == None:
                continue
            else:
                return type(item)

        # the code should never come to this line since if everything
        # was None that would have been captured by the try block and the
        # exception would have never been thrown, but here is a final line
        # just to be sure we are not moving on with the rest of the code
        # if we entered into this block:
        return None

    # if we are here, it means not all items are None, and they are not of
    # unhashable types (so they must be atomic types such as int, float, or str)
    not_float = False
    for item in items:
        try:
            float(item or 0)
        except ValueError:
            not_float = True
            break

    if not_float:
        return str
    else:
        for item in items:
            try:
                if int(item or 0) == float(item or 0):
                    continue
                else:
                    return float
            except ValueError:
                return float

        return int


def human_readable_file_size(nbytes):
    suffixes = ['B', 'KB', 'MB', 'GB', 'TB', 'PB']
    if nbytes == 0: return '0 B'
    i = 0
    while nbytes >= 1024 and i < len(suffixes)-1:
        nbytes /= 1024.
        i += 1
    f = ('%.2f' % nbytes).rstrip('0').rstrip('.')
    return '%s %s' % (f, suffixes[i])


def get_port_num(port_num = 0, ip='0.0.0.0', run=run):
    """Get a port number for the `ip` address."""

    try:
        port_num = int(port_num) if port_num else 0
    except Exception as e:
        raise ConfigError("Not a happy port number :/ %s." % e)

    if not port_num:
        port_num = get_next_available_port_num(constants.default_port_number)

        if not port_num:
            raise ConfigError("Anvi'o searched a bunch of port numbers starting from %d, but failed "
                               "to find an available one for you. Maybe you should specify one :/")
    else:
        if is_port_in_use(port_num):
            raise ConfigError("The port number %d seems to be in use :/" % port_num)

    if os.getuid() and port_num < 1024:
        run.warning("Using the port number %d requires superuser priviliges, which your user does not "
                    "seem to have. Since anvi'o does not know anything about your system configuraiton, "
                    "you are free to go for now. But be prepared for a failed attempt to use this port "
                    "number to serve stuff." % port_num)

    return port_num


def get_next_available_port_num(start=constants.default_port_number, look_upto_next_num_ports=100, ip='0.0.0.0'):
    """Starts from 'start' and incrementally looks for an available port
       until 'start + look_upto_next_num_ports', and returns the first
       available one."""
    for p in range(start, start + look_upto_next_num_ports):
        if not is_port_in_use(p, ip):
            return p

    return None


def is_port_in_use(port, ip='0.0.0.0'):
    in_use = False
    sock = socket.socket(socket.AF_INET, socket.SOCK_STREAM)
    result = sock.connect_ex((ip, port))

    if result == 0:
        in_use = True

    sock.close()
    return in_use


def is_program_exists(program, dont_raise=False):
    IsExe = lambda p: os.path.isfile(p) and os.access(p, os.X_OK)

    fpath, fname = os.path.split(program)

    if fpath:
        if IsExe(program):
            return program
    else:
        for path in os.environ["PATH"].split(os.pathsep):
            path = os.path.expanduser(path).strip('"')
            exe_file = os.path.join(path, program)
            if IsExe(exe_file):
                return exe_file

    if dont_raise:
        return False

    raise ConfigError("An anvi'o function needs '%s' to be installed on your system, but it doesn't seem to appear "
                       "in your path :/ If you are certain you have it on your system (for instance you can run it "
                       "by typing '%s' in your terminal window), you may want to send a detailed bug report. Sorry!"\
                        % (program, program))


def format_cmdline(cmdline):
    """Takes a cmdline for `run_command` or `run_command_STDIN`, and makes it beautiful."""
    if not cmdline or (not isinstance(cmdline, str) and not isinstance(cmdline, list)):
        raise ConfigError("You made utils::format_cmdline upset. The parameter you sent to run kinda sucks. It should be string "
                           "or list type. Note that the parameter `shell` for subprocess.call in this `run_command` function "
                           "is always False, therefore if you send a string type, it will be split into a list prior to being "
                           "sent to subprocess.")

    if isinstance(cmdline, str):
        cmdline = [str(x) for x in cmdline.split(' ')]
    else:
        cmdline = [str(x) for x in cmdline]

    return cmdline


def gzip_compress_file(input_file_path, output_file_path=None, keep_original=False):
    filesnpaths.is_file_exists(input_file_path)

    if not output_file_path:
        output_file_path = input_file_path + '.gz'

    filesnpaths.is_output_file_writable(output_file_path)

    import gzip
    with open(input_file_path, 'rb') as f_in, gzip.open(output_file_path, 'wb') as f_out:
        f_out.writelines(f_in)

    if not keep_original:
        os.remove(input_file_path)


def gzip_decompress_file(input_file_path, output_file_path=None, keep_original=True):
    filesnpaths.is_file_exists(input_file_path)

    if not input_file_path.endswith('.gz'):
        raise ConfigError("gzip_decompress_file function is upset because your input file ('%s') does not "
                          "end with a '.gz' extension :(")

    if not output_file_path:
        output_file_path = input_file_path[:-3]

    filesnpaths.is_output_file_writable(output_file_path)

    import gzip
    with gzip.open(input_file_path, 'rb') as f_in, open(output_file_path, 'wb') as f_out:
        f_out.writelines(f_in)

    if not keep_original:
        os.remove(input_file_path)

    return output_file_path

def tar_extract_file(input_file_path, output_file_path=None, keep_original=True):
    filesnpaths.is_file_tar_file(input_file_path)

    if not output_file_path:
        raise ConfigError("The tar_extract_file function is displeased because an output file path has not been specified. "
                          "If you are seeing this message, you are probably a developer, so go fix your code please, and "
                          "everyone will be happy then.")

    tf = tarfile.open(input_file_path)
    tf.extractall(path = output_file_path)

    if not keep_original:
        os.remove(input_file_path)


class RunInDirectory(object):
    """ Run any block of code in a specified directory. Return to original directory

    Parameters
    ==========
    run_dir : str or Path-like
        The directory the block of code should be run in
    """

    def __init__(self, run_dir):
        self.run_dir = run_dir
        self.cur_dir = os.getcwd()
        if not os.path.isdir(self.run_dir):
            raise ConfigError("RunInDirectory :: %s is not a directory." % str(self.run_dir))


    def __enter__(self):
        os.chdir(self.run_dir)


    def __exit__(self, exc_type, exc_value, traceback):
        os.chdir(self.cur_dir)


def run_command(cmdline, log_file_path, first_line_of_log_is_cmdline=True, remove_log_file_if_exists=True):
    """ Uses subprocess.call to run your `cmdline`

    Parameters
    ==========
    cmdline : str or list
        The command to be run, e.g. "echo hello" or ["echo", "hello"]
    log_file_path : str or Path-like
        All stdout from the command is sent to this filepath

    Raises ConfigError if ret_val < 0, or on OSError.  Does NOT raise if program terminated with exit code > 0.
    """
    cmdline = format_cmdline(cmdline)

    if anvio.DEBUG:
        Progress().reset()
        Run().info("[DEBUG] `run_command` is running", \
                   ' '.join(['%s' % (('"%s"' % str(x)) if ' ' in str(x) else ('%s' % str(x))) for x in cmdline]), \
                   nl_before=1, nl_after=1, mc='red', lc='yellow')

    filesnpaths.is_output_file_writable(log_file_path)

    if remove_log_file_if_exists and os.path.exists(log_file_path):
        os.remove(log_file_path)

    try:
        if first_line_of_log_is_cmdline:
            with open(log_file_path, "a") as log_file: log_file.write('# DATE: %s\n# CMD LINE: %s\n' % (get_date(), ' '.join(cmdline)))

        log_file = open(log_file_path, 'a')
        ret_val = subprocess.call(cmdline, shell=False, stdout=log_file, stderr=subprocess.STDOUT)
        log_file.close()

        # This can happen in POSIX due to signal termination (e.g., SIGKILL).
        if ret_val < 0:
            raise ConfigError("Command failed to run. What command, you say? This: '%s'" % ' '.join(cmdline))
        else:
            return ret_val
    except OSError as e:
        raise ConfigError("command was failed for the following reason: '%s' ('%s')" % (e, cmdline))


def run_command_STDIN(cmdline, log_file_path, input_data, first_line_of_log_is_cmdline=True, remove_log_file_if_exists=True):
    """Uses subprocess.Popen and sends data to your `cmdline` through STDIN"""
    cmdline = format_cmdline(cmdline)

    filesnpaths.is_output_file_writable(log_file_path)

    if remove_log_file_if_exists and os.path.exists(log_file_path):
        os.remove(log_file_path)

    try:
        if first_line_of_log_is_cmdline:
            with open(log_file_path, "a") as log_file: log_file.write('# DATE: %s\n# CMD LINE: %s\n' % (get_date(), ' '.join(cmdline)))

        p = subprocess.Popen(cmdline, stdout=subprocess.PIPE, stdin=subprocess.PIPE, stderr=subprocess.STDOUT)
        ret_val = p.communicate(input=input_data.encode('utf-8'))[0]
        return ret_val.decode()
    except OSError as e:
        raise ConfigError("command was failed for the following reason: '%s' ('%s')" % (e, cmdline))


def get_command_output_from_shell(cmd_line):
    ret_code = 0

    try:
        out_bytes = subprocess.check_output(cmd_line.split(), stderr=subprocess.STDOUT)
    except subprocess.CalledProcessError as e:
        out_bytes = e.output.decode("utf-8")
        ret_code = e.returncode

    return out_bytes, ret_code


def store_array_as_TAB_delimited_file(a, output_path, header, exclude_columns=[]):
    filesnpaths.is_output_file_writable(output_path)

    num_fields = len(a[0])

    if len(header) != num_fields:
        raise ConfigError("store array: header length (%d) differs from data (%d)..." % (len(header), num_fields))

    for col in exclude_columns:
        if not col in header:
            raise ConfigError("store array: column %s is not in the header array...")

    exclude_indices = set([header.index(c) for c in exclude_columns])

    header = [header[i] for i in range(0, len(header)) if i not in exclude_indices]

    f = open(output_path, 'w')
    f.write('%s\n' % '\t'.join(header))

    for row in a:
        f.write('\t'.join([str(row[i]) for i in range(0, num_fields) if i not in exclude_indices]) + '\n')

    f.close()
    return output_path


def multi_index_pivot(df, index = None, columns = None, values = None):
    # https://github.com/pandas-dev/pandas/issues/23955
    output_df = df.copy(deep = True)
    if index is None:
        names = list(output_df.index.names)
        output_df = output_df.reset_index()
    else:
        names = index
    output_df = output_df.assign(tuples_index = [tuple(i) for i in output_df[names].values])
    if isinstance(columns, list):
        output_df = output_df.assign(tuples_columns = [tuple(i) for i in output_df[columns].values])  # hashable
        output_df = output_df.pivot(index = 'tuples_index', columns = 'tuples_columns', values = values)
        output_df.columns = pd.MultiIndex.from_tuples(output_df.columns, names = columns)  # reduced
    else:
        output_df = output_df.pivot(index = 'tuples_index', columns = columns, values = values)
    output_df.index = pd.MultiIndex.from_tuples(output_df.index, names = names)
    return output_df


def store_dataframe_as_TAB_delimited_file(d, output_path, columns=None, include_index=False, index_label="index", naughty_characters=[-np.inf, np.inf], rep_str=""):
    """ Stores a pandas DataFrame as a tab-delimited file.

    Parameters
    ==========
    d: pandas DataFrame
        DataFrame you want to save.
    output_path: string
        Output_path for the file. Checks if file is writable.
    columns: list, pandas.Index, tuple (default = d.columns)
        Columns in DataFrame to write. Default is all, in the order they appear.
    include_index: Boolean (default = False)
        Should the index be included as the first column? Default is no.
    index_label: String (default = "index")
        If include_index is True, this is the header for the index.
    naughty_characters: list (default = [np.inf, -np.inf])
        A list of elements that are replaced with rep_str. Note that all np.nan's (aka NaN's) are also replaced with
        rep_str.
    rep_str: String (default = "")
        The string that elements belonging to naughty_characters are replaced by.

    Returns
    =======
    output_path
    """

    filesnpaths.is_output_file_writable(output_path)

    if not columns:
        columns = d.columns

    d.replace(naughty_characters, np.nan, inplace=True)

    d.to_csv(output_path, sep="\t", columns=columns, index=include_index, index_label=index_label, na_rep=rep_str)
    return output_path


def store_dict_as_TAB_delimited_file(d, output_path, headers=None, file_obj=None, key_header=None, keys_order=None, header_item_conversion_dict=None, do_not_close_file_obj=False):
    """Store a dictionary of dictionaries as a TAB-delimited file.

    Parameters
    ==========
    d: dictionary
        A dictionary of dictionaries where each first order key represents a row,
        and each key in the subdictionary represents a column.
    output_path: string
        Output path for the TAB delmited file.path
    headers: list
        Headers of the subdictionary to include (by default include all)
        these are the columns that will be included in the output file (this
        doesn't include the first column which is the keys of the major dictionary)
    file_obj: file_object
        A file object ot write (instead of the output file path)
    key_header: string
        The header for the first column ('key' if None)
    header_item_conversion_dict: dictionary
        To replace the column names at the time of writing.
    do_not_close_file_obj: boolean
        If True, file object will not be closed after writing the dictionary to the file

    Returns
    =======
    output_path
    """

    if not file_obj:
        filesnpaths.is_output_file_writable(output_path)

    if not file_obj:
        f = open(output_path, 'w')
    else:
        f = file_obj

    key_header = key_header if key_header else 'key'
    if not headers:
        headers = [key_header] + sorted(list(d.values())[0].keys())

    # write header after converting column names (if necessary)
    if header_item_conversion_dict:
        missing_headers = [h for h in headers[1:] if h not in header_item_conversion_dict]
        if len(missing_headers):
            raise ConfigError("Your header item conversion dict is missing keys for one or "
                              "more headers :/ Here is a list of those that do not have any "
                              "entry in the dictionary you sent: '%s'." % (', '.join(missing_headers)))
        header_text = '\t'.join([headers[0]] + [header_item_conversion_dict[h] for h in headers[1:]])
    else:
        header_text = '\t'.join(headers)

    if anvio.AS_MARKDOWN:
        tab = '\t'
        f.write(f"|{header_text.replace(tab, '|')}|\n")
        f.write(f"|{':--|' + '|'.join([':--:'] * (len(headers[1:])))}|\n")
    else:
        f.write(f"{header_text}\n")

    if not keys_order:
        keys_order = sorted(d.keys())
    else:
        missing_keys = [k for k in keys_order if k not in d]
        if len(missing_keys):
            if anvio.DEBUG:
                if len(missing_keys) > 10:
                    raise ConfigError("Some keys (n=%d) are not in your dictionary :/ Here is the first ten "
                                      " of them: %s" % (len(missing_keys), missing_keys[:10].__str__()))
                else:
                    raise ConfigError("Some keys are not in your dictionary :/ Here they are: %s" % missing_keys.__str__())
            else:
                raise ConfigError("Some keys are not in your dictionary :/ Use `--debug` to see where this "
                                  "error is coming from the codebase with a list of example keys that are "
                                  "missing.")

    for k in keys_order:
        line = [str(k)]
        for header in headers[1:]:
            try:
                val = d[k][header]
            except KeyError:
                raise ConfigError("Header ('%s') is not found in the dict :/" % (header))
            except TypeError:
                raise ConfigError("Your dictionary is not properly formatted to be exported "
                                   "as a TAB-delimited file :/ You ask for '%s', but it is not "
                                   "even a key in the dictionary" % (header))

            line.append(str(val) if not isinstance(val, type(None)) else '')

        if anvio.AS_MARKDOWN:
            f.write(f"|{'|'.join(map(str, line))}|\n")
        else:
            f.write('%s\n' % '\t'.join(line))

    if not do_not_close_file_obj:
        f.close()

    return output_path


def convert_numpy_array_to_binary_blob(array, compress=True):
    if compress:
        return gzip.compress(memoryview(array), compresslevel=1)
    else:
        return memoryview(array)


def convert_binary_blob_to_numpy_array(blob, dtype, decompress=True):
    if decompress:
        return np.frombuffer(gzip.decompress(blob), dtype=dtype)
    else:
        return np.frombuffer(blob, dtype=dtype)


@jit(nopython=True)
def add_to_2D_numeric_array(x, y, a, count=1):
    """just-in-time compiled function

    Parameters
    ==========
    x : array
        array of row indices
    y : array
        array of corresponding y indices
    count : int, 1
        How much to add to each coordinate

    Examples
    ========

    Make a 5x20000 array (a) and define 95 coordinate positions to update (i and p)

    >>> a = np.zeros((5, 20000))
    >>> i = np.random.choice(range(5), size=95, replace=True)
    >>> p = np.random.choice(range(100), size=95, replace=False) + 1000

    For comparison, define the slow method

    >>> def add_to_2D_numeric_array_slow(x, y, a, count=1):
    >>>     for idx, pos in zip(x, y):
    >>>         a[idx, pos] += count
    >>>     return a

    Compare the speeds

    >>> %timeit add_to_2D_numeric_array_slow(i, p, a)
    74.5 µs ± 4.42 µs per loop (mean ± std. dev. of 7 runs, 10000 loops each)
    >>> %timeit _add_to_2D_numeric_array(i, p, a)
    798 ns ± 12.7 ns per loop (mean ± std. dev. of 7 runs, 1000000 loops each)
    """
    for idx, pos in zip(x, y):
        a[idx, pos] += count

    return a


def is_all_columns_present_in_TAB_delim_file(columns, file_path):
    columns = get_columns_of_TAB_delim_file(file_path)
    return False if len([False for c in columns if c not in columns]) else True


def HTMLColorToRGB(colorstring, scaled=True):
    """ convert #RRGGBB to an (R, G, B) tuple """
    colorstring = colorstring.strip()
    if colorstring[0] == '#': colorstring = colorstring[1:]
    if len(colorstring) != 6:
        raise ValueError("input #%s is not in #RRGGBB format" % colorstring)
    r, g, b = colorstring[:2], colorstring[2:4], colorstring[4:]
    r, g, b = [int(n, 16) for n in (r, g, b)]

    if scaled:
        return (r / 255.0, g / 255.0, b / 255.0)
    else:
        return (r, g, b)


def transpose_tab_delimited_file(input_file_path, output_file_path, remove_after=False):
    filesnpaths.is_file_tab_delimited(input_file_path)
    filesnpaths.is_output_file_writable(output_file_path)

    file_content = [line.strip('\n').split('\t') for line in open(input_file_path, 'rU').readlines()]

    output_file = open(output_file_path, 'w')
    for entry in zip(*file_content):
        output_file.write('\t'.join(entry) + '\n')
    output_file.close()

    if remove_after:
        os.remove(input_file_path)

    return output_file_path


def split_fasta(input_file_path, parts=1, prefix=None, shuffle=False):
    if not prefix:
        prefix = os.path.abspath(input_file_path)

    filesnpaths.is_file_exists(input_file_path)
    filesnpaths.is_file_fasta_formatted(input_file_path)

    source = u.ReadFasta(input_file_path, quiet=True)
    length = len(source.ids)

    if length < parts:
        parts = length

    chunk_size = length // parts

    output_files = []

    if shuffle:
        output_files = [f'{prefix}.{part_no}' for part_no in range(parts)]
        output_fastas = [u.FastaOutput(file_name) for file_name in output_files]

        # The first sequence goes to the first outfile, the second seq to the second outfile, and so on.
        for seq_idx, (seq_id, seq) in enumerate(zip(source.ids, source.sequences)):
            which = seq_idx % parts
            output_fastas[which].write_id(seq_id)
            output_fastas[which].write_seq(seq)

        for output_fasta in output_fastas:
            output_fasta.close()
    else:
        for part_no in range(parts):
            output_file = prefix + '.' + str(part_no)

            output_fasta = u.FastaOutput(output_file)

            chunk_start = chunk_size * part_no
            chunk_end   = chunk_start + chunk_size

            if (part_no + 1 == parts):
                # if this is the last chunk make sure it contains everything till end.
                chunk_end = length

            for i in range(chunk_start, chunk_end):
                output_fasta.write_id(source.ids[i])
                output_fasta.write_seq(source.sequences[i])

            output_fasta.close()
            output_files.append(output_file)

    source.close()

    return output_files


def get_random_colors_dict(keys):
    # FIXME: someone's gotta implement this
    # keys   : set(1, 2, 3, ..)
    # returns: {1: '#ffffff', 2: '#888888', 3: '#222222', ...}
    return dict([(k, None) for k in keys])


def summarize_alignment(sequence):
    """Takes an alignment, and returns its summary.

        >>> alignment = '----AA---TTTT-----CC-GGGGGGGG----------------ATCG--'
        >>> sequence = alignment.replace('-')
        >>> summarize_alignment(alilgnment)
        '-|4|2|3|4|5|2|1|8|16|4|2'
        >>> summary = summarize_alignment(alignment)
        >>> restore_alignment(sequence, summary)
        '----AA---TTTT-----CC-GGGGGGGG----------------ATCG--'
    """
    alignment_summary = []

    starts_with_gap = sequence[0] == '-'
    in_gap, in_nt = (True, False) if starts_with_gap else (False, True)

    gap, nt = 0, 0
    for i in range(0, len(sequence)):
        if sequence[i] == '-':
            if in_nt:
                alignment_summary.append(nt) if nt else None
                in_gap, in_nt = True, False
                nt = 0
                gap = 1
            else:
                gap += 1
        else:
            if in_gap:
                alignment_summary.append(gap) if gap else None
                in_gap, in_nt = False, True
                gap = 0
                nt = 1
            else:
                nt += 1

    alignment_summary.append(gap or nt)

    return  '|'.join(['-' if starts_with_gap else '.'] + [str(s) for s in alignment_summary])


def restore_alignment(sequence, alignment_summary, from_aa_alignment_summary_to_dna=False):
    """Restores an alignment from its sequence and alignment summary.

       See `summarize_alignment` for the `alignment_summary` compression.
    """

    if not alignment_summary:
        return sequence

    if isinstance(sequence, bytes):
        sequence = list(sequence.decode('utf-8'))
    elif isinstance(sequence, str):
        sequence = list(sequence)
    else:
        raise ConfigError("Sequence must be of type str or bytes. What you sent is of %s :/" % type(sequence))

    in_gap = alignment_summary[0] == '-'

    alignment = ''
    for part in [(int(p) * 3) if from_aa_alignment_summary_to_dna else int(p) for p in alignment_summary.split('|')[1:]]:
        if in_gap:
            alignment += '-' * part
            in_gap = False
        else:
            for i in range(0, part):
                alignment += sequence.pop(0)
            in_gap = True

    if from_aa_alignment_summary_to_dna:
        return alignment + ''.join(sequence)
    else:
        return alignment


def get_column_data_from_TAB_delim_file(input_file_path, column_indices=[], expected_number_of_fields=None, separator='\t'):
    """Returns a dictionary where keys are the column indices, and items are the list of entries
    found in that that column"""
    filesnpaths.is_file_exists(input_file_path)
    filesnpaths.is_file_tab_delimited(input_file_path, expected_number_of_fields=expected_number_of_fields)

    d = {}

    for index in column_indices:
        d[index] = []

    with open(input_file_path, "rU") as input_file:
        for line in input_file.readlines():
            fields = line.strip('\n').split(separator)

            for index in column_indices:
                try:
                    d[index].append(fields[index])
                except:
                    raise ConfigError("get_column_data_from_TAB_delim_file is speaking: The file you sent "
                                       "does not have data for the column index %d. Something is wrong :/" % (index))

    return d


def get_columns_of_TAB_delim_file(file_path, include_first_column=False):
    filesnpaths.is_file_exists(file_path)

    if include_first_column:
        return open(file_path, 'rU').readline().strip('\n').split('\t')
    else:
        return open(file_path, 'rU').readline().strip('\n').split('\t')[1:]


def get_names_order_from_newick_tree(newick_tree, newick_format=1, reverse=False, names_with_only_digits_ok=False):
    filesnpaths.is_proper_newick(newick_tree, names_with_only_digits_ok=names_with_only_digits_ok)

    tree = Tree(newick_tree, format=newick_format)

    names = [n.name for n in tree.get_leaves()]

    return list(reversed(names)) if reverse else names


def get_vectors_from_TAB_delim_matrix(file_path, cols_to_return=None, rows_to_return=[], transpose=False):
    filesnpaths.is_file_exists(file_path)
    filesnpaths.is_file_tab_delimited(file_path)

    if transpose:
        transposed_file_path = filesnpaths.get_temp_file_path()
        transpose_tab_delimited_file(file_path, transposed_file_path)
        file_path = transposed_file_path

    rows_to_return = set(rows_to_return)
    vectors = []
    id_to_sample_dict = {}
    sample_to_id_dict = {}

    input_matrix = open(file_path, 'rU')
    columns = input_matrix.readline().strip('\n').split('\t')[1:]

    fields_of_interest = []
    if cols_to_return:
        fields_of_interest = [columns.index(col) for col in cols_to_return]
    else:
        fields_of_interest = [f for f in range(0, len(columns)) if constants.IS_ESSENTIAL_FIELD(columns[f])]

    # update columns:
    columns = [columns[i] for i in fields_of_interest]

    if not len(columns):
        raise ConfigError("Only a subset (%d) of fields were requested by the caller, but none of them was found "
                           "in the matrix (%s) :/" % (len(cols_to_return), file_path))

    id_counter = 0
    for line in input_matrix.readlines():
        row_name = line.strip().split('\t')[0]
        if rows_to_return and row_name not in rows_to_return:
                continue
        id_to_sample_dict[id_counter] = row_name
        fields = line.strip().split('\t')[1:]

        try:
            if fields_of_interest:
                vector = [float(fields[i]) for i in fields_of_interest]
            else:
                vector = [float(f) for f in fields]
        except ValueError:
            raise ConfigError("Matrix should contain only numerical values.")

        vectors.append(vector)

        id_counter += 1

    input_matrix.close()

    if transpose:
        # remove clutter
        os.remove(file_path)

    sample_to_id_dict = dict([(v, k) for k, v in id_to_sample_dict.items()])

    return id_to_sample_dict, sample_to_id_dict, columns, vectors


def apply_and_concat(df, fields, func, column_names, func_args=tuple([])):
    """ This function has been taken from https://tinyurl.com/y9ylqy4l
        and has been modified for speed considerations using this blog post:
        https://tinyurl.com/ya4e5tz3. Its utility is to append multiple columns to an existing
        dataframe row by row. This is usually a bad idea because usually operations can be
        vectorized. However when they cannot, looping through each row becomes a necessary evil.

        df: pandas DataFrame object
            An existing dataframe to loop through append columns to.
        fields: list
            A list of columns in the existing dataframe used to calculate the new columns
        func: function
            A function that takes as its first argument a row of `df` (i.e. a pd.Series
            object) and potential additional positional arguments `func_args`. It should return a
            tuple of values with with the same length as `column_names`.
        func_args: tuple
            A tuple of arguments passed to `func` besides the assumed first argument (a pd.Series
            object). For example, is `def func(row, a)`, then `func_args = (a,)`. If func_args is an
            empty tuple, `func` should take no other args.
        column_names: list
            A list of column headers for the newly appended columns
    """
    d = {column_name: [] for column_name in column_names}
    for _, row in df[fields].iterrows():
        out_values = func(row, *func_args)
        for ind, column_name in enumerate(column_names):
            d[column_name].append(out_values[ind])

    df2 = pd.DataFrame(d, index=df.index)
    return pd.concat((df, df2), axis=1, sort=True)


def run_functional_enrichment_stats(functional_occurrence_stats_input_file_path, enrichment_output_file_path=None, run=run, progress=progress):
    """This function runs the enrichment analysis implemented by Amy Willis.

    Since the enrichment analysis is an R script, we interface with that program by
    producing a compatible input file first, and then calling this function from various
    places in the anvi'o code.

    Parameters
    ==========
    functional_occurrence_stats_input_file_path, str file path
        This is the primary input file for the R script, `anvi-script-enrichment-stats`.
        For the most up-do-date file header, please see the header section of the R
        script.
    enrichment_output_file_path, str file path
        An optional output file path for the enrichment analysis.

    Returns
    =======
    enrichment_output: dict
        The enrichment analysis results
    """

    # sanity check for R packages
    package_dict = get_required_packages_for_enrichment_test()
    check_R_packages_are_installed(package_dict)

    # make sure the input file path is a TAB delmited file that exists.
    filesnpaths.is_file_tab_delimited(functional_occurrence_stats_input_file_path)

    if not enrichment_output_file_path:
        enrichment_output_file_path = filesnpaths.get_temp_file_path()
    elif filesnpaths.is_file_exists(enrichment_output_file_path, dont_raise=True):
        raise ConfigError(f"The file {enrichment_output_file_path} already exists and anvi'o doesn't like to overwrite it :/"
                           "Please either delete the existing file, or provide another file path before re-running this "
                           "program again.")

    log_file_path = filesnpaths.get_temp_file_path()

    run.warning(None, header="AMY's ENRICHMENT ANALYSIS 🚀", lc="green")
    run.info("Functional occurrence stats input file path: ", functional_occurrence_stats_input_file_path)
    run.info("Functional enrichment output file path: ", enrichment_output_file_path)
    run.info("Temporary log file (use `--debug` to keep): ", log_file_path, nl_after=2)

    # run enrichment script
    progress.new('Functional enrichment analysis')
    progress.update("Running Amy's enrichment")
    run_command(['anvi-script-enrichment-stats',
                 '--input', f'{functional_occurrence_stats_input_file_path}',
                 '--output', f'{enrichment_output_file_path}'], log_file_path)
    progress.end()

    if not filesnpaths.is_file_exists(enrichment_output_file_path, dont_raise=True):
        raise ConfigError(f"Something went wrong during the functional enrichment analysis :( We don't "
                          f"know what happened, but this log file could contain some clues: {log_file_path}")

    if filesnpaths.is_file_empty(enrichment_output_file_path):
        raise ConfigError(f"Something went wrong during the functional enrichment analysis :( "
                          f"An output file was created, but it was empty... We hope that this "
                          f"log file offers some clues: {log_file_path}")

    # if everything went okay, we remove the log file
    if anvio.DEBUG:
        run.warning(f"Due to the `--debug` flag, anvi'o keeps the log file at '{log_file_path}'.", lc='green', header="JUST FYI")
    else:
        os.remove(log_file_path)

    enrichment_stats = get_TAB_delimited_file_as_dictionary(enrichment_output_file_path)

    # here we will naively try to cast every column that matches `p_*` to float, and every
    # column that matches `N_*` to int.
    column_names = list(enrichment_stats.values())[0].keys()
    column_names_to_cast = [(c, float) for c in ['unadjusted_p_value', 'adjusted_q_value', 'enrichment_score']] + \
                           [(c, float) for c in column_names if c.startswith('p_')] + \
                           [(c, int) for c in column_names if c.startswith('N_')]
    for entry in enrichment_stats:
        for column_name, to_cast in column_names_to_cast:
            try:
                enrichment_stats[entry][column_name] = to_cast(enrichment_stats[entry][column_name])
            except:
                raise ConfigError(f"Something sad happened :( Anvi'o expects the functional enrichment output to contain "
                                  f"values for the column name `{column_name}` that can be represented as `{to_cast}`. Yet, the "
                                  f"entry `{entry}` in your output file contained a value of `{enrichment_stats[entry][column_name]}`. "
                                  f"We have no idea how this happened, but it is not good :/ If you would like to mention this "
                                  f"to someone, please attach to your inquiry the following file: '{enrichment_output_file_path}'.")

    return enrichment_stats


def get_required_packages_for_enrichment_test():
    ''' Return a dict with the packages as keys and installation instrucstions as values'''
    packages = ["tidyverse", "stringi", "magrittr", "qvalue", "optparse"]

    installation_instructions = ["conda install -c r r-tidyverse",
                                 "conda install -c r r-stringi",
                                 "conda install -c bioconda r-magrittr",
                                 "conda install -c bioconda bioconductor-qvalue",
                                 "conda install -c conda-forge r-optparse"]

    return dict(zip(packages,installation_instructions))


def check_R_packages_are_installed(required_package_dict):
    """Checks if R and the provided R packages are installed on the user's system.
    If not, raises an error with installation instructions for any missing packages.

    Credits to Ryan Moore (https://github.com/mooreryan) for this solution!
    (https://github.com/merenlab/anvio/commit/91f9cf1531febdbf96feb74c3a68747b91e868de#r35353982)

    Parameters
    ==========
    required_package_dict, dictionary
        keys should be R package names, values should be the corresponding installation instruction for the package
        See get_required_packages_for_enrichment_test() for an example
    """

    is_program_exists('Rscript')

    missing_packages = []
    log_file = filesnpaths.get_temp_file_path()
    for lib in required_package_dict:
        ret_val = run_command(["Rscript", "-e", "library('%s')" % lib], log_file)
        if ret_val != 0:
            missing_packages.append(lib)

    if missing_packages:
        raise ConfigError("The following R packages are required in order to run this, but seem to be missing or broken: '%(missing)s'. "
                          "If you have installed anvi'o through conda, BEFORE ANYTHING ELSE we would suggest you to run the command "
                          "Rscript -e \"update.packages(repos='https://cran.rstudio.com')\" in your terminal. This will try to update "
                          "all R libraries on your conda environment and will likely solve this problem. If it doesn't work, then you "
                          "will need to try a bit harder, so here are some pointers: if you are using conda, in an ideal world you"
                          "should be able to install these packages by running the following commands: %(conda)s. But if this option "
                          "doesn't seem to be working for you, then you can also try to install the problem libraries directly through R, "
                          "for instance by typing in your terminal, Rscript -e 'install.packages(\"%(example)s\", "
                          "repos=\"https://cran.rstudio.com\")' and see if it will address the installation issue. UNFORTUNATELY, in "
                          "some cases you may continue to see this error despite the fact that you have these packages installed :/ It "
                          "would most likely mean that some other issues interfere with their proper usage during run-time. If you have "
                          "these packages installed but you continue seeing this error, please run in your terminal Rscript -e "
                          "\"library(%(example)s)\" to see what is wrong with %(example)s on your system. Running this on your "
                          "terminal will test whether the package is properly loading or not and the resulting error messages will likely "
                          "be much more helpful solving the issue. Apologies for the frustration. R frustrates everyone." % \
                                                                  {'missing': ', '.join(missing_packages),
                                                                   'conda': ', '.join(['"%s"' % required_package_dict[i] for i in missing_packages]),
                                                                   'example': missing_packages[0]})
    else:
        os.remove(log_file)


def get_values_of_gene_level_coverage_stats_as_dict(gene_level_coverage_stats_dict, key, genes_of_interest=None, samples_of_interest=None, as_pandas=False):
    """
        This function takes the gene_level_coverage_stats_dict and return one of the values
        as a matrix-like dict of dicts.
        THIS FUNCTION IS IN utils AND NOT IN summarizer, or dbops, because it used to be in summarizer
        and why should it be in summarizer?!? that makes no sense. And also mcg-classifier doesn't want
        to initialize summarizer, it wants to be able to just get the gene_level_coverage_stats_dict as
        input and then deal with it.

        There is also an option to as to get the data back as a pandas dataframe.
    """
    legal_keys = {'mean_coverage', 'detection', 'non_outlier_mean_coverage', 'non_outlier_coverage_std'}
    if key not in legal_keys and as_pandas:
        raise ConfigError("%s is not a valid key for creating a pandas dataframe of values of gene_level_coverage_stats_dict. "
                           "Here is a list of the valid keys: %s" % (key, list(legal_keys)))

    gene_callers_ids = set(gene_level_coverage_stats_dict.keys())
    samples = set(next(iter(gene_level_coverage_stats_dict.values())).keys())

    if genes_of_interest is not None:
        missing_genes = [g for g in genes_of_interest if g not in gene_callers_ids]
        if len(missing_genes):
            raise ConfigError("The following genes are not in the gene_level_coverage_stats_dict, and yet you are asking for them: %s" % missing_genes)
    else:
        genes_of_interest = gene_callers_ids

    if samples_of_interest is not None:
        missing_samples = [s for s in samples_of_interest if s not in samples]
        if len(missing_samples):
            raise ConfigError("The following samples are not in the gene_level_coverage_stats_dict, and yet you are asking for them: %s" % missing_samples)
    else:
        samples_of_interest = samples

    d = {}

    for gene_callers_id in genes_of_interest:
        d[gene_callers_id] = {}
        for sample_name in samples_of_interest:
            d[gene_callers_id][sample_name] = gene_level_coverage_stats_dict[gene_callers_id][sample_name][key]

    if as_pandas:
        # This option is used by the mcg-classifier.
        import pandas as pd
        return pd.DataFrame.from_dict(d, orient='index')
    else:
        return d


def get_indices_for_outlier_values(c):
    is_outlier = get_list_of_outliers(c)
    return set([p for p in range(0, c.size) if is_outlier[p]])


def get_list_of_outliers(values, threshold=None, zeros_are_outliers=False, median=None):
    """Return boolean array of whether values are outliers (True means outlier)

    Modified from Joe Kington's (https://stackoverflow.com/users/325565/joe-kington)
    implementation computing absolute deviation around the median.

    Parameters
    ==========
    values : array-like
        A num_observations by num_dimensions array of observations.

    threshold : number, None
        The modified z-score to use as a thresholdold. Observations with
        a modified z-score (based on the median absolute deviation) greater
        than this value will be classified as outliers.

    median : array-like, None
        Pass median of values if you already calculated it to save time.

    Returns
    =======
    mask : numpy array (dtype=bool)
        A num_observations-length boolean array. True means outlier

    Examples
    ========

    Create an array with 5 manually created outliers:

    >>> import numpy as np
    >>> import anvio.utils as utils
    >>> array = 10*np.ones(30) + np.random.rand(30)
    >>> array[5] = -10
    >>> array[9] = -10
    >>> array[12] = -10
    >>> array[15] = -10
    >>> array[23] = -10
    >>> mask = utils.get_list_of_outliers(array, threshold=5)
    >>> print(mask)
    [False False False False False  True False False False  True False False
     True False False  True False False False False False False False  True
     False False False False False False]

    As can be seen, mask returns a numpy array of True/False values, where True corresponds to
    outlier values.

    >>> print(outlier_indices)
    >>> outlier_indices = np.where(mask == True)[0]
    [ 5  9 12 15 23]

    The `True` values indeed occur at the indices where the values hand been manually changed to
    represent outliers.

    References
    ==========
    Boris Iglewicz and David Hoaglin (1993), "Volume 16: How to Detect and
    Handle Outliers", The ASQC Basic References in Quality Control:
    Statistical Techniques, Edward F. Mykytka, Ph.D., Editor.

    http://www.sciencedirect.com/science/article/pii/S0022103113000668
    """

    if threshold is None:
        threshold = 1.5

    if len(values.shape) == 1:
        values = values[:, None]

    if not median: median = np.median(values, axis=0)

    diff = np.sum((values - median) ** 2, axis=-1)
    diff = np.sqrt(diff)
    median_absolute_deviation = np.median(diff)

    if not median_absolute_deviation:
       if values[0] == 0:
            # A vector of all zeros is considered "all outliers"
            return np.array([True] * values.size)
       else:
            # A vector of uniform non-zero values is "all non-outliers"
            # This could be important for silly cases (like in megahit) in which there is a maximum value for coverage
            return np.array([False] * values.size)

    modified_z_score = 0.6745 * diff / median_absolute_deviation
    non_outliers = modified_z_score > threshold

    if not zeros_are_outliers:
        return non_outliers
    else:
        zero_positions = [x for x in range(len(values)) if values[x] == 0]
        for i in zero_positions:
            non_outliers[i] = True
        return non_outliers


def get_gene_caller_ids_from_args(gene_caller_ids, delimiter=','):
    gene_caller_ids_set = set([])
    if gene_caller_ids:
        if os.path.exists(gene_caller_ids):
            gene_caller_ids_set = set([g.strip() for g in open(gene_caller_ids, 'rU').readlines()])
        else:
            gene_caller_ids_set = set([g.strip() for g in gene_caller_ids.split(delimiter)])

    try:
        gene_caller_ids_set = set([int(g) for g in gene_caller_ids_set])
    except:
        g = gene_caller_ids_set.pop()
        raise ConfigError("The gene calls you provided do not look like gene callers anvi'o is used to working with :/ Here is "
                          "one of them: '%s' (%s)." % (g, type(g)))
    return gene_caller_ids_set


def remove_sequences_with_only_gaps_from_fasta(input_file_path, output_file_path, inplace=True):
    filesnpaths.is_file_fasta_formatted(input_file_path)
    filesnpaths.is_output_file_writable(output_file_path)

    total_num_sequences = 0
    num_sequences_removed = 0
    input_fasta = u.SequenceSource(input_file_path)
    clean_fasta = u.FastaOutput(output_file_path)

    while next(input_fasta):
        total_num_sequences += 1
        if input_fasta.seq.count('-') == len(input_fasta.seq):
            num_sequences_removed += 1
        else:
            clean_fasta.store(input_fasta, split=False)

    if inplace:
        if num_sequences_removed:
            shutil.move(output_file_path, input_file_path)
        else:
            os.remove(output_file_path)

    return total_num_sequences, num_sequences_removed


def get_num_sequences_in_fasta(input_file):
    fasta = u.SequenceSource(input_file)
    num_sequences = 0

    while next(fasta):
        num_sequences += 1

    return num_sequences


def get_all_ids_from_fasta(input_file):
    fasta = u.SequenceSource(input_file)
    ids = []

    while next(fasta):
        ids.append(fasta.id)

    return ids


def check_fasta_id_formatting(fasta_path):
    fasta = u.SequenceSource(fasta_path)

    while next(fasta):
        characters_anvio_doesnt_like = [
            c for c in set(fasta.id) if c not in constants.allowed_chars]

        if len(characters_anvio_doesnt_like):
            raise ConfigError(
                "At least one of the deflines in your FASTA file "
                "does not comply with the 'simple deflines' requirement of Anvi'o. "
                "You can either use the script, `anvi-script-reformat-fasta`, "
                "to take care of this issue, or read this section in the tutorial "
                "to understand the reason behind this requirement "
                "(Anvi'o is very upset for making you do this): %s"
                % "http://merenlab.org/2016/06/22/anvio-tutorial-v2/#take-a-look-at-your-fasta-file")

        try:
            int(fasta.id)
            is_int = True
        except:
            is_int = False
        if is_int:
            raise ConfigError(
                "At least one of the deflines in your FASTA file "
                "(well, this one to be precise: '%s') looks like a number. "
                "For reasons we can't really justify, "
                "Anvi'o does not like those numeric names, "
                "and hereby asks you to make sure every tRNA-seq name "
                "contains at least one alphanumeric character :/ "
                "Meanwhile we, the Anvi'o developers, are both surprised by and thankful for "
                "your endless patience with such eccentric requests. "
                "You the real MVP." % fasta.id)

    fasta.close()


def check_fasta_id_uniqueness(fasta_path):
    all_ids_in_FASTA = get_all_ids_from_fasta(fasta_path)
    total_num_seqs = len(all_ids_in_FASTA)
    if total_num_seqs != len(set(all_ids_in_FASTA)):
        raise ConfigError(
            "Every sequence in the input FASTA file must have a unique ID. You know...")


def get_ordinal_from_integer(num):
    """append 'st', 'nd', or 'th' to integer to make categorical. num must be integer"""
    return'%d%s' % (num, {11:'th', 12:'th', 13:'th'}.get(num%100, {1:'st', 2:'nd', 3:'rd'}.get(num%10,'th')))


def get_read_lengths_from_fasta(input_file):
    contig_lengths = {}

    fasta = u.SequenceSource(input_file)
    while next(fasta):
        contig_lengths[fasta.id] = len(fasta.seq)

    fasta.close()
    return contig_lengths


def get_GC_content_for_FASTA_entries(file_path):
    filesnpaths.is_file_exists(file_path)
    filesnpaths.is_file_fasta_formatted(file_path)

    GC_content_dict = {}

    fasta = u.SequenceSource(file_path)
    while next(fasta):
        GC_content_dict[fasta.id] = get_GC_content_for_sequence(fasta.seq)

    return GC_content_dict


def get_GC_content_for_sequence(sequence):
    return Composition(sequence).GC_content


def get_synonymous_and_non_synonymous_potential(list_of_codons_in_gene, just_do_it=False):
    """
    When calculating pN/pS or dN/dS, the number of variants classified as synonymous or non
    synonymous need to be normalized by the sequence's potential for synonymous and
    non-synonymous changes. That is calculated by mutating each position to the other 3
    nucleotides and calculating whether the mutation is synonymous or non synonymous. Each
    mutation gets a score of 1/3, since there are 3 possible mutations for each site. If the
    sequence is of length L, the nonsynonymous and synonymous potentials sum to L.

    list_of_codons_in_gene is a list of the codons as they appear in the gene sequence, e.g.
    ['ATG', ..., 'TAG'], which can be generated from utils.get_list_of_codons_for_gene_call
    """
    if not any([list_of_codons_in_gene[-1] == x for x in ['TAG', 'TAA', 'TGA']]) and not just_do_it:
        raise ConfigError("get_synonymous_and_non_synonymous_potential :: sequence does not end "
                          "with a stop codon and is therefore probably not what you want. If you "
                          "want to continue anyways, use the just_do_it flag")

    synonymous_potential = 0
    num_ambiguous_codons = 0 # these are codons with Ns or other characters than ATCG

    for codon in list_of_codons_in_gene:
        # first test if it is proper codon
        if not codon:
            num_ambiguous_codons += 1
            continue

        # if we are here, this is a proper codon
        for i, nt in enumerate(codon):
            for mutant_nt in [m for m in 'ACGT' if m != nt]:

                mutant_codon = list(codon)
                mutant_codon[i] = mutant_nt
                mutant_codon = ''.join(mutant_codon)

                if constants.codon_to_AA[mutant_codon] == constants.codon_to_AA[codon]:
                    synonymous_potential += 1/3

    non_synonymous_potential = 3 * (len(list_of_codons_in_gene) - num_ambiguous_codons) - synonymous_potential

    return synonymous_potential, non_synonymous_potential, num_ambiguous_codons


def get_N50(contig_lengths):
    h, S = sum(contig_lengths) / 2.0, 0

    for l in sorted(contig_lengths, reverse=True):
        S += l
        if h < S:
            return l


def get_cmd_line():
    c_argv = []
    for i in sys.argv:
        if ' ' in i:
            c_argv.append('"%s"' % i)
        else:
            c_argv.append(i)
    return ' '.join(c_argv)


def get_time_to_date(local_time, fmt='%Y-%m-%d %H:%M:%S'):
    try:
        local_time = float(local_time)
    except ValueError:
        raise ConfigError("utils::get_time_to_date is called with bad local_time.")

    return time.strftime(fmt, time.localtime(local_time))


def compare_times(calls, as_matrix=False, iterations_per_call=1):
    """Compare times between function calls

    Parameters
    ==========
    calls : list of tuples
        Each element should be a (name, function, args, kwargs) tuples. If there are no args or
        kwargs, the element should look like (name, function, [], {})

    as_matrix : bool, False
        If True, results are output as a pandas matrix, where each element is a time difference between
        calls. Otherwise, a dictionary is returned

    iterations_per_call : int, 1
        How many times should each function call be ran? Time will be averaged

    Returns
    =======
    times : pd.DataFrame or dict
        If as_matrix, pd.DataFrame is returned, where times[i, j] is how much faster i is than j.
        Otherwise, dictionary of {name: time} is returned
    """

    call_times = np.zeros((len(calls), iterations_per_call))
    names, *_ = zip(*calls)
    for i, call in enumerate(calls):
        name, function, args, kwargs = call

        for j in range(iterations_per_call):
            try:
                with TimeCode(quiet=True) as t:
                    function(*args, **kwargs)
            except:
                raise ConfigError("compare_times :: function call with name '%s' failed." % name)

            call_times[i, j] = t.time.total_seconds()

    averaged_call_times = np.mean(call_times, axis=1)

    if not as_matrix:
        return dict(zip(names, averaged_call_times))

    matrix = []
    for i, _time in enumerate(call_times):
        row = []

        for j, _time in enumerate(call_times):
            row.append(averaged_call_times[j] - averaged_call_times[i] if i > j else 'NA')

        matrix.append(row)

    return pd.DataFrame(matrix, columns=names, index=names)


def concatenate_files(dest_file, file_list, remove_concatenated_files=False):
    if not dest_file:
        raise ConfigError("Destination cannot be empty.")

    filesnpaths.is_output_file_writable(dest_file)

    if not len(file_list):
        raise ConfigError("File list cannot be empty.")

    for f in file_list:
        filesnpaths.is_file_exists(f)

    dest_file_obj = open(dest_file, 'w')
    for chunk_path in file_list:
        for line in open(chunk_path, 'rU'):
            dest_file_obj.write(line)

    dest_file_obj.close()

    if remove_concatenated_files:
        for f in file_list:
            os.remove(f)

    return dest_file


def get_chunk(stream, separator, read_size=4096):
    """Read from a file chunk by chunk based on a separator substring

    This utility of this function is to avoid reading in the entire contents of a file all at once.
    Instead, you can read in a chunk, process it, then read in the next chunk, and repeat this until
    the EOF.

    Parameters
    ==========
    stream : _io.TextIOWrapper
        A file handle, e.g. stream = open('<path_to_file>', 'r')

    separator : str
        Each value returned will be the string from the last `separator` to the next `separator`

    read_size : int, 4096
        How big should each read size be? Bigger means faster reading, but higher memory usage. This
        has no effect on what is returned, but can greatly influence speed. Default is 4MB.

    References
    ==========
    https://stackoverflow.com/questions/47927039/reading-a-file-until-a-specific-character-in-python
    """

    contents_buffer = ''
    while True:
        chunk = stream.read(read_size)
        if not chunk:
            yield contents_buffer
            break

        contents_buffer += chunk
        while True:
            try:
                part, contents_buffer = contents_buffer.split(separator, 1)
            except ValueError:
                break
            else:
                yield part


def get_split_start_stops(contig_length, split_length, gene_start_stops=None):
    """Wrapper function for get_split_start_stops_with_gene_calls and get_split_start_stops_without_gene_calls"""
    if gene_start_stops:
        return get_split_start_stops_with_gene_calls(contig_length, split_length, gene_start_stops)
    else:
        return get_split_start_stops_without_gene_calls(contig_length, split_length)


def get_split_start_stops_with_gene_calls(contig_length, split_length, gene_start_stops):
    """Here we have a contig of `contig_length`, and a desired split length of `split_length`. also
       we know where genes start and stop in this contigs. we would like to split this contig into
       smaller pieces, i.e. sizes of `splits_length`, but in such a way that that splits do not
       break contigs in the middle of a gene."""

    # if the contig is too short, return it back.
    if contig_length < 2 * split_length:
        return [(0, contig_length)]

    coding_positions_in_contig = []

    # Pretend the beginning and end are coding (even if they aren't) so that we prevent very short pieces.
    for position in it.chain(range(int(split_length / 2)), range(contig_length - int(split_length / 2), contig_length)):
        coding_positions_in_contig.append(position)

    # Track positions that code for genes.
    for gene_unique_id, start, stop in gene_start_stops:
        start = start - 5
        stop = stop + 5

        for position in range(start, stop):
            coding_positions_in_contig.append(position)

    non_coding_positions_in_contig = set(range(contig_length)) - set(coding_positions_in_contig)

    # what would be our break points in an ideal world? compute an initial list of break
    # points based on the length of the contig and desired split size:
    optimal_number_of_splits = int(contig_length / split_length)

    optimal_split_length = int(contig_length / optimal_number_of_splits)
    optimal_break_points = list(range(optimal_split_length, contig_length - optimal_split_length + 1, optimal_split_length))

    # now we will identify the very bad break points that we can't find a way to split around
    bad_break_points = set([])
    for i in range(0, len(optimal_break_points)):
        break_point = optimal_break_points[i]

        if break_point not in non_coding_positions_in_contig:
            # optimal break point hits a gene. we shall search towards both directions
            # to find a better break point:
            new_break_point = None
            for s in range(0, int(split_length / 2)):
                if break_point + s in non_coding_positions_in_contig:
                    new_break_point = break_point + s
                    break
                if break_point - s in non_coding_positions_in_contig:
                    new_break_point = break_point - s
                    break

            if not new_break_point:
                # nope. we failed. this is a bad bad break point.
                bad_break_points.add(break_point)
            else:
                # we are satisfied with the new one we found for now. it may be a shitty one,
                # but we will learn about that later. for now, let's replace the previous
                # optimal break pont with this one.
                optimal_break_points[i] = new_break_point

    # remove all the bad breakpoints from our 'optimal' break points:
    optimal_break_points = [p for p in optimal_break_points if p not in bad_break_points]

    if not len(optimal_break_points):
        # we have nothing left to work with after removal of the crappy break points. we will
        # keep this bad boy the way it is.
        return [(0, contig_length)]

    # create start/stop positions from these break points
    chunks = list(zip([0] + optimal_break_points[:-1], optimal_break_points)) + [(optimal_break_points[-1], contig_length)]

    return chunks


def get_split_start_stops_without_gene_calls(contig_length, split_length):
    """Returns split start stop locations for a given contig length."""
    num_chunks = int(contig_length / split_length)

    if num_chunks < 2:
        return [(0, contig_length)]

    chunks = []
    for i in range(0, num_chunks):
        chunks.append((i * split_length, (i + 1) * split_length),)
    chunks.append(((i + 1) * split_length, contig_length),)

    if (chunks[-1][1] - chunks[-1][0]) < (split_length / 2):
        # last chunk is too small :/ merge it to the previous one.
        last_tuple = (chunks[-2][0], contig_length)
        chunks.pop()
        chunks.pop()
        chunks.append(last_tuple)

    return chunks


def get_split_and_contig_names_of_interest(contigs_db_path, gene_caller_ids):
    """Takes a set of gene caller ids, returns all split and contig names in a
       contigs database that are affiliated with them.
    """

    if not isinstance(gene_caller_ids, set):
        raise ConfigError("`gene_caller_ids` must be of type `set`.")

    is_contigs_db(contigs_db_path)

    contigs_db = db.DB(contigs_db_path, anvio.__contigs__version__)

    where_clause_genes = "gene_callers_id in (%s)" % ', '.join(['%d' % g for g in gene_caller_ids])
    genes_in_contigs = contigs_db.get_some_rows_from_table_as_dict(t.genes_in_contigs_table_name, where_clause=where_clause_genes)
    contig_names_of_interest = set([e['contig'] for e in genes_in_contigs.values()])

    where_clause_contigs = "parent in (%s)" % ', '.join(['"%s"' % c for c in contig_names_of_interest])
    splits_info = contigs_db.get_some_rows_from_table_as_dict(t.splits_info_table_name, where_clause=where_clause_contigs)
    split_names_of_interest = set(splits_info.keys())

    contigs_db.disconnect()

    return (split_names_of_interest, contig_names_of_interest)


def get_contigs_splits_dict(split_ids, splits_basic_info):
    """
    For a given list of split ids, create a dictionary of contig names
    that represents all parents as keys, and ordered splits as items.

    split_ids is a set of split IDs, splits_basic_info comes from the contigs database:

     >>> contigs_db = dbops.ContigsDatabase(contigs_db_path)
     >>> splits_basic_info = contigs_db.db.get_table_as_dict(t.splits_info_table_name)
     >>> znnotation_db.disconnect()
     >>> x = get_contigs_splits_dict(set([contig_A_split_00001, contig_A_split_00002, contig_A_split_00004,
                                         contig_C_split_00003, contig_C_split_00004, contig_C_split_00005]),
                                    splits_basic_info)
     >>> print x
         {
             'contig_A': {
                             0: 'contig_A_split_00001',
                             1: 'contig_A_split_00002',
                             4: 'contig_A_split_00004'
                         },
             'contig_C': {
                             3: 'contig_C_split_00003',
                             4: 'contig_C_split_00004',
                             5: 'contig_C_split_00005'
                         }
         }
    """

    contigs_splits_dict = {}

    for split_id in split_ids:
        s = splits_basic_info[split_id]
        if s['parent'] in contigs_splits_dict:
            contigs_splits_dict[s['parent']][s['order_in_parent']] = split_id
        else:
            contigs_splits_dict[s['parent']] = {s['order_in_parent']: split_id}

    return contigs_splits_dict


def get_variabile_item_frequencies(e, engine='NT'):
    """
    e is a row from variable_nucleotide_positions table defined in tables.
    this function extends dictionary with consensus and departure from consensus.
    """

    items = constants.nucleotides if engine=='NT' else constants.amino_acids
    frequency_dict = Counter(dict([(item, e[item]) for item in items]))
    return frequency_dict.most_common()


def get_consensus_and_departure_data(variable_item_frequencies):
    """Make sense of `variable_item_frequencies`.

       The format of `variable_item_frequencies` follows this:

           >>> [('A', 45), ('T', 5), ('G', 0), ('N', 0), ('C', 0)]

       For a given entry of the variable_XX_frequencies table, the `variable_item_frequencies`
       tuple can be obtained via `get_variabile_item_frequencies`.
    """

    frequency_of_consensus = variable_item_frequencies[0][1]
    total_frequency_of_all_but_the_consensus = sum([tpl[1] for tpl in variable_item_frequencies[1:]])
    coverage = total_frequency_of_all_but_the_consensus + frequency_of_consensus

    n2n1ratio = variable_item_frequencies[1][1] / frequency_of_consensus if frequency_of_consensus else -1
    consensus = variable_item_frequencies[0][0]
    departure_from_consensus = total_frequency_of_all_but_the_consensus / coverage if coverage else -1

    return (n2n1ratio, consensus, departure_from_consensus)


def convert_sequence_indexing(index, source="M0", destination="M1"):
    """
    Anvi'o zero-indexes sequences. For example, the methionine that every ORF starts with has the
    index 0 (M0). This is in contrast to the most conventions, in which the methionine is indexed by
    1 (M1). This function converts between the two.

    index : integer, numpy array, pandas series, list
        The sequence index/indices you are converting.
    source : string
        The convention you are converting from. Must be either "M0" (anvio) or
        "M1" (not anvio)
    destination : string
        The convention you are converting to. Must be either "M0" (anvio) or
        "M1" (not anvio)
    """
    convert = lambda x, a: [i + a for i in x] if type(x) == list else x + a

    if source not in ["M0", "M1"] or destination not in ["M0", "M1"]:
        raise ValueError("Must be 'M0' or 'M1'.")

    if source == "M0" and destination == "M1":
        return convert(index, 1)

    if source == "M1" and destination == "M0":
        return convert(index, -1)

    return index


@jit(nopython=True)
def get_constant_value_blocks(array, value):
    """Generator that returns blocks of consecutive numbers

    Parameters
    ==========
    array : array
        a numerical numpy array. If a list is passed, this function is very slow

    value : number
        The number you want to get constant blocks for.

    Examples
    ========

    >>> a = np.array([47, 47, 47, 49, 50, 47, 47, 99])
    >>> for i in get_constant_value_blocks(a, 47): print(i)
    (0, 3)
    (5, 7)
    """
    ans = []

    matching = False
    for i in range(len(array)):
        if array[i] == value:
            if not matching:
                start = i
                matching = True
        else:
            if matching:
                matching = False
                ans.append((start, i))

    if matching:
        ans.append((start, i + 1))

    return ans


@jit(nopython=True)
def find_value_index(x, val, reverse_search=False):
    """Returns first instance of indices where a value is found

    Created this because unlike np.where, this stops after the first instance is found. If you only
    want the first instance, this algorithm is therefore preferrable for array sizes < 1000 (see
    examples)

    Parameters
    ==========
    x : 1D array

    val : number
        return index of x where the value == val.

    reverse_search : bool, False
        Search in reverse order

    Examples
    ========
    >>> import numpy as np
    >>> import anvio.utils as utils
    >>> x = np.arange(1000)
    >>> %timeit utils.find_value_index(x, 999, rev=True)
    574 ns ± 15.8 ns per loop (mean ± std. dev. of 7 runs, 1000000 loops each)
    >>> %timeit utils.find_value_index(x, 999)
    2.21 µs ± 36.7 ns per loop (mean ± std. dev. of 7 runs, 100000 loops each)
    >>> %timeit np.where(x == 999)[0][0]
    2.91 µs ± 563 ns per loop (mean ± std. dev. of 7 runs, 100000 loops each)
    """

    for i in range(len(x)) if not reverse_search else range(len(x)-1, -1, -1):
        if x[i] == val:
            return i


def convert_SSM_to_single_accession(matrix_data):
    """
    The substitution scores from the SSM dictionaries created in anvio.data.SSMs are accessed via a dictionary of
    dictionaries, e.g.  data["Ala"]["Trp"]. This returns a new dictionary accessed via the concatenated sequence element
    pair, e.g. data["AlaTrp"], data["AT"], etc.  where they are ordered alphabetically.
    """
    items = matrix_data.keys()
    new_data = {}

    for row in items:
        for column in items:

            if row > column:
                continue
            new_data[''.join([row, column])] = matrix_data[row][column]
    return new_data


def is_gene_sequence_clean(seq, amino_acid=False, can_end_with_stop=False, must_start_with_met=True):
    """Returns True if gene sequence is clean (amino acid or nucleotide), otherwise raises ConfigError

    Parameters
    ==========
    seq : str
        A string of amino acid or nucleotide sequence
    amino_acid : bool, False
        If True, the sequence is assumed to be an amino acid sequence
    can_end_with_stop : bool, False
        If True, the sequence can, but does not have to, end with * if amino_acid=True, or one of
        <TAG, TGA, TAA> if amino_acid=False.
    must_start_with_met : bool, True
        If True, the sequence must start with ATG if amino_acid=False or Met if amino_acid=True

    Returns
    =======
    value : bool

    Notes
    =====
    - A 'clean gene' depends on `amino_acid`. If amino_acid=True, must contain only the 20 1-letter
      codes (case insensitive) and start with M. If amino_acid=False, must contain only A,C,T,G
      (case insenstive), start with ATG, and have length divisible by 3. If can_end_with_stop=True,
      `seq` can end with a stop. If any intermediate  and in-frame stop codons are found, the gene
      is not clean
    """
    error_msg_template = "The gene sequence is not clean. Reason: %s"
    seq = seq.upper()

    start_char = 'M' if amino_acid else 'ATG'
    end_chars = ['*'] if amino_acid else ['TAG', 'TGA', 'TAA']

    permissible_chars = (set(constants.AA_to_single_letter_code.values())
                         if amino_acid
                         else set(constants.codons)) - set(end_chars)

    if not amino_acid:
        if len(seq) % 3:
            raise ConfigError(error_msg_template % "The number of nucleotides is not divisible by 3")

        new_seq = [] # list of length-3 strings
        for i in range(0, len(seq), 3):
            new_seq.append(seq[i:i+3])

        seq = new_seq

    if not seq[0] == start_char and must_start_with_met:
        raise ConfigError(error_msg_template % "Should start with methionine but instead starts with %s" % seq[0])

    for i, element in enumerate(seq[:-1]):
        if element in end_chars:
            l, r = min([i, 3]), min([len(seq[:-1])-i, 3])
            error_msg = error_msg_template % "Premature stop codon at %dth codon position (counting from 0).\
                                              Here is the position in the context of the sequence: ...%s[%s]%s..." \
                                                % (i, ''.join(seq[:-1][i-l:i]), element, ''.join(seq[:-1][i+1:i+r+1]))
            raise ConfigError(error_msg)

        if element not in permissible_chars:
            l, r = min([i, 3]), min([len(seq[:-1])-i, 3])
            error_msg = error_msg_template % "%s at %dth codon position (counting from zero) isn't a valid sequence\
                                              element. Here is the position in the context of the sequence: ...%s[%s]%s..." \
                                                % (element, i, ''.join(seq[:-1][i-l:i]), element, ''.join(seq[:-1][i+1:i+r+1]))
            raise ConfigError(error_msg)

    if seq[-1] in end_chars:
        if not can_end_with_stop:
            raise ConfigError(error_msg_template % "Sequence should not contain an explicit stop codon")
    elif seq[-1] not in permissible_chars:
        raise ConfigError(error_msg_template % "Last codon is not a valid character: %s" % seq[-1])

    return True


def get_list_of_AAs_for_gene_call(gene_call, contig_sequences_dict):

    list_of_codons = get_list_of_codons_for_gene_call(gene_call, contig_sequences_dict)
    list_of_AAs = []

    for codon in list_of_codons:

        # if concensus sequence contains shitty characters, we will not continue
        if codon not in constants.codon_to_AA:
            continue

        # genes in the reverse direction are already handled in get_list_of_codons_for_gene_call so
        # all we do is transform codons to AAs
        list_of_AAs.append(constants.codon_to_AA[codon])

    return list_of_AAs


def get_list_of_codons_for_gene_call(gene_call, contig_sequences_dict, **kwargs):
    """Get a list of the codons for a gene call

    Parameters
    ==========
    contig_sequences_dict : dict
        An object that looks like that ContigsSuperClass.contig_sequences (initialized with
        ContigsSuperClass.init_contig_sequences)
    """
    codon_order_to_nt_positions = get_codon_order_to_nt_positions_dict(gene_call, **kwargs)

    if gene_call['contig'] not in contig_sequences_dict:
        raise ConfigError("get_list_of_AAs_for_gene_call: The contig sequences dict sent to "
                           "this function does contain the contig name that appears in the gene call. "
                           "Something is wrong here...")

    try:
        contig_sequence = contig_sequences_dict[gene_call['contig']]['sequence']
    except:
        raise ConfigError("get_list_of_AAs_for_gene_call: The contig sequences dict sent to "
                           "this function does not seem to be an anvi'o contig sequences dict :/ It "
                           "doesn't have the item 'sequence' in it.")

    list_of_codons = []
    for codon_order in codon_order_to_nt_positions:
        nt_positions = codon_order_to_nt_positions[codon_order]

        # here we cut it from the contig sequence
        reference_codon_sequence = contig_sequence[nt_positions[0]:nt_positions[2] + 1]

        # NOTE: here we make sure the codon sequence is composed of unambiguous nucleotides.
        # and we will not inlcude those that contain anything other than proper
        # nucleotides in the resulting list of codons.
        if set(reference_codon_sequence).issubset(constants.unambiguous_nucleotides):
            list_of_codons.append(constants.codon_to_codon_RC[reference_codon_sequence] if gene_call['direction'] == 'r' else reference_codon_sequence)
        else:
            list_of_codons.append(None)

    return list_of_codons


def get_translated_sequence_for_gene_call(sequence, gene_callers_id, return_with_stops=False):
    try:
        translated_sequence = translate(sequence)
    except ConfigError:
        raise ConfigError("The sequence corresponding to the gene callers id '%s' has %d nucleotides, "
                          "which is indivisible by 3. This is bad because it is now ambiguous which codon "
                          "frame should be used for translation into an amino acid sequence. Here is "
                          "the culprit sequence: %s" % (gene_callers_id, len(sequence), sequence))

    if translated_sequence.endswith('*'):
        if return_with_stops:
            pass
        else:
            translated_sequence = translated_sequence[:-1]

    return translated_sequence


def translate(sequence):
    """Translate a sequence. As stupid as possible.

    Returns
    =======
    amino_acid_sequence : str
        Amino acid sequence of sequence. If translation of codon is unknown, X is used. All stop
        codons are included and represented as *.

    Notes
    =====
    - Raises error if indivisible by 3
    - Consider smarter functions: utils.get_translated_sequence_for_gene_call,
      utils.get_most_likely_translation_frame
    """

    N = len(sequence)
    sequence = sequence.upper()
    translated_sequence = []

    if N % 3:
        raise ConfigError("utils.translate :: sequence is not divisible by 3: %s" % sequence)

    for i in range(0, N, 3):
        aa = constants.AA_to_single_letter_code[constants.codon_to_AA[sequence[i:i + 3]]] or 'X'
        translated_sequence.append(aa)

    return ''.join(translated_sequence)


def get_most_likely_translation_frame(sequence, model=None, null_prob=None, stop_prob=None, log_likelihood_cutoff=2):
    """Predict the translation frame with a markov model of amino acid sequences

    Parameters
    ==========
    sequence : str
        A DNA sequence

    model : numpy array, None
        A numpy array of transition probabilities. For an example, see
        anvio/data/seq_transition_models/AA/3rd_order.npy

    null_prob : float, None
        When a markov state contains an unspecified amino acid (X), what probability transition should
        be applied to it? To be as uninformative as possible, if None, null_prob is set to the median
        transition probability of the model.

    stop_prob : float, None
        When a markov state contains a stop codon, what transition probability should
        be applied to it? Since internal stop codons are exceedingly rare, if None, stop_prob is set
        to be 1/1,000,000th the probability of the minimum transition probability of the model.

    log_likelihood_cutoff : float, 2
        If the best frame has a log likelihood with respect to the second best frame that is less
        than this value, the frame is set to None, which is to say, anvi'o is not confident enough
        to tell you the frame. The amino acid sequence is still returned. The default is 2, which
        means the probability of the first should be at least 10^2 times the probability of the
        competing frame

    Returns
    =======
    frame, amino_acid_sequence : int, str
        frame is the number of shifted nucleotides that produced the most likely frame and is either
        0, 1, or 2. amino_acid_sequence is the translated sequence. If less than log_likelihood_cutoff,
        None is returned as the frame
    """

    N = len(sequence)
    if N == 3:
         # Save ourselves the effort
        return 0, translate(sequence)
    elif N < 3:
        raise ConfigError("utils.get_most_likely_translation_frame :: sequence has a length less than 3 "
                          "so there is nothing to translate.")

    if model is None:
        default_model_path = os.path.join(os.path.dirname(anvio.__file__), 'data/seq_transition_models/AA/fourth_order.npy')
        model = np.load(default_model_path)

    order = len(model.shape)
    null_prob = null_prob if null_prob is not None else np.median(model)
    stop_prob = stop_prob if stop_prob is not None else model.min()/1e6

    aas = [constants.AA_to_single_letter_code[aa] for aa in constants.amino_acids if aa != 'STP']
    aa_to_array_index = {aa: i for i, aa in enumerate(aas)}

    # Collect all of the candidate sequences

    candidates = {}
    for frame in range(3):
        frame_seq = sequence[frame:]

        remainder = len(frame_seq) % 3
        if remainder:
            frame_seq = frame_seq[:-remainder]

        if not frame_seq:
            continue

        candidates[frame] = {
            'sequence': translate(frame_seq),
            'log_prob': 0,
        }

    # Calculate the log probability of each candidate

    smallest_seq_length = min([len(candidate['sequence']) for candidate in candidates.values()])

    for frame in candidates:
        # Some of the candidates will be one AA smaller. To not skew values, we truncate each
        # candidate to the length of the smallest candidate
        seq = candidates[frame]['sequence'][:smallest_seq_length]

        trans_probs = np.zeros(smallest_seq_length - order)

        for codon_order in range(smallest_seq_length - order):
            state = seq[codon_order:codon_order+order]

            if '*' in state:
                trans_probs[codon_order] = stop_prob
            elif 'X' in state:
                trans_probs[codon_order] = null_prob
            else:
                state_as_indices = tuple([aa_to_array_index[aa] for aa in state])
                trans_probs[codon_order] = model[state_as_indices]

        candidates[frame]['log_prob'] = np.sum(np.log10(trans_probs))

    frame_second, frame_best = sorted(candidates, key=lambda frame: candidates[frame]['log_prob'])[-2:]
    log_prob_best = candidates[frame_best]['log_prob']
    log_prob_second = candidates[frame_second]['log_prob']

    if (log_prob_best - log_prob_second) < log_likelihood_cutoff:
        # Frame is not league's better than the competing frame, which it should be if we are to
        # have any confidence in it. The sequence is returned
        return None, candidates[frame_best]['sequence']

    amino_acid_sequence = candidates[frame_best]['sequence']

    # if the best amino acid sequence ends with a stop codon, remove it.
    amino_acid_sequence = amino_acid_sequence[:-1] if amino_acid_sequence.endswith('*') else amino_acid_sequence

    return frame_best, amino_acid_sequence


def get_codon_order_to_nt_positions_dict(gene_call, subtract_by=0):
    """Returns a dictionary to translate codons in a gene to nucleotide positions

    Parameters
    ==========
    subtract_by : int, 0
        Subtract the start and stop of the gene call by this amount. This could be useful if the
        gene call start/stop are defined in terms of the contig, but you want the start/stop in
        terms of the split. Then you could supply subtract_by=split_start, where split_start is the
        start of the split
    """

    if gene_call['call_type'] != constants.gene_call_types['CODING']:
        raise ConfigError("utils.get_codon_order_to_nt_positions_dict :: this simply will not work "
                           "for noncoding gene calls, and gene caller id %d is noncoding." % gene_call['gene_callers_id'])

    start = gene_call['start'] - subtract_by
    stop = gene_call['stop'] - subtract_by

    codon_order_to_nt_positions = {}
    codon_order = 0

    if gene_call['direction'] == 'r':
        for nt_pos in range(stop - 1, start - 1, -3):
            codon_order_to_nt_positions[codon_order] = [nt_pos - 2, nt_pos - 1, nt_pos]
            codon_order += 1
    else:
        for nt_pos in range(start, stop, 3):
            codon_order_to_nt_positions[codon_order] = [nt_pos, nt_pos + 1, nt_pos + 2]
            codon_order += 1

    return codon_order_to_nt_positions


def nt_seq_to_nt_num_array(seq, is_ord=False):
    """Convert a string of sequence into an array of numbers

    Performance compared to {list comprehension with dictionary lookup} depends on sequence length.
    See Examples

    Parameters
    ==========
    seq : str
        string with A, C, T, G, N as its characters, e.g. 'AATGCN'

    is_ord : bool, False
        set True if seq is already a numpy array, where each element is the ord of the sequence. E.g.
        if `seq` is passed as array([65, 65, 67]), then it is already the ordinal representation of
        'AAC'

    Returns
    =======
    output : numpy array
        E.g. if seq = 'AATGCN', output = array([0, 0, 2, 3, 1, 4])

    Examples
    ========

    Init an environment

    >>> import anvio.constants as constants
    >>> import anvio.utils as utils
    >>> seq_short = ''.join(list(np.random.choice(constants.nucleotides, size=100)))
    >>> seq_long = ''.join(list(np.random.choice(constants.nucleotides, size=100_000_000)))
    >>> nt_to_num =  {'A': 0, 'C': 1, 'T': 2, 'G': 3, 'N': 4}

    Time short sequence:

    >>> %timeit utils.nt_seq_to_nt_num_array(seq_short)
    2.36 µs ± 20.9 ns per loop (mean ± std. dev. of 7 runs, 100000 loops each)
    >>> %timeit [nt_to_num[s] for s in seq_short]
    5.83 µs ± 20.7 ns per loop (mean ± std. dev. of 7 runs, 100000 loops each)

    Time long sequence:

    >>> %timeit utils.nt_seq_to_nt_num_array(seq_long)
    653 ms ± 1.02 ms per loop (mean ± std. dev. of 7 runs, 1 loop each)
    >>> %timeit [nt_to_num[s] for s in seq_long]
    5.27 s ± 13.4 ms per loop (mean ± std. dev. of 7 runs, 1 loop each)
    """

    return constants.nt_to_num_lookup[seq if is_ord else np.frombuffer(seq.encode('ascii'), np.uint8)]


def nt_seq_to_RC_nt_num_array(seq, is_ord=False):
    """Convert a string of sequence into an array of numbers, reverse-complemented

    Performance compared to {list comprehension with dictionary lookup} depends on sequence length.
    See Examples

    Parameters
    ==========
    seq : str
        string with A, C, T, G, N as its characters, e.g. 'AATGCN'

    is_ord : bool, False
        set True if seq is already a numpy array, where each element is the ord of the sequence. E.g.
        if `seq` is passed as array([65, 65, 67]), then it is already the ordinal representation of
        'AAC'

    Returns
    =======
    output : numpy array
        E.g. if seq = 'AATGCN', output = array([4, 2, 0, 1, 3, 3])

    Examples
    ========
    See `nt_seq_to_nt_num_array` docstring for examples
    """

    return constants.nt_to_RC_num_lookup[seq if is_ord else np.frombuffer(seq.encode('ascii'), np.uint8)][::-1]


def nt_seq_to_codon_num_array(seq, is_ord=False):
    """Convert a sequence into an array of numbers corresponding to codons

    Parameters
    ==========
    seq : str
        string with A, C, T, G as its characters, e.g. 'AATGCT'. seq must be divisible by 3

    is_ord : bool, False
        set True if seq is already a numpy array, where each element is the ord of the sequence. E.g.
        if `seq` is passed as array([65, 65, 67]), then it is already the ordinal representation of
        'AAC'

    Notes
    =====
    - Delegates to just-in-time compiled function
    """

    return _nt_seq_to_codon_num_array(
        seq if is_ord else np.frombuffer(seq.encode('ascii'), np.uint8),
        constants.codon_to_num_lookup,
    )


def nt_seq_to_RC_codon_num_array(seq, is_ord=False):
    """Convert a sequence into an array of numbers corresponding to codons, reverse-complemented

    Parameters
    ==========
    seq : str
        string with A, C, T, G as its characters, e.g. 'AATGCT'. seq must be divisible by 3

    is_ord : bool, False
        set True if seq is already a numpy array, where each element is the ord of the sequence. E.g.
        if `seq` is passed as array([65, 65, 67]), then it is already the ordinal representation of
        'AAC'

    Notes
    =====
    - Delegates to just-in-time compiled function
    """

    return _nt_seq_to_codon_num_array(
        seq if is_ord else np.frombuffer(seq.encode('ascii'), np.uint8),
        constants.codon_to_RC_num_lookup,
    )[::-1]


@jit(nopython=True)
def _nt_seq_to_codon_num_array(seq_as_ascii_ints, lookup_codon):
    """Should be called through its parent functions `nt_seq_to_codon_num_array` and `nt_seq_to_RC_codon_num_array`"""

    output = np.zeros(len(seq_as_ascii_ints)//3, dtype=np.uint8)

    for i in range(0, seq_as_ascii_ints.shape[0], 3):
        output[i//3] = lookup_codon[seq_as_ascii_ints[i], seq_as_ascii_ints[i+1], seq_as_ascii_ints[i+2]]

    return output


def is_amino_acid_functionally_conserved(amino_acid_residue_1, amino_acid_residue_2):
    """Checks if two amino acid residues are part of the same biochemical property group"""
    group = constants.amino_acid_property_group[amino_acid_residue_1]
    conserved_group = constants.conserved_amino_acid_groups[group]

    if amino_acid_residue_2 in conserved_group:
        return True

    if group == 'Polar and Nonpolar':
        #they fall in more than one group, multiple tests needed
        if amino_acid_residue_1 == 'H' and (amino_acid_residue_2 in constants.conserved_amino_acid_groups['Nonpolar'] \
                                            or amino_acid_residue_2 in constants.conserved_amino_acid_groups['Bases']):
            return True

        if amino_acid_residue_1 == 'Y' and (amino_acid_residue_2 in constants.conserved_amino_acid_groups['Aromatic']):
            return True

    return False


def get_bin_name_from_item_name(anvio_db_path, item_name, collection_name=None):
    is_pan_or_profile_db(anvio_db_path, genes_db_is_also_accepted=True)
    database = db.DB(anvio_db_path, None, ignore_version=True)

    if t.collections_splits_table_name not in database.get_table_names():
        raise ConfigError("The database %s does not contain a collections table :/")

    if collection_name:
        where_clause = 'split = "%s" and collection_name = "%s"' % (item_name, collection_name)
    else:
        where_clause = 'split = "%s"' % (item_name)

    rows = database.get_some_rows_from_table(t.collections_splits_table_name, where_clause=where_clause)

    database.disconnect()

    return rows


def get_contig_name_to_splits_dict(splits_basic_info_dict, contigs_basic_info_dict):
    """
    Returns a dict for contig name to split name conversion.

    Here are the proper source of the input params:

        contigs_basic_info_dict = database.get_table_as_dict(t.contigs_info_table_name, string_the_key = True)
        splits_basic_info_dict  = database.get_table_as_dict(t.splits_info_table_name)
    """
    contig_name_to_splits_dict = {}

    for split_name in splits_basic_info_dict:
        parent = splits_basic_info_dict[split_name]['parent']
        if parent in contig_name_to_splits_dict:
            contig_name_to_splits_dict[parent].append(split_name)
        else:
            contig_name_to_splits_dict[parent] = [split_name]

    return contig_name_to_splits_dict


def check_sample_id(sample_id):
    if sample_id:
        if sample_id[0] in constants.digits:
            raise ConfigError("The sample name ('%s') is not a valid one. Sample names can't start with digits. "
                              "Long story. Please specify a sample name that starts with an ASCII letter (if "
                              "there are no parameters available to you to set the sample name, it may be the "
                              "case that sample name is determined automatically from the input files you have "
                              "provided to whatever anvi'o workflow you were using, in which case you may need "
                              "to change your input file names or something :/)." % sample_id)

        allowed_chars_for_samples = constants.allowed_chars.replace('-', '').replace('.', '')
        if len([c for c in sample_id if c not in allowed_chars_for_samples]):
            raise ConfigError("The sample name ('%s') contains characters anvi'o does not like. Please "
                              "limit the characters that make up the project name to ASCII letters, "
                              "digits, and the underscore character ('_')." % sample_id)


def check_collection_name(collection_name):
    try:
        check_sample_id(collection_name)
    except:
        raise ConfigError('"%s" is not a proper collection name. A proper one should be a single word and not contain '
                           'ANY characters but digits, ASCII letters and underscore character(s). There should not be '
                           'any space characters, and the collection name should not start with a digit.' % collection_name)



def is_this_name_OK_for_database(variable_name, content, stringent=True, additional_chars_allowed=''):
    if not content:
        raise ConfigError("But the %s is empty? Come on :(" % variable_name)

    if content[0] in constants.digits:
        raise ConfigError("Sorry, %s can't start with a digit. Long story. Please specify a name "
                           "that starts with an ASCII letter." % variable_name)

    if stringent:
        allowed_chars = constants.allowed_chars.replace('.', '').replace('-', '')
    else:
        allowed_chars = constants.allowed_chars.replace('.', '')

    if len(additional_chars_allowed):
        allowed_chars += additional_chars_allowed

    if len([c for c in content if c not in allowed_chars]):
        raise ConfigError("Well, the %s contains characters that anvi'o does not like :/ Please limit the characters "
                           "to ASCII letters, digits, and the underscore ('_') character." % variable_name)


def check_contig_names(contig_names, dont_raise=False):
    all_characters_in_contig_names = set(''.join(contig_names))
    characters_anvio_doesnt_like = [c for c in all_characters_in_contig_names if c not in constants.allowed_chars]
    if len(characters_anvio_doesnt_like):
        if dont_raise:
            return False

        raise ConfigError("The name of at least one contig in your BAM file %s anvio does not "
                           "like (%s). Please go back to your original files and make sure that "
                           "the characters in contig names are limited to to ASCII letters, "
                           "digits. Names can also contain underscore ('_'), dash ('-') and dot ('.') "
                           "characters. anvio knows how much work this may require for you to go back and "
                           "re-generate your BAM files and is very sorry for asking you to do that, however, "
                           "it is critical for later steps in the analysis." \
                                % ("contains multiple characters" if len(characters_anvio_doesnt_like) > 1 else "contains a character",
                                   ", ".join(['"%s"' % c for c in characters_anvio_doesnt_like])))

    return True


def create_fasta_dir_from_sequence_sources(genome_desc, fasta_txt=None):
    """genome_desc is an instance of GenomeDescriptions"""

    from anvio.summarizer import ArgsTemplateForSummarizerClass, ProfileSummarizer, Bin

    if genome_desc is None and fasta_txt is None:
        raise ConfigError("Anvi'o was given no internal genomes, no external genomes, and no fasta "
                          "files. Although anvi'o can technically go ahead and create a temporary "
                          "FASTA directory, what's the point if there's nothing to do?")

    temp_dir = filesnpaths.get_temp_directory_path()
    hash_to_name = {}
    name_to_path = {}
    genome_names = set([])
    file_paths = set([])

    if genome_desc is not None:
        # first figure out internal genomes that are bound by the same collection name and
        # profile db path
        genome_subsets = {}
        for entry in genome_desc.genomes.values():
            if 'bin_id' in entry:
                # if we are here, this entry represents an internal genome. we will add this genome
                # to genome_subsets data structure to be processed later.
                profile_and_collection_descriptor = '_'.join([entry['profile_db_path'], entry['collection_id']])
                if profile_and_collection_descriptor in genome_subsets:
                    genome_subsets[profile_and_collection_descriptor]['genome_name_bin_name_tpl'].add((entry['name'], entry['bin_id']),)
                else:
                    genome_subsets[profile_and_collection_descriptor] = {'genome_name_bin_name_tpl': set([(entry['name'], entry['bin_id'])]),
                                                                         'profile_db_path': entry['profile_db_path'],
                                                                         'contigs_db_path': entry['contigs_db_path'],
                                                                         'collection_id': entry['collection_id']}
            else:
                # If we are here, this means this is an external genome, so we can basically take care of it here immediately.
                genome_name = entry['name']
                genome_names.add(genome_name)
                contigs_db_path = genome_desc.genomes[genome_name]['contigs_db_path']
                hash_for_output_file = hashlib.sha256(genome_name.encode('utf-8')).hexdigest()
                hash_to_name[hash_for_output_file] = genome_name

                path = os.path.join(temp_dir, hash_for_output_file + '.fa')
                file_paths.add(path)

                name_to_path[genome_name] = path

                export_sequences_from_contigs_db(contigs_db_path, path)

        # when we are here, all we have are interanl genomes as genome subsets.
        for genome_subset in genome_subsets.values():
            args = ArgsTemplateForSummarizerClass()
            args.contigs_db = genome_subset['contigs_db_path']
            args.profile_db = genome_subset['profile_db_path']
            args.collection_name = genome_subset['collection_id']
            args.output_dir = filesnpaths.get_temp_directory_path(just_the_path=True)
            args.quick_summary = True

            # note that we're initializing the summary class only for once for a given
            # genome subset
            summary = ProfileSummarizer(args, r=Run(verbose=False))
            summary.init()

            for genome_name, bin_name in genome_subset['genome_name_bin_name_tpl']:
                genome_names.add(genome_name)

                hash_for_output_file = hashlib.sha256(genome_name.encode('utf-8')).hexdigest()
                hash_to_name[hash_for_output_file] = genome_name
                path = os.path.join(temp_dir, hash_for_output_file + '.fa')
                file_paths.add(path)
                name_to_path[genome_name] = path

                bin_summary = Bin(summary, bin_name)

                with open(path, 'w') as fasta:
                    fasta.write(bin_summary.get_bin_sequence())


    if fasta_txt is not None:
        fastas = get_TAB_delimited_file_as_dictionary(fasta_txt, expected_fields=['name', 'path'], only_expected_fields=True)
        for name in fastas.keys():
            genome_names.add(name)
            hash_for_output_file = hashlib.sha256(name.encode('utf-8')).hexdigest()
            hash_to_name[hash_for_output_file] = name

            source = fastas[name]['path']
            path = os.path.join(temp_dir, hash_for_output_file + '.fa')
            file_paths.add(path)

            name_to_path[name] = path

            with open(path, 'w') as dest:
                with open(source, 'r') as src:
                    dest.write(src.read())

    return temp_dir, hash_to_name, genome_names, name_to_path


def gen_NEXUS_format_partition_file_for_phylogenomics(partition_file_path, sequence_lengths, separator='', run=run, progress=progress):
    """ Generates a NEXUS-formatted partition file for phylogenomics. See
        https://github.com/merenlab/anvio/issues/1333 for details

    Parameters
    ==========
    partition_file_path: `str`
        File path to be generated.
    sequence_lengths: `list` of `tuples`
        A list that contins sequence names and lenghts as tuples. I.e.,
        [('seq_1', 100), ('seq_2', 42), ...]
    separator: `str`
        Characters used to separate sequences from each other in a multi-alignment
        file.
    run: `object`
        Anvi'o run object
    run: `progress`
        Anvi'o progress object

    Returns
    =======
    None
    """

    filesnpaths.is_output_file_writable(partition_file_path)

    if not isinstance(sequence_lengths, list):
        raise ConfigError("Sequence lengths must be passed as a list of tuples.")

    if not isinstance(sequence_lengths[0], tuple):
        raise ConfigError("Sequence lengths must be passed as a list of tuples.")

    with open(partition_file_path, 'w') as partition_file:
        partition_file.write("#nexus\nbegin sets;\n")
        index = 1
        for sequence_name, sequence_length in sequence_lengths:
            partition_file.write("    charset %s = %d-%d;\n" % (sequence_name, index, index + sequence_length - 1))
            index += (sequence_length + len(separator))
        partition_file.write("end;\n")

    progress.reset()
    run.info("Partition file", partition_file_path, mc='yellow')
    run.info_single("Your partition file is ready. Please do not forget to replace placeholders for model names ('[MODEL]') "
                    "in this file with appropriate model names prior to your phylogenomic analysis.", nl_before=1, nl_after=1)


def get_FASTA_file_as_dictionary(file_path):
    filesnpaths.is_file_exists(file_path)
    filesnpaths.is_file_fasta_formatted(file_path)

    d = {}

    fasta = u.SequenceSource(file_path)
    while next(fasta):
        d[fasta.id] = fasta.seq

    return d


def unique_FASTA_file(input_file_path, output_fasta_path=None, names_file_path=None, store_frequencies_in_deflines=True):
    filesnpaths.is_file_exists(input_file_path)

    if not output_fasta_path:
        output_fasta_path = input_file_path + '.unique'

    if not names_file_path:
        names_file_path = output_fasta_path + '.names'

    if output_fasta_path == names_file_path:
        raise ConfigError("I can't unique this. Output FASTA file path can't be identical to "
                           "the names file path...")

    if output_fasta_path == input_file_path or names_file_path == input_file_path:
        raise ConfigError("Anvi'o will not unique this. Output FASTA path and names file path should "
                           "be different from the the input file path...")

    filesnpaths.is_output_file_writable(output_fasta_path)
    filesnpaths.is_output_file_writable(names_file_path)

    input_fasta = u.SequenceSource(input_file_path, unique=True)
    output_fasta = u.FastaOutput(output_fasta_path)
    names_file = open(names_file_path, 'w')

    names_dict = {}
    while next(input_fasta):
        output_fasta.store(input_fasta, split=False, store_frequencies=store_frequencies_in_deflines)
        names_file.write('%s\t%s\n' % (input_fasta.id, ','.join(input_fasta.ids)))

        names_dict[input_fasta.id] = input_fasta.ids

    output_fasta.close()
    names_file.close()

    return output_fasta_path, names_file_path, names_dict


def ununique_BLAST_tabular_output(tabular_output_path, names_dict):
    """FIXME <A one line descriptor here>

    Notes
    =====
    - Assumes outfmt has `qseqid` and `sseqid` as 1st and 2nd columns, respectively
    """

    new_search_output_path = tabular_output_path + '.ununiqued'
    new_tabular_output = open(new_search_output_path, 'w')

    for line in open(tabular_output_path):
        fields = line.strip().split('\t')
        for query_id in names_dict[fields[0]]:
            for subject_id in names_dict[fields[1]]:
                new_tabular_output.write('%s\t%s\t%s\n' % (query_id, subject_id, '\t'.join(fields[2:])))


    new_tabular_output.close()

    shutil.move(tabular_output_path, tabular_output_path + '.unique')
    shutil.move(new_search_output_path, tabular_output_path)

    return tabular_output_path


def get_BLAST_tabular_output_as_dict(tabular_output_path, target_id_parser_func=None, query_id_parser_func=None):
    """Takes a BLAST output, returns a dict where each query appears only once!!

    If there are multiple hits for a given query, the one with lower e-value.
    remains in the dict.

    Notes
    =====
    - Works only for the default "-outfmt 6"
    """

    results_dict = {}

    for line in open(tabular_output_path):
        fields = line.strip().split('\t')
        query_id = fields[0] if not query_id_parser_func else query_id_parser_func(fields[0])
        target_id = fields[1] if not target_id_parser_func else target_id_parser_func(fields[1])
        e_value = float(fields[10])

        if query_id in results_dict:
            if e_value > results_dict[query_id]['evalue']:
                continue

        results_dict[query_id] = {'hit': target_id, 'evalue': e_value}

    return results_dict


def store_dict_as_FASTA_file(d, output_file_path, wrap_from=200):
    filesnpaths.is_output_file_writable(output_file_path)
    output = open(output_file_path, 'w')

    for key in d:
        output.write('>%s\n' % key)
        if wrap_from:
            output.write('%s\n' % textwrap.fill(d[key], wrap_from, break_on_hyphens=False))
        else:
            output.write('%s\n' % (d[key]))

    output.close()
    return True


def export_sequences_from_contigs_db(contigs_db_path, output_file_path, seq_names_to_export=None, splits_mode=False, rna_alphabet=False, truncate=True, just_do_it=False, run=run):
    """Export sequences from a contigs database."""
    filesnpaths.is_output_file_writable(output_file_path)

    contigs_db = db.DB(contigs_db_path, anvio.__contigs__version__)
    contig_sequences_dict = contigs_db.get_table_as_dict(t.contig_sequences_table_name, string_the_key = True)
    splits_info_dict = contigs_db.get_table_as_dict(t.splits_info_table_name)
    contigs_db.disconnect()

    output_fasta = u.FastaOutput(output_file_path)

    FORMAT = lambda seq: seq.replace('T', 'U') if rna_alphabet else seq

    if not seq_names_to_export:
        if splits_mode:
            seq_names_to_export = sorted(splits_info_dict.keys())
        else:
            seq_names_to_export = sorted(contig_sequences_dict.keys())
    else:
        contig_names = [contig_name for contig_name in seq_names_to_export if contig_name in contig_sequences_dict]
        split_names = [split_name for split_name in seq_names_to_export if split_name in splits_info_dict]
        missing_names = [name for name in seq_names_to_export if name not in contig_names and name not in split_names]

        if splits_mode:
          mode = "splits"
          appropriate_seq_names = split_names

        else:
          mode = "contigs"
          appropriate_seq_names = contig_names

        if len(appropriate_seq_names) < len(seq_names_to_export):
          if just_do_it:
              run.warning("Not all the sequences you requested are %s in this CONTIGS.db. %d names are contigs, "
                          "%d are splits, and %d are neither. BUT you're in just-do-it mode and we know you're in charge, so we'll "
                          "proceed using any appropriate names." % \
                          (mode, len(contig_names), len(split_names), len(missing_names),))
              seq_names_to_export = appropriate_seq_names
          else:
              raise ConfigError("Not all the sequences you requested are %s in this CONTIGS.db. %d names are contigs, "
                                "%d are splits, and %d are neither. If you want to live on the edge and try to "
                                "proceed using any appropriate names, try out the `--just-do-it` flag." % \
                                (mode, len(contig_names), len(split_names), len(missing_names)))

    for seq_name in seq_names_to_export:
        if splits_mode:
            s = splits_info_dict[seq_name]
            sequence = FORMAT(contig_sequences_dict[s['parent']]['sequence'][s['start']:s['end']])
        else:
            sequence = FORMAT(contig_sequences_dict[seq_name]['sequence'])

        output_fasta.write_id(seq_name)
        output_fasta.write_seq(sequence, split=truncate)

    return True


def gen_gexf_network_file(units, samples_dict, output_file, sample_mapping_dict=None,
                               unit_mapping_dict=None, project=None, sample_size=8, unit_size=2,
                               skip_sample_labels=False, skip_unit_labels=False):
    """A function that generates an XML network description file for Gephi.

       Two minimum required inputs are `units`, and `samples_dict`.

       Simply, `samples_dict` is a dictionary that shows the distribution of `units` and their
       frequencies across samples. Here is an example `units` variable (which is a type of `list`):

            units = ['unit_1', 'unit_2', ... 'unit_n']

       and a corresponding `samples_dict` would look like this:

            samples_dict = {'sample_1': {'unit_1': 0.5,
                                        'unit_2': 0.2,
                                         ...,
                                         'unit_n': 0.1
                                        },
                            'sample_2': { (...)
                                            },
                            (...),
                            'sample_n': { (...)
                                            }
                        }
    """

    filesnpaths.is_output_file_writable(output_file)

    output = open(output_file, 'w')

    samples = sorted(samples_dict.keys())
    sample_mapping_categories = sorted([k for k in list(sample_mapping_dict.values())[0].keys() if k != 'colors']) if sample_mapping_dict else None
    unit_mapping_categories = sorted([k for k in list(unit_mapping_dict.keys()) if k not in ['colors', 'labels']]) if unit_mapping_dict else None

    sample_mapping_category_types = []
    if sample_mapping_dict:
        for category in sample_mapping_categories:
            if RepresentsFloat(list(sample_mapping_dict.values())[0][category]):
                sample_mapping_category_types.append('double')
            else:
                sample_mapping_category_types.append('string')

    output.write('''<?xml version="1.0" encoding="UTF-8"?>\n''')
    output.write('''<gexf xmlns:viz="http:///www.gexf.net/1.1draft/viz" xmlns="http://www.gexf.net/1.2draft" version="1.2">\n''')
    output.write('''<meta lastmodifieddate="2010-01-01+23:42">\n''')
    output.write('''    <creator>Oligotyping pipeline</creator>\n''')
    if project:
        output.write('''    <creator>Network description for %s</creator>\n''' % (project))
    output.write('''</meta>\n''')
    output.write('''<graph type="static" defaultedgetype="undirected">\n\n''')

    if sample_mapping_dict:
        output.write('''<attributes class="node" type="static">\n''')
        for i in range(0, len(sample_mapping_categories)):
            category = sample_mapping_categories[i]
            category_type = sample_mapping_category_types[i]
            output.write('''    <attribute id="%d" title="%s" type="%s" />\n''' % (i, category, category_type))
        output.write('''</attributes>\n\n''')

    # FIXME: IDK what the hell is this one about:
    if unit_mapping_dict:
        output.write('''<attributes class="edge">\n''')
        for i in range(0, len(unit_mapping_categories)):
            category = unit_mapping_categories[i]
            output.write('''    <attribute id="%d" title="%s" type="string" />\n''' % (i, category))
        output.write('''</attributes>\n\n''')

    output.write('''<nodes>\n''')
    for sample in samples:
        if skip_sample_labels:
            output.write('''    <node id="%s">\n''' % (sample))
        else:
            output.write('''    <node id="%s" label="%s">\n''' % (sample, sample))

        output.write('''        <viz:size value="%d"/>\n''' % sample_size)

        if sample_mapping_dict and 'colors' in sample_mapping_dict[sample]:
            output.write('''        <viz:color r="%d" g="%d" b="%d" a="1"/>\n''' %\
                                             HTMLColorToRGB(sample_mapping_dict[sample]['colors'], scaled=False))

        if sample_mapping_categories:
            output.write('''        <attvalues>\n''')
            for i in range(0, len(sample_mapping_categories)):
                category = sample_mapping_categories[i]
                output.write('''            <attvalue id="%d" value="%s"/>\n''' % (i, sample_mapping_dict[sample][category]))
            output.write('''        </attvalues>\n''')

        output.write('''    </node>\n''')

    for unit in units:
        if skip_unit_labels:
            output.write('''    <node id="%s">\n''' % (unit))
        else:
            if unit_mapping_dict and 'labels' in unit_mapping_dict:
                output.write('''    <node id="%s" label="%s">\n''' % (unit, unit_mapping_dict['labels'][unit]))
            else:
                output.write('''    <node id="%s">\n''' % (unit))
        output.write('''        <viz:size value="%d" />\n''' % unit_size)

        if unit_mapping_categories:
            output.write('''        <attvalues>\n''')
            for i in range(0, len(unit_mapping_categories)):
                category = unit_mapping_categories[i]
                output.write('''            <attvalue id="%d" value="%s"/>\n''' % (i, unit_mapping_dict[category][unit]))
            output.write('''        </attvalues>\n''')

        output.write('''    </node>\n''')

    output.write('''</nodes>\n''')

    edge_id = 0
    output.write('''<edges>\n''')
    for sample in samples:
        for i in range(0, len(units)):
            unit = units[i]
            if samples_dict[sample][unit] > 0.0:
                if unit_mapping_dict:
                    output.write('''    <edge id="%d" source="%s" target="%s" weight="%f">\n''' % (edge_id, unit, sample, samples_dict[sample][unit]))
                    if unit_mapping_categories:
                        output.write('''        <attvalues>\n''')
                        for i in range(0, len(unit_mapping_categories)):
                            category = unit_mapping_categories[i]
                            output.write('''            <attvalue id="%d" value="%s"/>\n''' % (i, unit_mapping_dict[category][unit]))
                        output.write('''        </attvalues>\n''')
                    output.write('''    </edge>\n''')
                else:
                    output.write('''    <edge id="%d" source="%s" target="%s" weight="%f" />\n''' % (edge_id, unit, sample, samples_dict[sample][unit]))


                edge_id += 1
    output.write('''</edges>\n''')
    output.write('''</graph>\n''')
    output.write('''</gexf>\n''')

    output.close()


def is_ascii_only(text):
    """test whether 'text' is composed of ASCII characters only"""
    return all(ord(c) < 128 for c in text)


def get_samples_txt_file_as_dict(file_path, run=run, progress=progress):
    "Samples txt file is a commonly-used anvi'o artifact to describe FASTQ file paths for input samples"

    filesnpaths.is_file_tab_delimited(file_path)

    expected_columns = ['sample', 'r1', 'r2']
    possible_columns = expected_columns + ['group']

    columns_found = get_columns_of_TAB_delim_file(file_path, include_first_column=True)
    extra_columns = set(columns_found).difference(set(possible_columns))

    if not set(expected_columns).issubset(set(columns_found)):
        raise ConfigError(f"A samples txt file is supposed to have at least the columns {', '.join(expected_columns)}.")

    if len(extra_columns):
        run.warning(f"Your samples txt file contains {pluralize('extra column', len(extra_columns))}: "
                    f"{', '.join(extra_columns)}. It is not a deal breaker, so anvi'o will continue with "
                    f"business, but we wanted you to be aware of the fact that your input file does not "
                    f"fully match anvi'o expectations from this file type.")

    samples_txt = get_TAB_delimited_file_as_dictionary(file_path)

    samples_with_missing_files = []
    samples_with_identical_r1_r2_files = []
    for sample_name in samples_txt:
        check_sample_id(sample_name)

        if not os.path.exists(samples_txt[sample_name]['r1']) or not os.path.exists(samples_txt[sample_name]['r2']):
            samples_with_missing_files.append(sample_name)

        if samples_txt[sample_name]['r1'] == samples_txt[sample_name]['r2']:
            samples_with_identical_r1_r2_files.append(sample_name)

    if len(samples_with_missing_files):
        raise ConfigError(f"Bad news. Your samples txt contains {pluralize('sample', len(samples_with_missing_files))} "
                          f"({', '.join(samples_with_missing_files)}) with missing files (by which we mean that the "
                          f"r1/r2 paths are there, but the files they point to are not).")

    if len(samples_with_identical_r1_r2_files):
        raise ConfigError(f"Interesting. Your samples txt contains {pluralize('sample', len(samples_with_missing_files))} "
                          f"({', '.join(samples_with_identical_r1_r2_files)}) where r1 and r2 file paths are identical. Not OK.")


    return samples_txt


def get_groups_txt_file_as_dict(file_path, run=run, progress=progress):
    """Groups-txt is an anvi'o artifact associating items with groups. This function extracts this file into a set of dictionaries.

    Note that it only extracts the first column of the file (which will contain the 'item' or 'sample' information and can have any
    header - let's call these the items) and the 'group' column of the file. Then it will return the following:

    Returns
    =======
    item_to_group_dict : dict
        Dictionary in which keys are items and values are groups
    group_to_item_dict : dict
        Dictionary in which keys are groups and values are lists of items in that group
    """

    filesnpaths.is_file_tab_delimited(file_path)

    columns_found = get_columns_of_TAB_delim_file(file_path, include_first_column=True)

    if 'group' not in columns_found:
        raise ConfigError("A groups-txt file should have a single column that is called `group`.")

    if len(columns_found) < 2:
        raise ConfigError("A groups-txt file should have at least two columns - one for item names, and one for groups names.")

    item_column = columns_found[0]
    if item_column == 'group':
        raise ConfigError("The first column in your groups-txt file appears to be called 'group'. Sadly, anvi'o rather rigidly "
                          "expects the first column to have item names, not group names, so you will have to re-format it. Sorry "
                          "for any inconvenience.")

    groups_txt = get_TAB_delimited_file_as_dictionary(file_path)

    group_to_item_dict = {}
    item_to_group_dict = {}
    for item in groups_txt:
        group_name = groups_txt[item]['group']

        if item in item_to_group_dict:
            raise ConfigError(f"Uh oh. The item {item} occurs more than once in your groups-txt file. This could explode things "
                              f"downstream, so we will stop you right there. Please remove all duplicate items from this file. :)")
        item_to_group_dict[item] = group_name

        if not group_name in group_to_item_dict:
            group_to_item_dict[group_name] = []
        group_to_item_dict[group_name].append(item)

    if len(group_to_item_dict.keys()) < 2:
        raise ConfigError("We notice that there is only one group in your groups-txt file. In the current applications that require "
                          "a groups-txt, we expect to have at least two groups, so we think this is an error. If the context you are "
                          "working in should allow for only one group in this file, please feel free to let us know.")

    return item_to_group_dict, group_to_item_dict


def get_TAB_delimited_file_as_dictionary(file_path, expected_fields=None, dict_to_append=None, column_names=None,\
                                        column_mapping=None, indexing_field=0, separator='\t', no_header=False,\
                                        ascii_only=False, only_expected_fields=False, assign_none_for_missing=False,\
                                        none_value=None, empty_header_columns_are_OK=False, return_failed_lines=False):
    """Takes a file path, returns a dictionary.

       - If `return_failed_lines` is True, it the function will not throw an exception, but instead
         return a list of `failed_lines` along with a dictionary of final results.
    """

    if expected_fields and (not isinstance(expected_fields, list) and not isinstance(expected_fields, set)):
        raise ConfigError("'expected_fields' variable must be a list (or a set).")

    if only_expected_fields and not expected_fields:
        raise ConfigError("'only_expected_fields' variable guarantees that there are no more fields present "
                           "in the input file but the ones requested with 'expected_fields' variable. If you "
                           "need to use this flag, you must also be explicit about what fields you expect to "
                           "find in the file.")

    filesnpaths.is_file_plain_text(file_path)
    filesnpaths.is_file_tab_delimited(file_path, separator=separator)

    failed_lines = []
    column_mapping_for_line_failed = None

    f = open(file_path, 'rU')

    # learn the number of fields and reset the file:
    num_fields = len(f.readline().strip('\n').split(separator))
    f.seek(0)

    # if there is no file header, make up a columns list:
    if no_header and not column_names:
        column_names = ['column_%05d' % i for i in range(0, num_fields)]

    if column_names:
        columns = column_names

        if num_fields != len(columns):
            raise  ConfigError("Number of column names declared (%d) differs from the number of columns "
                                "found (%d) in the matrix ('%s') :/" % (len(columns), num_fields, file_path))

        # now we set the column names. if the file had its header, we must discard
        # the first line. so here we go:
        if not no_header:
            f.readline()
    else:
        columns = f.readline().strip('\n').split(separator)

    if not empty_header_columns_are_OK and min(map(len, columns)) == 0:
        raise ConfigError("At least one of the column headers in your tab delimited file '%s' "
                          "is empty." % file_path)

    if expected_fields:
        for field in expected_fields:
            if field not in columns:
                raise ConfigError("The file '%s' does not contain the right type of header. It was expected "
                                   "to have these: '%s', however it had these: '%s'" % (file_path,
                                                                                        ', '.join(expected_fields),
                                                                                        ', '.join(columns[1:])))

    if only_expected_fields:
        for field in columns:
            if field not in expected_fields:
                raise ConfigError("There are more fields in the file '%s' than the expected fields :/ "
                                  "Anvi'o is telling you about this because get_TAB_delimited_file_as_dictionary "
                                  "function is called with `only_expected_fields` flag turned on." % (file_path))

    d = {}
    line_counter = 0

    for line in f.readlines():
        if ascii_only:
            if not is_ascii_only(line):
                raise ConfigError("The input file conitans non-ascii characters at line number %d. Those lines "
                                   "either should be removed, or edited." % (line_counter + 2))

        line_fields = [f if f else None for f in line.strip('\n').split(separator)]

        if line_fields and line_fields[0] == None:
            raise ConfigError("The line number %d in '%s' has no data in its first column, and this doesn't "
                              "seem right at all :/" % (line_counter + 1, file_path))

        if column_mapping:
            column_mapping_for_line_failed = False
            updated_line_fields = []
            for i in range(0, len(line_fields)):
                try:
                    if line_fields[i] == None and column_mapping[i] in [float, int]:
                        updated_line_fields.append(column_mapping[i](0))
                    else:
                        updated_line_fields.append(column_mapping[i](line_fields[i]))
                except NameError:
                    if return_failed_lines:
                        failed_lines.append(line_counter + 1)
                        column_mapping_for_line_failed = True
                    else:
                        raise ConfigError("Mapping function '%s' did not work on value '%s'. These functions can be native "
                                          "Python functions, such as 'str', 'int', or 'float', or anonymous functions "
                                          "defined using lambda notation." % (column_mapping[i], line_fields[i]))
                except TypeError:
                    if return_failed_lines:
                        failed_lines.append(line_counter + 1)
                        column_mapping_for_line_failed = True
                    else:
                        raise ConfigError("Mapping function '%s' does not seem to be a proper Python function :/" % column_mapping[i])
                except ValueError:
                    if return_failed_lines:
                        failed_lines.append(line_counter + 1)
                        column_mapping_for_line_failed = True
                    else:
                        raise ConfigError("Mapping function '%s' did not like the value '%s' in column number %d "
                                          "of the input matrix '%s' :/" % (column_mapping[i], line_fields[i], i + 1, file_path))

            line_fields = updated_line_fields

        if column_mapping_for_line_failed:
            continue

        if indexing_field == -1:
            entry_name = 'line__%09d__' % line_counter
        else:
            entry_name = line_fields[indexing_field]

        if entry_name in d:
            raise ConfigError("The entry name %s appears more than once in the TAB-delimited file '%s'. We assume that you "
                              "did not do it that purposefully, but if you need this file in this form, then feel free to "
                              "contact us so we can try to find a solution for you. But if you have gotten this error while "
                              "working with HMMs, do not contact us since helping you in that case is beyond us (see the issue "
                              "#1206 for details))." % (entry_name, file_path))

        d[entry_name] = {}

        for i in range(0, len(columns)):
            if i == indexing_field:
                continue
            d[entry_name][columns[i]] = line_fields[i]

        line_counter += 1

    # we have the dict, but we will not return it the way it is if its supposed to be appended to an
    # already existing dictionary.
    if dict_to_append:
        # we don't want to through keys in d each time we want to add stuff to 'dict_to_append', so we keep keys we
        # find in the first item in the dict in another variable. this is potentially very dangerous if not every
        # item in 'd' has identical set of keys.
        keys = list(d.values())[0].keys()

        for entry in dict_to_append:
            if entry not in d:
                # so dict to append is missing a key that is in the dict to be appended. if the user did not
                # ask us to add None for these entries via none_for_missing, we are going to make a noise,
                # otherwise we will tolerate it.
                if not assign_none_for_missing:
                    raise ConfigError("Appending entries to the already existing dictionary from file '%s' failed "
                                       "as the entry %s does not appear to be in the file." % (file_path, entry))
                else:
                    for key in keys:
                        dict_to_append[entry][key] = none_value
            else:
                for key in keys:
                    dict_to_append[entry][key] = d[entry][key]

        return dict_to_append

    # this is here for backward compatibility.
    if return_failed_lines:
        return d, failed_lines

    return d


def get_filtered_dict(input_dict, item, accepted_values_set):
    # removes any entry from d, where the value of the 'item' of items in d does not match
    # with 'accepted_values'
    if not isinstance(accepted_values_set, type(set([]))):
        raise ConfigError("get_filtered_dict: values must be type of set([]).")

    filtered_dict = {}

    for entry_id in input_dict:
        if input_dict[entry_id][item] not in accepted_values_set:
            continue
        else:
            filtered_dict[entry_id] = input_dict[entry_id]

    return filtered_dict


def anvio_hmm_target_term_to_alphabet_and_context(target):
    """Alphabet and context recovery from the target term in anvi'o HMM source directories."""

    alphabet = None
    context = None
    fields = target.split(':')

    if len(fields) == 2:
        alphabet, context = fields
    elif len(fields) == 1:
        alphabet = fields[0]
    else:
        raise ConfigError("HMM stuff is upset with you. There are unexpected number of fields in the target "
                           "file.")

    if alphabet not in ['AA', 'DNA', 'RNA']:
        raise ConfigError("The alphabet in the target file (%s) isnot one of the alphabets anvi'o knows how to "
                           "work with. Here is a list for you to choose from: 'DNA', 'RNA', or 'AA'" % alphabet)

    if context not in ['GENE', 'CONTIG', None]:
        raise ConfigError("The context you defined in the target file (%s) does not make any sense to anvi'o. "
                           "It would have, if you had chosen one of these: 'GENE', 'CONTIG'." % context)

    if alphabet == 'AA' and context == 'CONTIG':
        raise ConfigError("You can't use the AA alphabet with the CONTIGS context :/ You need to set your target "
                           "again. 'AA' or 'AA:GENE' would have worked much better.")

    if not context:
        context = 'GENE'

    return alphabet, context


def get_pruned_HMM_hits_dict(hmm_hits_dict):
    """This function will identify HMM hits that are almost identical and keep only the most significant hit.

       This is an example situation where this problem occurs:

            http://i.imgur.com/2ZxDchp.png

       And this is how that context looks like after this function does its magic:

            http://i.imgur.com/cAPKR0E.png

       The data shown in the first screenshot resolves to an input dictionary like this one:

           {
                1: {'entry_id': 0, 'gene_name': 'Bacterial_23S_rRNA','contig_name': 'c_split_00001', 'start': 3175, 'stop': 267, 'e_value': 0.0},
                2: {'entry_id': 1, 'gene_name': 'Bacterial_16S_rRNA','contig_name': 'c_split_00001', 'start': 4996, 'stop': 3439, 'e_value': 0.0},
                3: {'entry_id': 2, 'gene_name': 'Archaeal_23S_rRNA', 'contig_name': 'c_split_00001', 'start': 3162, 'stop': 275, 'e_value': 0.0},
                4: {'entry_id': 3, 'gene_name': 'Archaeal_16S_rRNA', 'contig_name': 'c_split_00001', 'start': 4988, 'stop': 3441, 'e_value': 7.7e-240}
           }

       where entry 1 and entry 2 should be removed (becuse they overlap witth 3 and 4, respectively, and they are shorter).
    """

    # first create a simpler data structure where all hits in a single contig are accessible directly.
    hits_per_contig = {}
    for entry in hmm_hits_dict:
        e = hmm_hits_dict[entry]
        contig_name = e['contig_name']
        start = e['start'] if e['start'] < e['stop'] else e['stop']
        stop = e['stop'] if e['start'] < e['stop'] else e['start']
        length = stop - start

        if contig_name not in hits_per_contig:
            hits_per_contig[contig_name] = []

        hits_per_contig[contig_name].append((length, entry, start, stop), )

    # go through hits in each contig to find overlapping hits
    entry_ids_to_remove = set([])
    for hits in hits_per_contig.values():
        indices_with_matches = set([])
        for i in range(0, len(hits)):
            if i in indices_with_matches:
                # this one is already processed and is matching
                # with something else. no need to waste time
                continue

            overlapping_hits_indices = set([])
            for j in range(i + 1, len(hits)):
                alignment_start = max(hits[i][2], hits[j][2])
                alignment_end = min(hits[i][3], hits[j][3])
                shortest_of_the_two = min(hits[i][0], hits[j][0])

                if alignment_end - alignment_start > shortest_of_the_two / 2:
                    # the overlap between these two is more than the half of the lenght of the
                    # shorter one. this is done
                    overlapping_hits_indices.add(i)
                    overlapping_hits_indices.add(j)
                    indices_with_matches.add(j)

            if overlapping_hits_indices:
                # here we have a set of overlapping indices. we will ort them based on length,
                # and add the entry id of every match except the longest one into the shitkeeping
                # variable
                [entry_ids_to_remove.add(r) for r in sorted([hits[ind][1] for ind in overlapping_hits_indices], reverse=True)[1:]]


    # time to remove all the entry ids from the actual dictionary
    for entry_id in entry_ids_to_remove:
        hmm_hits_dict.pop(entry_id)

    return hmm_hits_dict


def get_HMM_sources_dictionary(source_dirs=[]):
    """An anvi'o HMM source directory importer.

       The directory must have five files:

       - genes.hmm.gz: compressed HMM for each gene.
       - genes.txt: three column file lists all gene names appear in the genes.hmm.gz, accession numbers if there
                    are any, and HMM source for those.
       - kind.txt: the kind of genes are there in this source. i.e., 'antibiotic_genes', or 'transporters'. the
                   term 'singlecopy' is a special one, and should be used with a domain term: 'singlecopy:bacteria',
                   'singlecopy:archaea', etc. Anvi'o utilizes single-copy sources to assess the completion of MAGs
                   later.
       - reference.txt: Where is it coming from?
       - target.txt: the target term. see `anvio_hmm_target_term_to_alphabet_and_context` for details.
       - noise_cutoff_terms.txt: how the noisy hits should be dealt with? see this for details: https://github.com/merenlab/anvio/issues/498

       For an example HMM source directory, take a look at an example in the codebase:

                https://github.com/meren/anvio/tree/master/anvio/data/hmm/Campbell_et_al

    """
    if not isinstance(source_dirs, type([])):
        raise ConfigError("source_dirs parameter must be a list (get_HMM_sources_dictionary).")

    sources = {}
    allowed_chars_for_proper_sources = constants.allowed_chars.replace('.', '').replace('-', '')
    PROPER = lambda w: not len([c for c in w if c not in allowed_chars_for_proper_sources]) \
                       and len(w) >= 3 \
                       and w[0] not in '_0123456789'

    R = lambda f: open(os.path.join(source, f), 'rU').readlines()[0].strip()
    for source in source_dirs:
        if source.endswith('/'):
            source = source[:-1]

        if not PROPER(os.path.basename(source)):
            raise ConfigError(f"One of the search database directories ({os.path.basename(source)}) contains characters "
                               "in its name anvio does not like. Directory names should be at least three characters long "
                               "and must not contain any characters but ASCII letters, digits and underscore")

        expected_files = ['reference.txt', 'kind.txt', 'genes.txt', 'genes.hmm.gz', 'target.txt', 'noise_cutoff_terms.txt']

        missing_files = [f for f in expected_files if not os.path.exists(os.path.join(source, f))]
        if missing_files:
            raise ConfigError(f"The HMM source '{os.path.basename(source)}' makes anvi'o unhappy. Each HMM source directory "
                              f"must contain a specific set of {len(expected_files)} files, and nothing more. See this URL "
                              f"for detailes: http://merenlab.org/software/anvio/help/artifacts/hmm-source/")

        empty_files = [f for f in expected_files if os.stat(os.path.join(source, f)).st_size == 0]
        if empty_files:
            raise ConfigError("One or more files for the HMM source '%s' seems to be empty. Which creates lots of "
                              "counfusion around these parts of the code. Anvi'o could set some defualts for you, "
                              "but it would be much better if you set your own defaults explicitly. You're not "
                              "sure what would make a good default for your HMM collection? Reach out to "
                              "a developer, and they will help you! Here are the files that are empty: %s." % \
                                    (os.path.basename(source), ', '.join(empty_files)))

        ref = R('reference.txt')
        kind = R('kind.txt')
        target = R('target.txt')
        noise_cutoff_terms = R('noise_cutoff_terms.txt')
        anvio_hmm_target_term_to_alphabet_and_context(target)

        domain = None
        if kind == 'singlecopy' and kind.count(':') == 0:
            raise ConfigError("This HMM profile seems to be a collection of single-copy core genes. Great. But for "
                              "this kind, you must also declare a 'domain' in your 'kind.txt' file. It is simple. "
                              "For instance, you could use 'singlecopy:bacteria', or 'singlecopy:archaea', or "
                              "'singlecopy:myspecificbranch'.")
        if kind.count(':') == 1:
            kind, domain = kind.split(':')

        if not PROPER(kind):
            raise ConfigError("'kind.txt' defines the kind of search this database offers. The kind term must be a single "
                               "word that is at least three characters long, and must not contain any characters but "
                               "ASCII letters, digits, and underscore. Here are some nice examples: 'singlecopy', "
                               "or 'pathogenicity', or 'noras_selection'. But yours is '%s'." % (kind))

        if domain and not PROPER(domain):
            raise ConfigError("That's lovely that you decided to specify a domain extension for your HMM collection in the "
                               "'kind.txt'. Although, your domain term is not a good one, as it must be a single "
                               "word that is at least three characters long, and without any characters but "
                               "ASCII letters, digits, and underscore. Confused? That's fine. Send an e-mail to the anvi'o "
                               "developers, and they will help you!")

        genes = get_TAB_delimited_file_as_dictionary(os.path.join(source, 'genes.txt'), column_names=['gene', 'accession', 'hmmsource'])

        sanity_check_hmm_model(os.path.join(source, 'genes.hmm.gz'), genes)

        sources[os.path.basename(source)] = {'ref': ref,
                                             'kind': kind,
                                             'domain': domain,
                                             'genes': list(genes.keys()),
                                             'target': target,
                                             'noise_cutoff_terms': noise_cutoff_terms,
                                             'model': os.path.join(source, 'genes.hmm.gz')}

    return sources


def check_misc_data_keys_for_format(data_keys_list):
    """Ensure user-provided misc data keys are compatible with the current version of anvi'o"""

    if not data_keys_list:
        return

    # find out whether the user data contains the older implementation of stacked
    # bar data type
    obsolete_stackedbar_keys = [k for k in data_keys_list if k.find('!') > -1 and k.find(';') > -1]

    if len(obsolete_stackedbar_keys):
        key_violates_new_rule = obsolete_stackedbar_keys[0]
        main_key, data_items = key_violates_new_rule.split('!')
        new_rule_compatible_data_keys = ['%s!%s' % (main_key, d) for d in data_items.split(';')]

        raise ConfigError("Oh no :( We recently changed the description of the stacked bar data type, and your input data "
                          "file still has the older version. Here is the list of those that are violating the new format: "
                          "%s. To avoid this issue and to turn them into the new format, you could take '%s', and present "
                          "it as %d separate TAB-delimited entries that look like this: %s. Sorry!" % \
                                            (', '.join(['"%s"' % k for k in obsolete_stackedbar_keys]),
                                             key_violates_new_rule,
                                             len(new_rule_compatible_data_keys),
                                             ', '.join(['"%s"' % k for k in new_rule_compatible_data_keys])))


def sanity_check_hmm_model(model_path, genes):
    genes = set(genes)
    genes_in_model = set([])
    accession_ids_in_model = []

    with gzip.open(model_path, 'rt', encoding='utf-8') as f:
        for line in f:
            if line.startswith('NAME'):
                genes_in_model.add(line.split()[1])
            if line.startswith('ACC'):
                accession_ids_in_model.append(line.split()[1])

    if len(accession_ids_in_model) != len(set(accession_ids_in_model)):
        raise ConfigError("Accession IDs in your HMM model should be unique, however, the `genes.hmm.gz` "
                          "file for `%s` seems to have the same accession ID (the line that starts with `ACC`) "
                          "more than once :(" % (os.path.abspath(model_path).split('/')[-2]))

    if len(genes.difference(genes_in_model)):
        raise ConfigError("Some gene names in genes.txt file does not seem to be appear in genes.hmm.gz. "
                          "Here is a list of missing gene names: %s" % ', '.join(list(genes.difference(genes_in_model))))

    if len(genes_in_model.difference(genes)):
        raise ConfigError("Some gene names in genes.hmm.gz file does not seem to be appear in genes.txt. "
                          "Here is a list of missing gene names: %s" % ', '.join(list(genes_in_model.difference(genes))))


def get_missing_programs_for_hmm_analysis():
    missing_programs = []
    for p in ['prodigal', 'hmmscan']:
        try:
            is_program_exists(p)
        except ConfigError:
            missing_programs.append(p)
    return missing_programs


def get_genes_database_path_for_bin(profile_db_path, collection_name, bin_name):
    if not collection_name or not bin_name:
        raise ConfigError("Genes database must be associated with a collection name and a bin name :/")

    return os.path.join(os.path.dirname(profile_db_path), 'GENES', '%s-%s.db' % (collection_name, bin_name))


def get_db_type_and_variant(db_path, dont_raise=False):
    database = dbi(db_path, dont_raise=dont_raise)
    return (database.db_type, database.variant)


def get_db_type(db_path):
    return get_db_type_and_variant(db_path)[0]


def get_db_variant(db_path):
    return get_db_type_and_variant(db_path)[1]


def get_required_version_for_db(db_path):
    db_type = get_db_type(db_path)

    if db_type not in t.versions_for_db_types:
        raise ConfigError("Anvi'o was trying to get the version of the -alleged- anvi'o database '%s', but it failed "
                           "because it turns out it doesn't know anything about this '%s' type." % (db_path, db_type))

    return t.versions_for_db_types[db_type]


def get_all_sample_names_from_the_database(db_path):
    """Returns all 'sample' names from a given database. At least it tries."""

    db_type = get_db_type(db_path)
    database = db.DB(db_path, get_required_version_for_db(db_path))

    if db_type == 'profile':
        samples = []
        try:
            samples = [s.strip() for s in database.get_meta_value('samples').split(',')]
        except:
            pass

        return set(samples)

    elif db_type == 'genes':
        return set([str(i) for i in database.get_single_column_from_table(t.gene_level_coverage_stats_table_name, 'sample_name')])

    elif db_type == 'pan':
        internal_genome_names, external_genome_names = [], []
        try:
            internal_genome_names = [g.strip() for g in database.get_meta_value('internal_genome_names').split(',')]
        except:
            pass

        try:
            external_genome_names = [g.strip() for g in database.get_meta_value('external_genome_names').split(',')]
        except:
            pass

        return set([s for s in internal_genome_names + external_genome_names if s])

    else:
        raise ConfigError("`get_all_sample_names_from_the_database` function does not know how to deal "
                           "with %s databases." % db_type)


def get_all_item_names_from_the_database(db_path, run=run):
    """Return all split names or gene cluster names in a given database"""

    all_items = set([])

    database = db.DB(db_path, get_required_version_for_db(db_path))
    db_type = database.get_meta_value('db_type')

    if db_type == 'profile':
        if is_blank_profile(db_path):
            run.warning("Someone asked for the split names in a blank profile database. Sadly, anvi'o does not keep track "
                        "of split names in blank profile databases. This function will return an empty set as split names "
                        "to not kill your mojo, but whatever you were trying to do will not work :(")
            return set([])
        elif int(database.get_meta_value('merged')):
            all_items = set(database.get_single_column_from_table('mean_coverage_Q2Q3_splits', 'contig'))
        else:
            all_items = set(database.get_single_column_from_table('atomic_data_splits', 'contig'))
    elif db_type == 'pan':
        all_items = set(database.get_single_column_from_table(t.pan_gene_clusters_table_name, 'gene_cluster_id'))
    elif db_type == 'contigs':
        all_items = set(database.get_single_column_from_table(t.splits_info_table_name, 'split'))
    elif db_type == 'genes':
        all_items = set([str(i) for i in database.get_single_column_from_table(t.gene_level_coverage_stats_table_name, 'gene_callers_id')])
    else:
        database.disconnect()
        raise ConfigError("You wanted to get all items in the database %s, but no one here knows about its type. Seriously,\
                            what is '%s' anyway?" % (db_path, db_type))

    if not len(all_items):
        database.disconnect()
        raise ConfigError("utils::get_all_item_names_from_the_database speaking. Something that should never happen happened :/ "
                          "There seems to be nothing in this %s database. Anvi'o is as confused as you are. Please get in touch "
                          "with a developer. They will love this story." % db_path)

    database.disconnect()

    return all_items


def get_variability_table_engine_type(table_path, dont_raise=False):
    """A non-extensive test to determine if a file was generated by anvi-gen-variability-profile,
       and if it was, what engine (NT, CDN, or AA) was used.
    """
    filesnpaths.is_file_tab_delimited(table_path)
    columns_names = set(pd.read_csv(table_path, sep="\t", nrows = 0).columns)

    if set(constants.nucleotides) < columns_names:
        return "NT"

    elif set(constants.codons) < columns_names:
        return "CDN"

    elif set(constants.amino_acids) < columns_names:
        return "AA"

    else:
        if dont_raise:
            return ""
        raise ConfigError("anvi'o does not recognize %s as being a variability table generated by "
                          "anvi-gen-variability-profile." % table_path)


<<<<<<< HEAD
def is_contigs_db(db_path):
    dbi(db_path, expecting='contigs')
=======
def is_contigs_db(db_path, dont_raise=False):
    if get_db_type(db_path) != 'contigs':
        if dont_raise:
            return False
        else:
            raise ConfigError("'%s' is not an anvi'o contigs database." % db_path)
>>>>>>> 53dbbbab
    return True


def is_trnaseq_db(db_path):
    dbi(db_path, expecting='trnaseq')
    return True


def is_pan_or_profile_db(db_path, genes_db_is_also_accepted=False):
    ok_db_types = ['pan', 'profile'] + (['genes'] if genes_db_is_also_accepted else [])
    dbi(db_path, expecting=ok_db_types)
    return True


def is_profile_db(db_path):
    dbi(db_path, expecting='profile')
    return True


def is_structure_db(db_path):
    dbi(db_path, expecting='structure')
    return True


def is_blank_profile(db_path):
    database = dbi(db_path, dont_raise=True)

    if database.db_type != 'profile':
        return False

    return database.blank


def is_pan_db(db_path):
    dbi(db_path, expecting='pan')
    return True


def is_genome_storage(db_path):
    dbi(db_path, expecting='genomestorage')
    return True


def is_genes_db(db_path):
    dbi(db_path, expecting='genes')
    return True


def is_gene_caller_id(gene_caller_id, raise_if_fail=True):
    """Test whether a given `gene_caller_id` looks like a legitimate anvi'o gene caller id"""
    try:
        assert(int(gene_caller_id) >= 0)
    except:
        if raise_if_fail:
            raise ConfigError(f"Anvi'o gene caller ids are represented by integers between 0 and infinity. "
                              f"and what you provided ('{gene_caller_id}') doesn't look like one :/")
        else:
            return False

    return True


def is_kegg_modules_db(db_path):
    dbi(db_path, expecting='modules')
    return True


def is_profile_db_merged(profile_db_path):
    return dbi(profile_db_path, expecting='profile').merged


def is_profile_db_and_contigs_db_compatible(profile_db_path, contigs_db_path):
    pdb = dbi(profile_db_path)
    cdb = dbi(contigs_db_path)

    if cdb.hash != pdb.hash:
        raise ConfigError('The contigs database and the profile database does not '
                          'seem to be compatible. More specifically, this contigs '
                          'database is not the one that was used when %s generated '
                          'this profile database (%s != %s).'\
                               % ('anvi-merge' if pdb.merged else 'anvi-profile', cdb.hash, pdb.hash))
    return True


def is_structure_db_and_contigs_db_compatible(structure_db_path, contigs_db_path):
    sdb = dbi(structure_db_path)
    cdb = dbi(contigs_db_path)

    if cdb.hash != sdb.hash:
        raise ConfigError('The contigs and structure databases do not seem compatible. '
                          'More specifically, the contigs database is not the one that '
                          'was used when the structure database was created (%s != %s).'\
                               % (cdb.hash, sdb.hash))

    return True


# # FIXME
# def is_external_genomes_compatible_with_pan_database(pan_db_path, external_genomes_path):


def get_enriched_groups(props, reps):
    '''
        Accepts a vector of proportions and number of replicates per group and
        returns a boolean vector where each group that has proportion above
        the "expected" (i.e. the overall proportion) is True and the rest are False.
    '''
    # if the function doesn't occur at all then test_statistic is zero and p-value is 1
    if not np.count_nonzero(props):
        return np.zeros(len(props))
    overall_portion = np.sum(np.multiply(props, reps)) / np.sum(reps)

    return props > overall_portion


def get_yaml_as_dict(file_path):
    """YAML parser"""

    filesnpaths.is_file_plain_text(file_path)

    try:
        return yaml.load(open(file_path), Loader=yaml.FullLoader)
    except Exception as e:
        raise ConfigError(f"Anvi'o run into some trouble when trying to parse the file at "
                          f"{file_path} as a YAML file. It is likely that it is not a properly "
                          f"formatted YAML file and it needs editing, but here is the error "
                          f"message in case it clarifies things: '{e}'.")


def download_file(url, output_file_path, check_certificate=True, progress=progress, run=run):
    filesnpaths.is_output_file_writable(output_file_path)

    try:
        if check_certificate:
            response = urllib.request.urlopen(url)
        else:
            response = urllib.request.urlopen(url, context=ssl._create_unverified_context())
    except Exception as e:
        raise ConfigError(f"Something went wrong with your download attempt. Here is the "
                          f"problem for the url {url}: '{e}'")

    file_size = 0
    if 'Content-Length' in response.headers:
        file_size = int(response.headers['Content-Length'])

    f = open(output_file_path, 'wb')

    progress.new('Downloading "%s"' % os.path.basename(output_file_path))
    progress.update('...')

    downloaded_size = 0
    counter = 0
    while True:
        buffer = response.read(10000)

        if buffer:
            downloaded_size += len(buffer)
            f.write(buffer)

            if counter % 500 == 0:
                if file_size:
                    progress.update('%.1f%%' % (downloaded_size * 100.0 / file_size))
                else:
                    progress.update('%s' % human_readable_file_size(downloaded_size))
        else:
            break

        counter += 1

    f.close()

    progress.end()
    run.info('Downloaded successfully', output_file_path)


def get_remote_file_content(url, gzipped=False, timeout=None):
    import requests
    from io import BytesIO

    if timeout:
        remote_file = requests.get(url, timeout=timeout)
    else:
        remote_file = requests.get(url)

    if remote_file.status_code == 404:
        raise ConfigError("Bad news. The remote file at '%s' was not found :(" % url)

    if gzipped:
        buf = BytesIO(remote_file.content)
        fg = gzip.GzipFile(fileobj=buf)
        return fg.read().decode('utf-8')

    return remote_file.content.decode('utf-8')


def get_anvio_news():
    """Reads news from anvi'o repository.

    The format of the news file is expected to be like this:

        # Title with spaces (01.01.1970) #
        Lorem ipsum, dolor sit amet
        ***
        # Title with spaces (01.01.1970) #
        Lorem ipsum, dolor sit amet
        ***
        # Title with spaces (01.01.1970) #
        Lorem ipsum, dolor sit amet

    Returns
    =======
    news : list
        A list of dictionaries per news item
    """

    try:
        news = get_remote_file_content(constants.anvio_news_url, timeout=1)
    except Exception as e:
        raise ConfigError(f"Something went wrong reading the anvi'o news :/ This is what the "
                          f"downstream library had to say: {e}")

    news_items = []
    for news_item in news.split('***'):
        if len(news_item) < 5:
            # too short to parse, just skip it
            continue

        news_items.append({'date': news_item.split("(")[1].split(")")[0].strip(),
                           'title': news_item.split("#")[1].split("(")[0].strip(),
                           'content': news_item.split("#\n")[1].strip()})

    return news_items


def download_protein_structure(protein_code, output_path=None, chain=None, raise_if_fail=True):
    """Downloads protein structures using Biopython.

    Parameters
    ==========
    protein_code : str
        Each element is a 4-letter protein code

    output_path : str
        Path where structure is written to. Temporary directory is chosen if None

    chain : str, None
        If None, all chains remain in the PDB file. If specified, only the chain with the chain ID
        `chain` will be saved.

    raise_if_fail : bool, True
        If the file does not download, raise an error

    Returns
    =======
    output : output_path
        Returns the filepath of the written file. Returns None if download failed
    """

    output_dir = os.path.dirname(output_path)
    if output_dir == '': output_dir = '.'

    pdb_list = PDB.PDBList()

    # NOTE This path is determined by Biopython's fn `pdb_list.retive_pdb_file`. If the logic in
    #      that function that determines the path name is changed, `download_protein_structure` will
    #      break because `temp_output_path` will be wrong.
    temp_output_path = os.path.join(output_dir, f"pdb{protein_code.lower()}.ent")

    try:
        with SuppressAllOutput():
            # We suppress output that looks like this:
            # >>> WARNING: The default download format has changed from PDB to PDBx/mmCif
            # >>> Downloading PDB structure '5w6y'...
            pdb_list.retrieve_pdb_file(protein_code, file_format='pdb', pdir=output_dir, overwrite=True)
    except:
        pass

    if not filesnpaths.is_file_exists(temp_output_path, dont_raise=True):
        # The file wasn't downloaded
        if raise_if_fail:
            raise ConfigError("The protein %s could not be downloaded. Are you connected to internet?" % protein_code)
        else:
            return None

    if chain is not None:
        class ChainSelect(PDB.Select):
            def accept_chain(self, chain_obj):
                return 1 if chain_obj.get_id() == chain else 0

        p = PDB.PDBParser()
        try:
            structure = p.get_structure(None, temp_output_path)
        except:
            # FIXME Something very rare happened on Biopython's end. We silently return the whole
            # file instead of only the chain. Here is one such reason for failure we stumbled upon:
            # https://github.com/biopython/biopython/issues/2819
            shutil.move(temp_output_path, output_path)
            return output_path

        # Overwrite file with chain-only structure
        io = PDB.PDBIO()
        io.set_structure(structure)
        io.save(temp_output_path, ChainSelect())

    shutil.move(temp_output_path, output_path)

    return output_path


def get_hash_for_list(l):
    return 'hash' + str(hashlib.sha224(''.join(sorted(list(l))).encode('utf-8')).hexdigest()[0:8])


def get_file_md5(file_path):
    hash_md5 = hashlib.md5()

    with open(file_path, "rb") as f:
        for chunk in iter(lambda: f.read(4096), b""):
            hash_md5.update(chunk)

    return hash_md5.hexdigest()


def run_selenium_and_export_svg(url, output_file_path, browser_path=None, run=run):
    if filesnpaths.is_file_exists(output_file_path, dont_raise=True):
        raise FilesNPathsError("The output file already exists. Anvi'o does not like overwriting stuff.")

    filesnpaths.is_output_file_writable(output_file_path)

    try:
        from selenium import webdriver
        from selenium.webdriver.common.by import By
        from selenium.webdriver.support.ui import WebDriverWait
        from selenium.webdriver.support import expected_conditions as EC
        from selenium.common.exceptions import TimeoutException
    except:
        raise ConfigError("You want to export SVGs? Well, you need the Python library 'selenium' to be able to "
                          "do that but you don't have it. If you are lucky, you probably can install it by "
                          "typing 'pip install selenium' or something :/")

    if browser_path:
        filesnpaths.is_file_exists(browser_path)
        run.info_single('You are launching an alternative browser. Keep an eye on things!', mc='red', nl_before=1)
        driver = webdriver.Chrome(executable_path=browser_path)
    else:
        driver = webdriver.Chrome()

    driver.wait = WebDriverWait(driver, 10)
    driver.set_window_size(1920, 1080)
    driver.get(url)

    try:
        WebDriverWait(driver, 300).until(EC.text_to_be_present_in_element((By.ID, "title-panel-second-line"), "Current view"))
    except TimeoutException:
        print("Timeout occured, could not get the SVG drawing in 600 seconds.")
        driver.quit()
    time.sleep(1)

    driver.execute_script("exportSvg(true);")
    time.sleep(1)

    svg = driver.find_element_by_id('panel-center')

    svg_file = open(output_file_path, 'w')
    svg_file.write(svg.get_attribute('innerHTML'))
    svg_file.close()
    driver.quit()

    run.info_single('\'%s\' saved successfully.' % output_file_path)


def open_url_in_browser(url, browser_path=None, run=run):
    if browser_path:
        filesnpaths.is_file_exists(browser_path)
        run.info_single('You are launching an alternative browser. Keep an eye on things!', mc='red', nl_before=1)
        webbrowser.register('users_preferred_browser', None, webbrowser.BackgroundBrowser(browser_path))
        webbrowser.get('users_preferred_browser').open_new(url)
    else:
        webbrowser.open_new(url)


def check_h5py_module():
    """To make sure we do have the h5py module.

       The reason this function is here is becasue we removed h5py from anvi'o dependencies,
       but some migration scripts may still need it if the user has very old databases. In
       those cases the user must install it manually."""

    try:
        import h5py
        h5py.__version__
    except:
        raise ConfigError("There is an issue but it is easy to resolve and everything is fine! To continue, please "
                          "first install the Python module `h5py` by running `pip install h5py==2.8.0` in your "
                          "anvi'o environment. The reason why the standard anvi'o package does not include "
                          "this module is both complicated and really unimportant. Re-running the migration "
                          "after `h5py` is installed will make things go smootly.")


def RepresentsInt(s):
    try:
        int(s)
        return True
    except ValueError:
        return False


def RepresentsFloat(s):
    try:
        float(s)
        return True
    except ValueError:
        return False


class Mailer:
    def __init__(self, from_address='admin@localhost', server_address='localhost', server_port=25,
                 init_tls=False, username=None, password=None, run=Run(verbose=False),
                 progress=Progress(verbose=False)):
        self.from_address = from_address
        self.server_address = server_address
        self.server_port = server_port
        self.init_tls = init_tls
        self.username = username
        self.password = password

        self.server = None
        self.config_ini_path = None

        self.run = run
        self.progress = progress

        self.config_template = {
                'SMTP': {
                        'from_address': {'mandatory': True, 'test': lambda x: str(x)},
                        'server_address': {'mandatory': True, 'test': lambda x: str(x)},
                        'server_port': {'mandatory': True, 'test': lambda x: RepresentsInt(x) and int(x) > 0, 'required': 'an integer'},
                        'init_tls': {'mandatory': True, 'test': lambda x: x in ['True', 'False'], 'required': 'True or False'},
                        'username': {'mandatory': True, 'test': lambda x: str(x)},
                        'password': {'mandatory': True, 'test': lambda x: str(x)},
                    },
            }


    def init_from_config(self, config_ini_path):
        def get_option(self, config, section, option, cast):
            try:
                return cast(config.get(section, option).strip())
            except configparser.NoOptionError:
                return None

        filesnpaths.is_file_exists(config_ini_path)

        self.config_ini_path = config_ini_path

        config = configparser.ConfigParser()

        try:
            config.read(self.config_ini_path)
        except Exception as e:
            raise ConfigError("Well, the file '%s' does not seem to be a config file at all :/ Here "
                               "is what the parser had to complain about it: %s" % (self.config_ini_path, e))

        section = 'SMTP'

        if section not in config.sections():
            raise ConfigError("The config file '%s' does not seem to have an 'SMTP' section, which "
                               "is essential for Mailer class to learn server and authentication "
                               "settings. Please check the documentation to create a proper config "
                               "file." % self.config_ini_path)


        for option, value in config.items(section):
            if option not in list(self.config_template[section].keys()):
                raise ConfigError('Unknown option, "%s", under section "%s".' % (option, section))
            if 'test' in self.config_template[section][option] and not self.config_template[section][option]['test'](value):
                if 'required' in self.config_template[section][option]:
                    r = self.config_template[section][option]['required']
                    raise ConfigError('Unexpected value ("%s") for option "%s", under section "%s". '
                                       'What is expected is %s.' % (value, option, section, r))
                else:
                    raise ConfigError('Unexpected value ("%s") for option "%s", under section "%s".' % (value, option, section))

        self.run.warning('', header="SMTP Configuration is read", lc='cyan')
        for option, value in config.items(section):
            self.run.info(option, value if option != 'password' else '*' * len(value))
            setattr(self, option, value)


    def test(self):
        self.connect()
        self.disconnect()


    def connect(self):
        if not self.server_address or not self.server_port:
            raise ConfigError("SMTP server has not been configured to send e-mails :/")

        try:
           self.server = smtplib.SMTP(self.server_address, self.server_port)

           if self.init_tls:
               self.server.ehlo()
               self.server.starttls()

           if self.username:
               self.server.login(self.username, self.password)

        except Exception as e:
            raise ConfigError("Something went wrong while connecting to the SMTP server :/ This is what we "
                               "know about the problem: %s" % e)


    def disconnect(self):
        if self.server:
            self.server.quit()

        self.server = None


    def send(self, to, subject, content):
        self.progress.new('E-mail')
        self.progress.update('Establishing a connection ..')
        self.connect()

        self.progress.update('Preparing the package ..')
        msg = MIMEText(content)
        msg['To'] = to
        msg['Subject'] = subject
        msg['From'] = self.from_address
        msg['Reply-to'] = self.from_address

        try:
            self.progress.update('Sending the e-mail to "%s" ..' % to)
            self.server.sendmail(self.from_address, [to], msg.as_string())
        except Exception as e:
            self.progress.end()
            raise ConfigError("Something went wrong while trying to connet send your e-mail :( "
                               "This is what we know about the problem: %s" % e)


        self.progress.update('Disconnecting ..')
        self.disconnect()
        self.progress.end()

        self.run.info('E-mail', 'Successfully sent to "%s"' % to)
<|MERGE_RESOLUTION|>--- conflicted
+++ resolved
@@ -3762,17 +3762,8 @@
                           "anvi-gen-variability-profile." % table_path)
 
 
-<<<<<<< HEAD
-def is_contigs_db(db_path):
-    dbi(db_path, expecting='contigs')
-=======
 def is_contigs_db(db_path, dont_raise=False):
-    if get_db_type(db_path) != 'contigs':
-        if dont_raise:
-            return False
-        else:
-            raise ConfigError("'%s' is not an anvi'o contigs database." % db_path)
->>>>>>> 53dbbbab
+    dbi(db_path, expecting='contigs', dont_raise=dont_raise)
     return True
 
 
