--- conflicted
+++ resolved
@@ -826,11 +826,6 @@
     return a
 
 
-<<<<<<< HEAD
-def is_all_columns_present_in_TAB_delim_file(columns, file_path, including_first_column=False):
-    columns_in_file = get_columns_of_TAB_delim_file(file_path, include_first_column=including_first_column)
-    return False if len([False for c in columns if c not in columns_in_file]) else True
-=======
 def is_all_submodules_present():
     """A function to test whether all anvi'o submodules are present.
 
@@ -881,10 +876,9 @@
         return True
 
 
-def is_all_columns_present_in_TAB_delim_file(columns, file_path):
-    columns = get_columns_of_TAB_delim_file(file_path)
-    return False if len([False for c in columns if c not in columns]) else True
->>>>>>> 1d7635ef
+def is_all_columns_present_in_TAB_delim_file(columns, file_path, including_first_column=False):
+    columns_in_file = get_columns_of_TAB_delim_file(file_path, include_first_column=including_first_column)
+    return False if len([False for c in columns if c not in columns_in_file]) else True
 
 
 def HTMLColorToRGB(colorstring, scaled=True):
