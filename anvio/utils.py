--- conflicted
+++ resolved
@@ -1834,13 +1834,8 @@
         if STRETCHES_FINAL == STRETCHES_MERGED:
             break
         else:
-<<<<<<< HEAD
             STRETCHES_FINAL = STRETCHES_MERGED
             STRETCHES_CURRENT = STRETCHES_MERGED
-=======
-            stretches_to_merge.append(stretches[CURRENT:NEXT])
-            CURRENT = NEXT
->>>>>>> 86f641fd
 
     return STRETCHES_FINAL
 
