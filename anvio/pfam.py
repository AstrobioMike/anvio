#!/usr/bin/env python
# -*- coding: utf-8
"""
    This file contains PfamSetup and Pfam classes.

"""
import os
import gzip
import shutil
import requests
from io import BytesIO

import anvio
import anvio.dbops as dbops
import anvio.utils as utils
import anvio.terminal as terminal
import anvio.filesnpaths as filesnpaths

from anvio.drivers.hmmer import HMMer
from anvio.parsers import parser_modules
from anvio.errors import ConfigError
from anvio.tables.genefunctions import TableForGeneFunctions


__author__ = "Developers of anvi'o (see AUTHORS.txt)"
__copyright__ = "Copyleft 2015-2018, the Meren Lab (http://merenlab.org/)"
__license__ = "GPL 3.0"
__version__ = anvio.__version__
__maintainer__ = "Özcan Esen"
__email__ = "ozcanesen@gmail.com"


run = terminal.Run()
progress = terminal.Progress()
pp = terminal.pretty_print


def read_remote_file(url, is_gzip=True):
    remote_file = requests.get(url)

    if remote_file.status_code == 404:
        raise Exception("'%s' returned 404 Not Found. " % url)

    if is_gzip:
        buf = BytesIO(remote_file.content)
        fg = gzip.GzipFile(fileobj=buf)
        return fg.read().decode('utf-8')

    return remote_file.content.decode('utf-8')


class PfamSetup(object):
    def __init__(self, args, run=run, progress=progress):
        self.args = args
        self.run = run
        self.progress = progress
        self.pfam_data_dir = args.pfam_data_dir

        filesnpaths.is_program_exists('hmmpress')

        if not self.pfam_data_dir:
            self.pfam_data_dir = os.path.join(os.path.dirname(anvio.__file__), 'data/misc/Pfam')

        if not args.reset:
            self.is_database_exists()

        filesnpaths.gen_output_directory(self.pfam_data_dir, delete_if_exists=args.reset)

        self.database_url = "http://ftp.ebi.ac.uk/pub/databases/Pfam/current_release"
        self.files = ['Pfam-A.hmm.gz', 'Pfam.version.gz', 'Pfam-A.clans.tsv.gz']


    def is_database_exists(self):
        if os.path.exists(os.path.join(self.pfam_data_dir, 'Pfam-A.hmm.gz')):
            raise ConfigError("It seems you already have Pfam database installed in '%s', please use --reset flag if you want to re-download it." % self.pfam_data_dir)


    def get_remote_version(self):
        content = read_remote_file(self.database_url + '/Pfam.version.gz')

        # below we are parsing this, not so elegant.
        # Pfam release       : 31.0
        # Pfam-A families    : 16712
        # Date               : 2017-02
        # Based on UniProtKB : 2016_10

        version = content.strip().split('\n')[0].split(':')[1].strip()
        release_date = content.strip().split('\n')[2].split(':')[1].strip()

        self.run.info("Current Pfam version on EBI", "%s (%s)" % (version, release_date))


    def download(self):
        self.run.info("Database URL", self.database_url)

        for file_name in self.files:
            utils.download_file(self.database_url + '/' + file_name,
                os.path.join(self.pfam_data_dir, file_name), progress=self.progress, run=self.run)

        self.confirm_downloaded_files()
        self.decompress_files()


    def confirm_downloaded_files(self):
        try:
            checksums_file = read_remote_file(self.database_url + '/md5_checksums', is_gzip=False).strip()
            checksums = {}
        except:
            self.run.warning("Checksum file '%s' is not available in FTP, Anvi'o won't be able to verify downloaded files." % (self.database_url + '/md5_checksums'))
            return

        for line in checksums_file.split('\n'):
            checksum, file_name = [item.strip() for item in line.strip().split()]
            checksums[file_name] = checksum

        for file_name in self.files:
            if not filesnpaths.is_file_exists(os.path.join(self.pfam_data_dir, file_name), dont_raise=True):
                 # TO DO: Fix messages :(
                raise ConfigError("Have missing file %s, please run --reset" % file_name)

            hash_on_disk = utils.get_file_md5(os.path.join(self.pfam_data_dir, file_name))
            expected_hash = checksums[file_name]

            if not expected_hash == hash_on_disk:
                # TO DO: Fix messages :(
                raise ConfigError("Please run with --reset, one file hash doesn't match. %s" % file_name)


    def decompress_files(self):
        # Decompressing Pfam-A.hmm.gz is not necessary, HMMer class works with .gz

        for file_name in ['Pfam.version.gz', 'Pfam-A.clans.tsv.gz']:
            full_path = os.path.join(self.pfam_data_dir, file_name)

            utils.gzip_decompress_file(full_path)
            os.remove(full_path)


class Pfam(object):
    def __init__(self, args, run=run, progress=progress):
        self.args = args
        self.run = run
        self.progress = progress
        self.contigs_db_path = args.contigs_db
        self.num_threads = args.num_threads
        self.pfam_data_dir = args.pfam_data_dir

        # load_catalog will populate this
        self.function_catalog = {}

        filesnpaths.is_program_exists('hmmscan')
        utils.is_contigs_db(self.contigs_db_path)

        if not self.pfam_data_dir:
            self.pfam_data_dir = os.path.join(os.path.dirname(anvio.__file__), 'data/misc/Pfam')

        self.is_database_exists()

        self.run.info('Pfam database directory', self.pfam_data_dir)

        self.get_version()
        self.load_catalog()


    def is_database_exists(self):
        if not os.path.exists(os.path.join(self.pfam_data_dir, 'Pfam-A.hmm.gz')):
            raise ConfigError("It seems you do not have Pfam database installed, please run 'anvi-setup-pfams' to download it.")


    def get_version(self):
        with open(os.path.join(self.pfam_data_dir, 'Pfam.version')) as f:
            content = f.read()

        # below we are parsing this, not so elegant.
        # Pfam release       : 31.0
        # Pfam-A families    : 16712
        # Date               : 2017-02
        # Based on UniProtKB : 2016_10

        version = content.strip().split('\n')[0].split(':')[1].strip()
        release_date = content.strip().split('\n')[2].split(':')[1].strip()

        self.run.info("Pfam database version", "%s (%s)" % (version, release_date))


    def load_catalog(self):
        catalog_path = os.path.join(self.pfam_data_dir, 'Pfam-A.clans.tsv')
        self.function_catalog = utils.get_TAB_delimited_file_as_dictionary(catalog_path,
            column_names=['accession', 'clan', 'unknown_column1', 'unknown_column2', 'function'])


    def get_function_from_catalog(self, accession, ok_if_missing_from_catalog=False):
        if '.' in accession:
            accession = accession.split('.')[0]

        if not accession in self.function_catalog:
            if ok_if_missing_from_catalog:
                return "Unkown function with PFAM accession %s" % accession
            else:
                raise ConfigError("It seems hmmscan found an accession id that does not exists\
                                   in Pfam catalog: %s" % accession)

        return self.function_catalog[accession]['function'] # maybe merge other columns too?


    def process(self):
        hmm_file = os.path.join(self.pfam_data_dir, 'Pfam-A.hmm.gz')

        # initialize contigs database
        class Args: pass
        args = Args()
        args.contigs_db = self.contigs_db_path
        contigs_db = dbops.ContigsSuperclass(args)
        tmp_directory_path = filesnpaths.get_temp_directory_path()

        # get an instance of gene functions table
        gene_function_calls_table = TableForGeneFunctions(self.contigs_db_path, self.run, self.progress)

        # export AA sequences for genes
        target_files_dict = {'AA:GENE': os.path.join(tmp_directory_path, 'AA_gene_sequences.fa')}
        contigs_db.gen_FASTA_file_of_sequences_for_gene_caller_ids(output_file_path=target_files_dict['AA:GENE'],
                                                                   simple_headers=True,
                                                                   rna_alphabet=False,
                                                                   report_aa_sequences=True)

        # run hmmscan
        hmmer = HMMer(target_files_dict, num_threads_to_use=self.num_threads)
        hmm_hits_file = hmmer.run_hmmscan('Pfam', 'AA', 'GENE', None, None, len(self.function_catalog), hmm_file, None, '--cut_ga')

        if not hmm_hits_file:
            run.info_single("The HMM search returned no hits :/ So there is nothing to add to the contigs database. But\
                             now anvi'o will add PFAMs as a functional source with no hits, clean the temporary directories\
                             and gracefully quit.", nl_before=1, nl_after=1)
            shutil.rmtree(tmp_directory_path)
            hmmer.clean_tmp_dirs()
            gene_function_calls_table.add_empty_sources_to_functional_sources({'Pfam'})
            return

        # parse hmmscan output
        parser = parser_modules['search']['hmmscan'](hmm_hits_file, alphabet='AA', context='GENE')
        search_results_dict = parser.get_search_results()

        # add functions to database
        functions_dict = {}
        counter = 0
        for hmm_hit in search_results_dict.values():
            functions_dict[counter] = {
                'gene_callers_id': hmm_hit['gene_callers_id'],
                'source': 'Pfam',
                'accession': hmm_hit['gene_hmm_id'],
                'function': self.get_function_from_catalog(hmm_hit['gene_hmm_id'], ok_if_missing_from_catalog=True),
                'e_value': hmm_hit['e_value'],
            }

            counter += 1

<<<<<<< HEAD
        gene_function_calls_table = TableForGeneFunctions(self.contigs_db_path, self.run, self.progress)
=======
>>>>>>> 16e0a050
        if functions_dict:
            gene_function_calls_table.create(functions_dict)
        else:
            self.run.warning("Pfam class has no hits to process. Returning empty handed, but still adding Pfam as \
                              a functional source.")
            gene_function_calls_table.add_empty_sources_to_functional_sources({'Pfam'})

        if anvio.DEBUG:
            run.warning("The temp directories, '%s' and '%s' are kept. Please don't forget to clean those up\
                         later" % (tmp_directory_path, ', '.join(hmmer.tmp_dirs)), header="Debug")
        else:
            run.info_single('Cleaning up the temp directory (you can use `--debug` if you would\
                             like to keep it for testing purposes)', nl_before=1, nl_after=1)
            shutil.rmtree(tmp_directory_path)
            hmmer.clean_tmp_dirs()<|MERGE_RESOLUTION|>--- conflicted
+++ resolved
@@ -254,10 +254,6 @@
 
             counter += 1
 
-<<<<<<< HEAD
-        gene_function_calls_table = TableForGeneFunctions(self.contigs_db_path, self.run, self.progress)
-=======
->>>>>>> 16e0a050
         if functions_dict:
             gene_function_calls_table.create(functions_dict)
         else:
