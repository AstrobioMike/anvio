--- conflicted
+++ resolved
@@ -21,16 +21,11 @@
 
 run = terminal.Run()
 
-<<<<<<< HEAD
-slave_mode = False if 'workflows/phylogenomics' in workflow.included[0] else True
-if not slave_mode:
-=======
 this_workflow_is_inherited_by_another = False if 'anvio/workflows/phylogenomics' in str(workflow.included[0].abspath()) else True
 if not this_workflow_is_inherited_by_another:
->>>>>>> ca6a3b08
     # don't be confused, child. when things come to this point, the variable `config`
     # is already magically filled in by snakemake:
-    M = PhylogenomicsWorkflow(argparse.Namespace(config=config, slave_mode=slave_mode))
+    M = PhylogenomicsWorkflow(argparse.Namespace(config=config, this_workflow_is_inherited_by_another=this_workflow_is_inherited_by_another))
     M.init()
     dirs_dict = M.dirs_dict
     include: w.get_workflow_snake_file_path('contigs')
