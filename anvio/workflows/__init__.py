# -*- coding: utf-8
# pylint: disable=line-too-long
"""Helper functions for the anvi'o snakemake workflows"""

import os
import sys
import json
import copy
import snakemake

import anvio
import anvio.utils as u
import anvio.errors as errors
import anvio.terminal as terminal
import anvio.filesnpaths as filesnpaths

from anvio.errors import ConfigError


__author__ = "Developers of anvi'o (see AUTHORS.txt)"
__copyright__ = "Copyleft 2015-2018, the Meren Lab (http://merenlab.org/)"
__credits__ = []
__license__ = "GPL 3.0"
__version__ = anvio.__version__
__maintainer__ = "Alon Shaiber"
__email__ = "alon.shaiber@gmail.com"
__status__ = "Development"


run = terminal.Run()
progress = terminal.Progress()
r = errors.remove_spaces

workflow_config_version = "1"

class WorkflowSuperClass:
    def __init__(self):
        if 'args' not in self.__dict__:
            raise ConfigError("You need to initialize `WorkflowSuperClass` from within a class that "
                              "has a member `self.args`.")

        A = lambda x: self.args.__dict__[x] if x in self.args.__dict__ else None
        # FIXME: it is redundant to have both config and config_file
        # Alon and Meren will discuss how to do this right.
        # but for now this is how it is so things would work.
        # basically, when this class is called from a snakefile
        # then a config (dictionary) will be provided.
        # When this class is called from anvi-run-snakemake-workflow
        # for sanity checks  and things like that, then a config file
        # will be provided.
        self.config = A('config')
        self.config_file = A('config_file')
        self.default_config_output_path = A('get_default_config')
        self.save_workflow_graph = A('save_workflow_graph')
        self.list_dependencies = A('list_dependencies')
        self.dry_run_only = A('dry_run')
        self.additional_params = A('additional_params')

        if self.additional_params:
            run.warning("OK, SO THIS IS SERIOUS, AND WHEN THINGS ARE SERIOUS THEN WE USE CAPS. "
                        "WE SEE THAT YOU ARE USING --additional-params AND THAT'S GREAT, BUT WE "
                        "WANT TO REMIND YOU THAT ANYTHING THAT FOLLOWS --additional-params WILL "
                        "BE CONSIDERED AS A snakemake PARAM THAT IS TRANSFERRED TO snakemake DIRECTLY. "
                        "So make sure that these don't include anything that you didn't mean to "
                        "include as an additional param: %s." % ', '.join(str(i) for i in self.additional_params))

        if self.save_workflow_graph:
            self.dry_run_only = True

        # if this class is being inherited from a snakefile that was 'included' from
        # within another snakefile.
        self.slave_mode = A('slave_mode')

        if self.config_file:
            filesnpaths.is_file_json_formatted(self.config_file)
            self.config = json.load(open(self.config_file))

        self.rules = []
        self.rule_acceptable_params_dict = {}
        self.dirs_dict = {}
        self.general_params = []
        self.default_config = {}
        self.rules_dependencies = {}
        self.forbidden_params = {}


    def init(self):
        run.warning('We are initiating parameters for the %s workflow' % self.name)

        for rule in self.rules:
            if rule not in self.rule_acceptable_params_dict:
                self.rule_acceptable_params_dict[rule] = []

            params_that_all_rules_must_accept = self.get_params_that_all_rules_accept()
            for param in params_that_all_rules_must_accept:
                if param not in self.rule_acceptable_params_dict[rule]:
                    self.rule_acceptable_params_dict[rule].append(param)

            for param in self.get_global_general_params():
                if param not in self.general_params:
                    self.general_params.append(param)

        self.dirs_dict.update({"LOGS_DIR": "00_LOGS"})

        self.default_config = self.get_default_config()

        # the user requested to get a default config path for the workflow
        if self.default_config_output_path:
            self.save_default_config_in_json_format(self.default_config_output_path)
            sys.exit()
        elif not self.config:
            raise ConfigError("You need a config file to run this :/ If you need help to start preparing "
                              "a config file for the anvi'o %s workflow, you can try the `--get-default-config` "
                              "flag." % (self.name))

        self.dirs_dict.update(self.config.get("output_dirs", ''))

        # create log dir if it doesn't exist
        os.makedirs(self.dirs_dict["LOGS_DIR"], exist_ok=True)

        # lets check everything
        if not self.slave_mode:
            self.check_config()
            self.check_rule_params()


    def get_params_that_all_rules_accept(self):
        return ['threads']


    def get_global_general_params(self):
        ''' Return a list of the general parameters that are always acceptable.'''
        return ['output_dirs', 'max_threads', 'config_version', 'workflow_name']


    def sanity_checks(self):
        ''' each workflow has its own sanity checks but we only run these when we go'''
        # each workflow will overide this function with specific things to check
        pass


    def warn_user_regarding_param_with_wildcard_default_value(self, rule_name, param, wildcard_name):
        try:
            default_value = self.default_config[rule_name][param]
        except KeyError:
            raise ConfigError('Someone is trying to read default values for parameters that '
                              'dont have default values. These are the offending rule names and '
                              'parameter: %s, %s' % (rule_name, param))
        check_for_risky_param_change(self.config, rule_name, param, wildcard_name, default_value)

 
    def go(self, skip_dry_run=False):
        """Do the actual running"""

        self.sanity_checks()

        if self.save_workflow_graph or (not skip_dry_run):
            self.dry_run()

        if self.dry_run_only:
            return

        # snakemake.main() accepts an `argv` parameter, but then the code has mixed responses to
        # that, and at places continues to read from sys.argv in a hardcoded manner. so we have to
        # overwrite our argv here.
        original_sys_argv = copy.deepcopy(sys.argv)

        sys.argv = ['snakemake',
                    '--snakefile',
                    get_workflow_snake_file_path(self.args.workflow),
                    '--configfile',
                    self.args.config_file]

        if self.additional_params:
            sys.argv.extend(self.additional_params)

        if self.list_dependencies:
            sys.argv.extend(['--dryrun', '--printshellcmds'])
            snakemake.main()
            sys.exit(0)
        else:
            sys.argv.extend(['-p'])
            snakemake.main()

        # restore the `sys.argv` to the original for the sake of sakity (totally made up word,
        # but you already know what it means. you're welcome.)
        sys.argv = original_sys_argv


    def dry_run(self, workflow_graph_output_file_path_prefix='workflow'):
        """Not your regular dry run.

           The purpose of this function is to make sure there is a way to check for
           workflow program dependencies before the workflow is actually run. this way,
           if there is a `check_workflow_program_dependencies` call at the end of the
           snake file `get_workflow_snake_file_path(self.name)`, it can be called with
           a compiled snakemake `workflow` instance."""

        if self.slave_mode:
            return

        self.progress.new('Bleep bloop')
        self.progress.update('Quick dry run for an initial sanity check ...')
        args = ['snakemake', '--snakefile', get_workflow_snake_file_path(self.name), \
                '--configfile', self.config_file, '--dryrun', '--quiet']

        if self.save_workflow_graph:
            args.extend(['--dag'])

        log_file_path = filesnpaths.get_temp_file_path()
        u.run_command(args, log_file_path)
        self.progress.end()

        # here we're getting the graph info from the log file like a dirty hacker
        # we are (it still may be better to do it elsewhere more appropriate .. so
        # we can look more decent or whatever):
        if self.save_workflow_graph:
            lines = open(log_file_path, 'rU').readlines()

            try:
                line_of_interest = [line_no for line_no in range(0, len(lines)) if lines[line_no].startswith('digraph')][0]
            except IndexError:
                raise ConfigError("Oh no. Anvi'o was trying to generate a DAG output for you, but something must have "
                                  "gone wrong in a step prior. Something tells anvi'o that if you take a look at the "
                                  "log file here, you may be able to figure it out: '%s'. Sorry!" % log_file_path)
            open(workflow_graph_output_file_path_prefix + '.dot', 'w').write(''.join(lines[line_of_interest:]))

            self.run.info('Workflow DOT file', workflow_graph_output_file_path_prefix + '.dot')

            if u.is_program_exists('dot', dont_raise=True):
                dot_log_file = filesnpaths.get_temp_file_path()
                u.run_command(['dot', '-Tpng', workflow_graph_output_file_path_prefix + '.dot', '-o', workflow_graph_output_file_path_prefix + '.png'], dot_log_file)
                os.remove(dot_log_file)
                self.run.info('Workflow PNG file', workflow_graph_output_file_path_prefix + '.png')
            else:
                self.run.warning("Well, anvi'o was going to try to save a nice PNG file for your workflow "
                                 "graph, but clearly you don't have `dot` installed on your system. That's OK. You "
                                 "have your dot file now, and you can Google 'how to view dot file on [your operating "
                                 "system goes here]', and install necessary programs (like .. `dot`).")

        os.remove(log_file_path)


    def check_workflow_program_dependencies(self, snakemake_workflow_object, dont_raise=True):
        """This function gets a snakemake workflow object and checks whether each shell command
           exists in the path.
        """

        if self.slave_mode:
            return

        shell_programs_needed = [r.shellcmd.strip().split()[0] for r in snakemake_workflow_object.rules if r.shellcmd]

        shell_programs_missing = [s for s in shell_programs_needed if not u.is_program_exists(s, dont_raise=dont_raise)]

        run.warning(None, 'Shell programs for the workflow')
        run.info('Needed', ', '.join(shell_programs_needed))
        run.info('Missing', ', '.join(shell_programs_missing) or 'None', nl_after=1)

        if len(shell_programs_missing):
            if dont_raise:
                return
            else:
                raise ConfigError("This workflow will not run without those missing programs are no longer "
                                  "missing :(")

    def check_config(self):
        if not self.config.get('config_version'):
            raise ConfigError("Config files must include a config_version. If this is news to you, and/or you don't know what "
                              "version your config should be, please run in your terminal the command `anvi-migrate %s` to "
                              "upgrade your config file." % (self.config_file))

        if not self.config.get('workflow_name'):
            raise ConfigError('Config files must contain a workflow_name. You can simply add a line that goes like '
                              '"workflow_name": "metagenomics" wherever appropriate.')

        acceptable_params = set(self.rules + self.general_params)
        wrong_params = [p for p in self.config if p not in acceptable_params]
        if wrong_params:
            raise ConfigError("Some of the parameters in your config file are not familiar to us. "
                              "Here is a list of the wrong parameters: %s. This workflow only accepts "
                              "the following general parameters: %s. And these are the rules in this "
                              "workflow: %s." % (wrong_params, self.general_params, self.rules))

        wrong_dir_names = [d for d in self.config.get("output_dirs", '') if d not in self.dirs_dict]
        if wrong_dir_names:
            raise ConfigError("Some of the directory names in your config file are not familiar to us. "
                              "Here is a list of the wrong directories: %s. This workflow only has "
                              "the following directories: %s." % (" ".join(wrong_dir_names), " ".join(list(self.dirs_dict.keys()))))

        ## make sure max_threads is an integer number
        max_threads = self.get_param_value_from_config('max_threads')
        if max_threads:
            try:
                int(max_threads)
            except:
                raise ConfigError('"max_threads" must be an integer value. The value you provided in the config file is: "%s"' % max_threads)


    def get_default_config(self):
        c = self.fill_empty_config_params(self.default_config)
        c["output_dirs"] = self.dirs_dict
        c["config_version"] = workflow_config_version
        c["workflow_name"] = self.name
        return c


    def check_additional_params(self, rule):
        ''' Check if the user is trying to use additional_params to set a param that is hard coded'''
        params = []
        if 'additional_params' in self.config[rule].keys() and self.forbidden_params.get(rule):
            # if the rule has 'additional_params' we need to make sure
            # that the user didn't include forbidden params there as well
            params = self.config[rule]['additional_params'].split(' ')

            bad_params = [p for p in self.forbidden_params.get(rule) if p in params]
            if bad_params:
                raise ConfigError("You are not allowed to set the following parameter/s: "
                                  "%s for rule %s. These parameters are hard-coded. If you "
                                  "are confused or upset please refer to an anvi'o developer "
                                  "or a friend for support." % (', '.join(bad_params), rule))


    def check_rule_params(self):
        for rule in self.rules:
            if rule in self.config:
                wrong_params = [p for p in self.config[rule] if p not in self.rule_acceptable_params_dict[rule]]
                if wrong_params:
                    raise ConfigError("some of the parameters in your config file for rule %s are not familiar to us. "
                               "Here is a list of the wrong parameters: %s. The only acceptable "
                               "parameters for this rule are %s." % (rule, wrong_params, self.rule_acceptable_params_dict[rule]))

                self.check_additional_params(rule)


    def save_empty_config_in_json_format(self, file_path='empty_config.json'):
        self.save_config_in_json_format(file_path, self.get_empty_config())
        self.run.info("Empty config file", "Stored for workflow '%s' as '%s'." % (self.name, file_path))


    def save_default_config_in_json_format(self, file_path='default_config.json'):
        self.save_config_in_json_format(file_path, self.default_config)
        self.run.info("Default config file", "Stored for workflow '%s' as '%s'." % (self.name, file_path))


    def save_config_in_json_format(self, file_path, config):
        filesnpaths.is_output_file_writable(file_path)
        open(file_path, 'w').write(json.dumps(config, indent=4))


    def get_empty_config(self):
        ''' This returns a dictionary with all the possible configurables for a workflow'''
        return self.fill_empty_config_params(config={})


    def fill_empty_config_params(self, config={}):
        ''' Takes a config dictionary and assigns an empty string to any parameter that wasnt defined in the config'''
        new_config = config.copy()

        for rule in self.rules:
            if rule not in config:
                new_config[rule] = {}
            for param in self.rule_acceptable_params_dict[rule]:
                new_config[rule][param] = new_config[rule].get(param, '')

        for param in self.general_params:
            if param not in config:
                new_config[param] = ''

        return new_config


    def set_config_param(self, _list, value):
        d = self.config
        if type(_list) is not list:
            # converting to list for the cases of only one item
            _list = [_list]
        while _list:
            a = _list.pop(0)
            if a not in d:
                d[a] = {}
            f = d
            d = d[a]
        f[a] = value


    def get_param_value_from_config(self, _list):
        '''
            A helper function to make sense of config details.
            string_list is a list of strings (or a single string)

            this function checks if the strings in x are nested values in self.config.
            For example if x = ['a','b','c'] then this function checkes if the
            value self.config['a']['b']['c'] exists, if it does then it is returned.
            If it does not exist then None is returned.
        '''
        d = self.config
        if type(_list) is not list:
            # converting to list for the cases of only one item
            _list = [_list]
        while _list:
            a = _list.pop(0)
            try:
                d = d.get(a, "")
            except:
                return ""

        return d


    def get_rule_param(self, _rule, _param):
        '''
            returns the parameter as an input argument

            this function works differently for two kinds of parameters (flags, vs. non-flags)
            For example the parameter --use-ncbi-blast is a flag hence if the config file contains
            "--use-ncbi-blast": true, then this function would return "--use-ncbi-blast"

            for a non-flag the value of the parameter would also be included, for example,
            if the config file contains "--min-occurence: 5" then this function will return
            "--min-occurence 5"
        '''
        val = self.get_param_value_from_config([_rule, _param])
        if val is not None and val is not '':
            if isinstance(val, bool):
                # the param is a flag so no need for a value
                if val:
                    return _param
            else:
                return _param + ' ' + str(val)
        return ''


    def T(self, rule_name):
        max_threads = self.get_param_value_from_config("max_threads")
        if not max_threads:
            max_threads = float("Inf")
        threads = self.get_param_value_from_config([rule_name,'threads'])
        if threads:
            try:
                if int(threads) > float(max_threads):
                    return int(max_threads)
                else:
                    return int(threads)
            except:
                raise ConfigError('"threads" must be an integer number. In your config file you provided "%s" for '
                                  'the number of threads for rule "%s"' % (threads, rule_name))
        else:
            return 1


    def init_workflow_super_class(self, args, workflow_name):
        '''
            if a regular instance of workflow object is being generated, we
            expect it to have a parameter `args`. if there is no `args` given, we
            assume the class is being inherited as a base class from within another.

            For a regular instance of a workflow this function will set the args
            and init the WorkflowSuperClass.
        '''
        if args:
            if len(self.__dict__):
<<<<<<< HEAD
                raise ConfigError("Something is wrong. You are inheriting %s from \
                                   within another class, yet you are providing an `args` parameter.\
                                   This is not alright." % type(self))
=======
                raise ConfigError("Something is wrong. You are ineriting %s from "
                                  "within another class, yet you are providing an `args` parameter. "
                                  "This is not alright." % type(self))
>>>>>>> c071454b
            self.args = args
            self.name = workflow_name
            WorkflowSuperClass.__init__(self)
            self.run = run
            self.progress = progress
        else:
            if not len(self.__dict__):
                raise ConfigError("When you are *not* inheriting %s from within "
                                  "a super class, you must provide an `args` parameter." % type(self))
            if 'name' not in self.__dict__:
                raise ConfigError("The super class trying to inherit %s does not "
                                  "have a set `self.name`. Which means there may be other things "
                                  "wrong with it, hence anvi'o refuses to continue." % type(self))


    def get_internal_and_external_genomes_files(self):
            internal_genomes_file = self.get_param_value_from_config('internal_genomes')
            external_genomes_file = self.get_param_value_from_config('external_genomes')

            fasta_txt_file = self.get_param_value_from_config('fasta_txt')
            if fasta_txt_file and not external_genomes_file:
                raise ConfigError('You provided a fasta_txt, but didn\'t specify a path for an external-genomes file. '
                                  'If you wish to use external genomes, you must specify a name for the external-genomes '
                                  'file, using the "external_genomes" parameter in your config file. Just to clarify: '
                                  'the external genomes file doesn\'t have to exist, since we will create it for you, \
                                   by using the information you supplied in the "fasta_txt" file, but you must specify \
                                   a name for the external-genomes file. For example, you could use "external_genomes": "external-genomes.txt", \
                                   but feel free to be creative.')

            if not internal_genomes_file and not external_genomes_file:
                raise ConfigError('You must provide either an external genomes file or internal genomes file')
            # here we do a little trick to make sure the rule can expect either one or both
            d = {"internal_genomes_file": external_genomes_file,
                                                              "external_genomes_file": internal_genomes_file}

            if internal_genomes_file:
                filesnpaths.is_file_exists(internal_genomes_file)
                d['internal_genomes_file'] = internal_genomes_file

            if external_genomes_file:
                if not filesnpaths.is_file_exists(external_genomes_file, dont_raise=True):
                    run.warning('There is no file %s. No worries, one will be created for you.' % external_genomes_file)
                d['external_genomes_file'] = external_genomes_file

            return d


# The config file contains many essential configurations for the workflow
# Setting the names of all directories
dirs_dict = {"LOGS_DIR"     : "00_LOGS"         ,\
             "QC_DIR"       : "01_QC"           ,\
             "FASTA_DIR"    : "02_FASTA"     ,\
             "CONTIGS_DIR"  : "03_CONTIGS"      ,\
             "MAPPING_DIR"  : "04_MAPPING"      ,\
             "PROFILE_DIR"  : "05_ANVIO_PROFILE",\
             "MERGE_DIR"    : "06_MERGED"       ,\
             "PAN_DIR"      : "07_PAN"          ,\
             "LOCI_DIR"     : "04_LOCI_FASTAS"   \
}


########################################
# Helper functions
########################################

def A(_list, d, default_value = ""):
    '''
        A helper function to make sense of config details.
        string_list is a list of strings (or a single string)
        d is a dictionary

        this function checks if the strings in x are nested values in y.
        For example if x = ['a','b','c'] then this function checkes if the
        value y['a']['b']['c'] exists, if it does then it is returned
    '''
    if type(_list) is not list:
        # converting to list for the cases of only one item
        _list = [_list]
    while _list:
        a = _list.pop(0)
        try:
            d = d[a]
        except:
            return default_value
    return d


def B(config, _rule, _param, default=''):
    # helper function for params
    val = A([_rule, _param], config, default)
    if val:
        if isinstance(val, bool):
            # the param is a flag so no need for a value
            val = ''
        return _param + ' ' + str(val)
    else:
        return ''


def D(debug_message, debug_log_file_path=".SNAKEMAKEDEBUG"):
    with open(debug_log_file_path, 'a') as output:
            output.write(terminal.get_date() + '\n')
            output.write(str(debug_message) + '\n\n')


# a helper function to get the user defined number of threads for a rule
def T(config, rule_name, N=1): return A([rule_name,'threads'], config, default_value=N)


def get_dir_names(config, dont_raise=False):
    ########################################
    # Reading some definitions from config files (also some sanity checks)
    ########################################
    DICT = dirs_dict
    for d in A("output_dirs", config):
        # renaming folders according to the config file, if the user specified.
        if d not in DICT and not dont_raise:
            # making sure the user is asking to rename an existing folder.
            raise ConfigError("You define a name for the directory '%s' in your "\
                              "config file, but the only available folders are: "\
                              "%s" % (d, DICT))

        DICT[d] = A(d,config["output_dirs"])
    return DICT


def get_path_to_workflows_dir():
    # this returns a path
    base_path = os.path.dirname(__file__)
    return base_path


def get_workflow_snake_file_path(workflow):
    workflow_dir = os.path.join(get_path_to_workflows_dir(), workflow)

    if not os.path.isdir(workflow_dir):
        raise ConfigError("Anvi'o does not know about the workflow '%s' :/")

    snakefile_path = os.path.join(workflow_dir, 'Snakefile')

    if not os.path.exists(snakefile_path):
        raise ConfigError("The snakefile path for the workflow '%s' seems to be missing :/" % workflow)

    return snakefile_path


def check_for_risky_param_change(config, rule, param, wildcard, our_default=None):
    value = A([rule, param], config)
    if value != our_default:
        warning_message = 'You chose to define %s for the rule %s in the config file as %s.\
                           while this is allowed, know that you are doing so at your own risk.\
                           The reason this is risky is because this rule uses a wildcard/wildcards\
                           and hence is probably running more than once, and this might cause a problem.\
                           In case you wanted to know, these are the wildcards used by this rule: %s' % (param, rule, value, wildcard)
        if our_default:
            warning_message = warning_message + ' Just so you are aware, if you dont provide a value\
                                                 in the config file, the default value is %s' % wildcard
        run.warning(warning_message)


def get_fields_for_fasta_information():
    """ Return a list of legitimate column names for fasta.txt files"""
    # Notice we don't include the name of the first column because
    # utils.get_TAB_delimited_file_as_dictionary doesn't really care about it.
    return ["path", "external_gene_calls", "gene_functional_annotation"]


def get_workflow_module_dict():

    from anvio.workflows.contigs import ContigsDBWorkflow
    from anvio.workflows.metagenomics import MetagenomicsWorkflow
    from anvio.workflows.pangenomics import PangenomicsWorkflow
    from anvio.workflows.phylogenomics import PhylogenomicsWorkflow

    workflows_dict = {'contigs': ContigsDBWorkflow,
                      'metagenomics': MetagenomicsWorkflow,
                      'pangenomics': PangenomicsWorkflow,
                      'phylogenomics': PhylogenomicsWorkflow}

    return workflows_dict


def get_workflow_name_and_version_from_config(config_file, dont_raise=False):
    filesnpaths.is_file_json_formatted(config_file)
    config = json.load(open(config_file))
    workflow_name = config.get('workflow_name')
    # Notice that if there is no config_version then we return "0".
    # This is in order to accomodate early contig files that had no such parameter.
    version = config.get('config_version', "0")

    if (not dont_raise) and (not workflow_name):
        raise ConfigError('Config files must contain a workflow_name.')

    return (workflow_name, version)<|MERGE_RESOLUTION|>--- conflicted
+++ resolved
@@ -460,15 +460,9 @@
         '''
         if args:
             if len(self.__dict__):
-<<<<<<< HEAD
                 raise ConfigError("Something is wrong. You are inheriting %s from \
                                    within another class, yet you are providing an `args` parameter.\
                                    This is not alright." % type(self))
-=======
-                raise ConfigError("Something is wrong. You are ineriting %s from "
-                                  "within another class, yet you are providing an `args` parameter. "
-                                  "This is not alright." % type(self))
->>>>>>> c071454b
             self.args = args
             self.name = workflow_name
             WorkflowSuperClass.__init__(self)
