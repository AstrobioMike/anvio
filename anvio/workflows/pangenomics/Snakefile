--- conflicted
+++ resolved
@@ -20,13 +20,9 @@
 
 run = terminal.Run()
 
-<<<<<<< HEAD
-slave_mode= False if 'workflows/pangenomics' in workflow.included[0] else True
-=======
 this_workflow_is_inherited_by_another= False if 'anvio/workflows/pangenomics' in str(workflow.included[0].abspath()) else True
->>>>>>> ca6a3b08
 
-if not slave_mode:
+if not this_workflow_is_inherited_by_another:
     M = PangenomicsWorkflow(argparse.Namespace(config=config))
     M.init()
     dirs_dict = M.dirs_dict
