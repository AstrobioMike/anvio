--- conflicted
+++ resolved
@@ -8,15 +8,6 @@
 import anvio.terminal as terminal
 
 from anvio.errors import ConfigError, FilesNPathsError
-<<<<<<< HEAD
-from anvio.workflows.contigs import ContigsDBWorkflow
-from anvio.workflows.metagenomics import MetagenomicsWorkflow
-from anvio.workflows.pangenomics import PangenomicsWorkflow
-from anvio.workflows.metapangenomics import MetaPangenomicsWorkflow
-from anvio.workflows.phylogenomics import PhylogenomicsWorkflow
-from anvio.workflows.tRNAseq import tRNASeqWorkflow
-=======
->>>>>>> c071454b
 
 
 __author__ = "Developers of anvi'o (see AUTHORS.txt)"
@@ -35,16 +26,6 @@
 progress = terminal.Progress()
 pp = terminal.pretty_print
 
-<<<<<<< HEAD
-workflows_dict = {'contigs': ContigsDBWorkflow,
-                  'metagenomics': MetagenomicsWorkflow,
-                  'pangenomics': PangenomicsWorkflow,
-                  'metapangenomics': MetaPangenomicsWorkflow,
-                  'phylogenomics': PhylogenomicsWorkflow,
-                  'tRNAseq': tRNASeqWorkflow}
-
-=======
->>>>>>> c071454b
 
 def main(args):
     workflows_dict = w.get_workflow_module_dict()
