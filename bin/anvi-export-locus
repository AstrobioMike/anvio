#!/usr/bin/env python
# -*- coding: utf-8
"""anvi-split-locus, first of its name, splitter of loci, and generator of mini contigs databases

  You want to play with it? This is how you could quickly test it:

  Downloaded the anvi'o data pack for the infant gut data, which is here:

    https://ndownloader.figshare.com/files/8252861

  Uunpack it and went into it:

    tar -zxvf INFANTGUTTUTORIAL.tar.gz && cd INFANT-GUT-TUTORIAL

  Then I run the program `anvi-export-gene-block` in the anvi'o master this way:

    anvi-export-locus -c CONTIGS.db \
                      -O OUTPUT \
                      --use-hmm \
                      --hmm-sources Campbell_et_al \
                      --search-term Ribosomal_L27 \
                      -n 24

  This will give you a new contigs database with a single contig that contains the Ribosomal_L27 gene and
  the 24 genes that follow it.

  If all you want is the sequence of a gene matching a search pattern then use anvi-get-sequences-for-hmm-hits
  for HMM searches, and anvi-search-functions for searches in functional annotations.
"""

import sys
import argparse

import anvio
import anvio.terminal as terminal

from anvio.splitter import LocusSplitter
from anvio.errors import ConfigError, FilesNPathsError


__author__ = "Developers of anvi'o (see AUTHORS.txt)"
__copyright__ = "Copyleft 2015-2018, the Meren Lab (http://merenlab.org/)"
__credits__ = []
__license__ = "GPL 3.0"
__version__ = anvio.__version__
__maintainer__ = "A. Murat Eren"
__email__ = "a.murat.eren@gmail.com"
__requires__ = ['contigs-db']
__provides__ = ['locus-fasta']
<<<<<<< HEAD
__description__ = ("This program helps you cut a 'locus' from a larger genetic context (e.g., contigs, "
                   "genomes). By default, anvi'o will locate a user-defined anchor gene, "
                   "extend its selection upstream and downstream based on the --num-genes "
                   "argument, then extract the locus to create a new contigs database. The "
                   "anchor gene must be provided as --search-term, --gene-caller-ids, or --hmm-sources. "
                   "If --flank-mode is designated, you MUST provide TWO flanking genes that "
                   "define the locus region (Please see --flank-mode help for more information). "
                   "If everything goes as plan, anvi'o will give you individual locus contigs "
                   "databases for every matching anchor gene found in the original contigs "
                   "database provided. Enjoy your mini contigs databases!")
=======
__description__ = ("This program helps you cut a 'locus' from a larger context. Anvi'o does this by "
                   "starting from one gene, and extending its selection based on how many genes you "
                   "want from its upstream or downstream in the contig its found. The first gene anvi'o "
                   "focuses on is defined by you: you can either use a function name in any of the functional "
                   "annotation databases or default or user-defined HMMs, or use a gene callers ID. If "
                   "everything goes alright, you will get a separate contigs database for every matching "
                   "gene anvi'o found in your master contigs database. Enjoy your mini contigs databases.")
>>>>>>> 8758d353


run = terminal.Run()
progress = terminal.Progress()


if __name__ == '__main__':
    parser = argparse.ArgumentParser(description=__description__)
<<<<<<< HEAD
    # Essential input
=======

>>>>>>> 8758d353
    groupA = parser.add_argument_group('Essential INPUT')
    groupA.add_argument(*anvio.A('contigs-db'), **anvio.K('contigs-db'))
    # Query options for anchor gene
    groupB =  parser.add_argument_group('Query options for locating locus', "search according to either hmm or functional annotations")
    groupB.add_argument('-s', '--search-term', help='search term.') # there is a 'search-terms' argument in __init__py, come up with new name?
    groupB.add_argument(*anvio.A('gene-caller-ids'), **anvio.K('gene-caller-ids'))
    groupB.add_argument(*anvio.A('delimiter'), **anvio.K('delimiter'))
    # Output options
    groupC = parser.add_argument_group('THE OUTPUT', "Where should the output go. It will be one FASTA file with all matches \
                                       or one FASTA per match (see --separate-fasta)")
    groupC.add_argument(*anvio.A('output-dir'), **anvio.K('output-dir'))
    groupC.add_argument(*anvio.A('output-file-prefix'), **anvio.K('output-file-prefix', {'required': True}))
    # Additional
    groupD = parser.add_argument_group('ADDITIONAL STUFF', "Flags and parameters you can set according to your need")
    groupD.add_argument(*anvio.A('flank-mode'), **anvio.K('flank-mode'))
    groupD.add_argument(*anvio.A('num-genes'), **anvio.K('num-genes'))
    # FIXME --separate-fasta is not an argument accepted by LocusSplitter, yet was put in this file for some
    # reason. Maybe you know.
    # groupD.add_argument('--separate-fasta', default = False, action='store_true', help='Split each match to a separate FASTA file.')
    groupD.add_argument('--use-hmm', default = False, action='store_true', help='Use HMM hits instead of functional annotations. \
                            In other words, --search-term will be queried against HMM source annotations, NOT functional annotations. \
                            If you choose this option, you must also say which HMM source to use.')
    groupD.add_argument(*anvio.A('hmm-sources'), **anvio.K('hmm-sources'))
    groupD.add_argument(*anvio.A('list-hmm-sources'), **anvio.K('list-hmm-sources'))
    groupD.add_argument(*anvio.A('annotation-sources'), **anvio.K('annotation-sources'))
    groupD.add_argument(*anvio.A('overwrite-output-destinations'), **anvio.K('overwrite-output-destinations'))
    groupD.add_argument(*anvio.A('remove-partial-hits'), **anvio.K('remove-partial-hits'))
    groupD.add_argument(*anvio.A('never-reverse-complement'), **anvio.K('never-reverse-complement'))

    args = anvio.get_args(parser)

    try:
        locus_splitter = LocusSplitter(args)
        locus_splitter.process()
    except ConfigError as e:
        print(e)
        sys.exit(-1)
    except FilesNPathsError as e:
        print(e)
        sys.exit(-1)<|MERGE_RESOLUTION|>--- conflicted
+++ resolved
@@ -47,7 +47,6 @@
 __email__ = "a.murat.eren@gmail.com"
 __requires__ = ['contigs-db']
 __provides__ = ['locus-fasta']
-<<<<<<< HEAD
 __description__ = ("This program helps you cut a 'locus' from a larger genetic context (e.g., contigs, "
                    "genomes). By default, anvi'o will locate a user-defined anchor gene, "
                    "extend its selection upstream and downstream based on the --num-genes "
@@ -58,15 +57,6 @@
                    "If everything goes as plan, anvi'o will give you individual locus contigs "
                    "databases for every matching anchor gene found in the original contigs "
                    "database provided. Enjoy your mini contigs databases!")
-=======
-__description__ = ("This program helps you cut a 'locus' from a larger context. Anvi'o does this by "
-                   "starting from one gene, and extending its selection based on how many genes you "
-                   "want from its upstream or downstream in the contig its found. The first gene anvi'o "
-                   "focuses on is defined by you: you can either use a function name in any of the functional "
-                   "annotation databases or default or user-defined HMMs, or use a gene callers ID. If "
-                   "everything goes alright, you will get a separate contigs database for every matching "
-                   "gene anvi'o found in your master contigs database. Enjoy your mini contigs databases.")
->>>>>>> 8758d353
 
 
 run = terminal.Run()
@@ -75,11 +65,8 @@
 
 if __name__ == '__main__':
     parser = argparse.ArgumentParser(description=__description__)
-<<<<<<< HEAD
+
     # Essential input
-=======
-
->>>>>>> 8758d353
     groupA = parser.add_argument_group('Essential INPUT')
     groupA.add_argument(*anvio.A('contigs-db'), **anvio.K('contigs-db'))
     # Query options for anchor gene
