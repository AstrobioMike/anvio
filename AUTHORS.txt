<<<<<<< HEAD
===============================================================================
Developers and contributors at the University of Chicago
===============================================================================
A. Murat Eren (a.murat.eren at gmail dot com)
Evan Kiefl (kiefl.evan at gmail dot com)
Iva Veseli (iveseli at uchicago.edu)
Samuel Miller (samuelmiller at uchicago.edu)
Matthew Schechter (mschechter at uchicago dot edu)
Matthew Lawrence Klein (mtt.l.kln at gmail dot com)
Isaac Fink (iafink at uchicago dot edu)
Andrea Watson (andreawatson at uchicago dot edu)
Florian Trigodet (trigodet dot florian at gmail dot com)
Emily Fogarty (efogarty at uchicago dot edu)

===============================================================================
Developers and contributors at large
===============================================================================
Özcan Esen                                                        Turkey
Alon Shaiber               Weill Cornell Medicine                 United States
Jessica Pan                Massachusetts Institute of Technology  United States
Quentin Clayssen           University of Nantes                   France
Ryan Moore                 University of Delaware                 United States
Mahmoud Yousef             University of Chicago                  United States
Emanuel Burgos             University of Wisconsin-Madison        United States
Gökmen Göksel              Google, Inc.                           United States
Daniel Blankenberg         Genomic Medicine Institute             United States
Faruk Uzun                 Monera, Inc.                           Turkey
Gökmen Görgen              Radity, Inc                            Switzerland
Doğan Can Kilment          Makroser, Inc.                         Turkey
Amy Willis                 University of Washington               United States
Srinidhi Varadharajan      University of Oslo                     Norway
Mike Lee                   NASA Ames Research Center              United States
S. Çağlar Onur             Google, Inc.                           United States
Xabier Vázquez-Campos      University of New South Wales          Australia
John Eppley                University of Hawaiʻi at Mānoa         United States
Jessika Fuessel            University of Chicago                  United States
Dan Utter                  Harvard University                     United States
Elmar Pruesse              University of Colorado Denver          United States
Lucas Paoli                ETH Zurich                             Switzerland
Moritz Buck                Uppsala University                     Sweeden
Tom Delmont                Genoscope                              France
Inés Martinez              University of Alberta                  Canada
Bryan Merill               Stanford University                    United States
C. Titus Brown             University of California Davis         United States
M. Fauzi Haroon            Harvard University                     United States
Finlay Maguire             Dalhousie University                   Canada

===============================================================================
Developers and contributors no longer on GitHub
===============================================================================
Tobias Paczian

--

Anvi'o is an open-source, community-driven project and the purpose of this file is
to mention names who contributed to its codebase. The file divides individuals into
two main groups: (1) those who are currently employed at the University of Chicago
and work on anvi'o as a part of their job description (hence they are ready to
respond to technical questions or consider feature requests), and (2) those who
contribute (or have contributed) to the platform and help (or have helped) its
progress from elsewhere. The order of names in this file follows the logic
implemented at GitHub's contributors page at the following URL, which ranks
individuals based on the number of commits they've made to the anvi'o master
repository:
=======
Code contributions to anvi'o as recognized by GitHub can be viewed here:
>>>>>>> d1b05782

    https://github.com/merenlab/anvio/graphs/contributors

Although, code contributions represent only a fraction of the investment the
anvi'o community has made into this platform. For instance, the list by GitHub
does not include those who contributed to the platform by submitting issues,
writing tutorials, making suggestions, or helping other anvi'o users, even
though it is these kinds of contributions that keeps a software platform
alive and relevant. Thus, we maintain a more comprehensive and up-to-date
list of the "anvi'o people" here:

    https://anvio.org<|MERGE_RESOLUTION|>--- conflicted
+++ resolved
@@ -1,71 +1,4 @@
-<<<<<<< HEAD
-===============================================================================
-Developers and contributors at the University of Chicago
-===============================================================================
-A. Murat Eren (a.murat.eren at gmail dot com)
-Evan Kiefl (kiefl.evan at gmail dot com)
-Iva Veseli (iveseli at uchicago.edu)
-Samuel Miller (samuelmiller at uchicago.edu)
-Matthew Schechter (mschechter at uchicago dot edu)
-Matthew Lawrence Klein (mtt.l.kln at gmail dot com)
-Isaac Fink (iafink at uchicago dot edu)
-Andrea Watson (andreawatson at uchicago dot edu)
-Florian Trigodet (trigodet dot florian at gmail dot com)
-Emily Fogarty (efogarty at uchicago dot edu)
-
-===============================================================================
-Developers and contributors at large
-===============================================================================
-Özcan Esen                                                        Turkey
-Alon Shaiber               Weill Cornell Medicine                 United States
-Jessica Pan                Massachusetts Institute of Technology  United States
-Quentin Clayssen           University of Nantes                   France
-Ryan Moore                 University of Delaware                 United States
-Mahmoud Yousef             University of Chicago                  United States
-Emanuel Burgos             University of Wisconsin-Madison        United States
-Gökmen Göksel              Google, Inc.                           United States
-Daniel Blankenberg         Genomic Medicine Institute             United States
-Faruk Uzun                 Monera, Inc.                           Turkey
-Gökmen Görgen              Radity, Inc                            Switzerland
-Doğan Can Kilment          Makroser, Inc.                         Turkey
-Amy Willis                 University of Washington               United States
-Srinidhi Varadharajan      University of Oslo                     Norway
-Mike Lee                   NASA Ames Research Center              United States
-S. Çağlar Onur             Google, Inc.                           United States
-Xabier Vázquez-Campos      University of New South Wales          Australia
-John Eppley                University of Hawaiʻi at Mānoa         United States
-Jessika Fuessel            University of Chicago                  United States
-Dan Utter                  Harvard University                     United States
-Elmar Pruesse              University of Colorado Denver          United States
-Lucas Paoli                ETH Zurich                             Switzerland
-Moritz Buck                Uppsala University                     Sweeden
-Tom Delmont                Genoscope                              France
-Inés Martinez              University of Alberta                  Canada
-Bryan Merill               Stanford University                    United States
-C. Titus Brown             University of California Davis         United States
-M. Fauzi Haroon            Harvard University                     United States
-Finlay Maguire             Dalhousie University                   Canada
-
-===============================================================================
-Developers and contributors no longer on GitHub
-===============================================================================
-Tobias Paczian
-
---
-
-Anvi'o is an open-source, community-driven project and the purpose of this file is
-to mention names who contributed to its codebase. The file divides individuals into
-two main groups: (1) those who are currently employed at the University of Chicago
-and work on anvi'o as a part of their job description (hence they are ready to
-respond to technical questions or consider feature requests), and (2) those who
-contribute (or have contributed) to the platform and help (or have helped) its
-progress from elsewhere. The order of names in this file follows the logic
-implemented at GitHub's contributors page at the following URL, which ranks
-individuals based on the number of commits they've made to the anvi'o master
-repository:
-=======
 Code contributions to anvi'o as recognized by GitHub can be viewed here:
->>>>>>> d1b05782
 
     https://github.com/merenlab/anvio/graphs/contributors
 
